--- conflicted
+++ resolved
@@ -971,214 +971,4 @@
     HOTSPOT_TOOLCHAIN_TYPE=visCPP
   fi
   AC_SUBST(HOTSPOT_TOOLCHAIN_TYPE)
-<<<<<<< HEAD
-])
-
-# Setup the JTReg Regression Test Harness.
-AC_DEFUN_ONCE([TOOLCHAIN_SETUP_JTREG],
-[
-  AC_ARG_WITH(jtreg, [AS_HELP_STRING([--with-jtreg],
-      [Regression Test Harness @<:@probed@:>@])])
-
-  if test "x$with_jtreg" = xno; then
-    # jtreg disabled
-    AC_MSG_CHECKING([for jtreg test harness])
-    AC_MSG_RESULT([no, disabled])
-  elif test "x$with_jtreg" != xyes && test "x$with_jtreg" != x; then
-    if test -d "$with_jtreg"; then
-      # An explicit path is specified, use it.
-      JT_HOME="$with_jtreg"
-    else
-      case "$with_jtreg" in
-        *.zip )
-          JTREG_SUPPORT_DIR=$CONFIGURESUPPORT_OUTPUTDIR/jtreg
-          $RM -rf $JTREG_SUPPORT_DIR
-          $MKDIR -p $JTREG_SUPPORT_DIR
-          $UNZIP -qq -d $JTREG_SUPPORT_DIR $with_jtreg
-
-          # Try to find jtreg to determine JT_HOME path
-          JTREG_PATH=`$FIND $JTREG_SUPPORT_DIR | $GREP "/bin/jtreg"`
-          if test "x$JTREG_PATH" != x; then
-            JT_HOME=$($DIRNAME $($DIRNAME $JTREG_PATH))
-          fi
-          ;;
-        * )
-          ;;
-      esac
-    fi
-    UTIL_FIXUP_PATH([JT_HOME])
-    if test ! -d "$JT_HOME"; then
-      AC_MSG_ERROR([jtreg home directory from --with-jtreg=$with_jtreg does not exist])
-    fi
-
-    if test ! -e "$JT_HOME/lib/jtreg.jar"; then
-      AC_MSG_ERROR([jtreg home directory from --with-jtreg=$with_jtreg is not a valid jtreg home])
-    fi
-
-    AC_MSG_CHECKING([for jtreg test harness])
-    AC_MSG_RESULT([$JT_HOME])
-  else
-    # Try to locate jtreg using the JT_HOME environment variable
-    if test "x$JT_HOME" != x; then
-      # JT_HOME set in environment, use it
-      if test ! -d "$JT_HOME"; then
-        AC_MSG_WARN([Ignoring JT_HOME pointing to invalid directory: $JT_HOME])
-        JT_HOME=
-      else
-        if test ! -e "$JT_HOME/lib/jtreg.jar"; then
-          AC_MSG_WARN([Ignoring JT_HOME which is not a valid jtreg home: $JT_HOME])
-          JT_HOME=
-        else
-          AC_MSG_NOTICE([Located jtreg using JT_HOME from environment])
-        fi
-      fi
-    fi
-
-    if test "x$JT_HOME" = x; then
-      # JT_HOME is not set in environment, or was deemed invalid.
-      # Try to find jtreg on path
-      UTIL_LOOKUP_PROGS(JTREGEXE, jtreg)
-      if test "x$JTREGEXE" != x; then
-        # That's good, now try to derive JT_HOME
-        JT_HOME=`(cd $($DIRNAME $JTREGEXE)/.. && pwd)`
-        if test ! -e "$JT_HOME/lib/jtreg.jar"; then
-          AC_MSG_WARN([Ignoring jtreg from path since a valid jtreg home cannot be found])
-          JT_HOME=
-        else
-          AC_MSG_NOTICE([Located jtreg using jtreg executable in path])
-        fi
-      fi
-    fi
-
-    AC_MSG_CHECKING([for jtreg test harness])
-    if test "x$JT_HOME" != x; then
-      AC_MSG_RESULT([$JT_HOME])
-    else
-      AC_MSG_RESULT([no, not found])
-
-      if test "x$with_jtreg" = xyes; then
-        AC_MSG_ERROR([--with-jtreg was specified, but no jtreg found.])
-      fi
-    fi
-  fi
-
-  UTIL_FIXUP_PATH(JT_HOME)
-  AC_SUBST(JT_HOME)
-])
-
-# Setup the JTReg Regression Test Harness.
-AC_DEFUN_ONCE([TOOLCHAIN_SETUP_JTREG_MW],
-[
-  AC_ARG_WITH(jtregMW, [AS_HELP_STRING([--with-jtregMW],
-      [Regression Test Harness @<:@probed@:>@])])
-
-  if test "x$with_jtregMW" = xno; then
-    # jtreg disabled
-    AC_MSG_CHECKING([for jtreg test harness])
-    AC_MSG_RESULT([no, disabled])
-  elif test "x$with_jtregMW" != xyes && test "x$with_jtregMW" != x; then
-    # An explicit path is specified, use it.
-    JT_HOME_MW="$with_jtregMW"
-    UTIL_FIXUP_PATH([JT_HOME_MW])
-    if test ! -d "$JT_HOME_MW"; then
-      AC_MSG_ERROR([jtreg home directory from --with-jtregMW=$with_jtregMW does not exist])
-    fi
-
-    if test ! -e "$JT_HOME_MW/lib/jtreg.jar"; then
-      AC_MSG_ERROR([jtreg home directory from --with-jtregMW=$with_jtregMW is not a valid jtreg home])
-    fi
-
-    JTREGEXE_MW="$JT_HOME_MW/bin/jtreg"
-    if test ! -x "$JTREGEXE_MW"; then
-      AC_MSG_ERROR([jtreg home directory from --with-jtregMW=$with_jtregMW does not contain valid jtreg executable])
-    fi
-
-    AC_MSG_CHECKING([for jtreg test harness])
-    AC_MSG_RESULT([$JT_HOME_MW])
-  else
-    # Try to locate jtreg
-    if test "x$JT_HOME_MW" != x; then
-      # JT_HOME_MW set in environment, use it
-      if test ! -d "$JT_HOME_MW"; then
-        AC_MSG_WARN([Ignoring JT_HOME_MW pointing to invalid directory: $JT_HOME_MW])
-        JT_HOME_MW=
-      else
-        if test ! -e "$JT_HOME_MW/lib/jtreg.jar"; then
-          AC_MSG_WARN([Ignoring JT_HOME_MW which is not a valid jtreg home: $JT_HOME_MW])
-          JT_HOME_MW=
-        elif test ! -x "$JT_HOME_MW/bin/jtreg"; then
-          AC_MSG_WARN([Ignoring JT_HOME_MW which does not contain valid jtreg executable: $JT_HOME_MW])
-          JT_HOME_MW=
-        else
-          JTREGEXE_MW="$JT_HOME_MW/bin/jtreg"
-          AC_MSG_NOTICE([Located jtreg using JT_HOME_MW from environment])
-        fi
-      fi
-    fi
-
-    if test "x$JT_HOME_MW" = x; then
-      # JT_HOME_MW is not set in environment, or was deemed invalid.
-      # Try to find jtreg on path
-      UTIL_LOOKUP_PROGS(JTREGEXE_MW, jtreg)
-      if test "x$JTREGEXE_MW" != x; then
-        # That's good, now try to derive JT_HOME_MW
-        JT_HOME_MW=`(cd $($DIRNAME $JTREGEXE_MW)/.. && pwd)`
-        if test ! -e "$JT_HOME_MW/lib/jtreg.jar"; then
-          AC_MSG_WARN([Ignoring jtreg from path since a valid jtreg home cannot be found])
-          JT_HOME_MW=
-          JTREGEXE_MW=
-        else
-          AC_MSG_NOTICE([Located jtreg using jtreg executable in path])
-        fi
-      fi
-    fi
-
-    AC_MSG_CHECKING([for jtreg test harness])
-    if test "x$JT_HOME_MW" != x; then
-      AC_MSG_RESULT([$JT_HOME_MW])
-    else
-      AC_MSG_RESULT([no, not found])
-
-      if test "x$with_jtregMW" = xyes; then
-        AC_MSG_ERROR([--with-jtregMW was specified, but no jtreg found.])
-      fi
-    fi
-  fi
-
-  UTIL_FIXUP_EXECUTABLE(JTREGEXE_MW)
-  UTIL_FIXUP_PATH(JT_HOME_MW)
-  AC_SUBST(JT_HOME_MW)
-  AC_SUBST(JTREGEXE_MW)
-])
-
-
-
-# Setup the JIB dependency resolver
-AC_DEFUN_ONCE([TOOLCHAIN_SETUP_JIB],
-[
-  AC_ARG_WITH(jib, [AS_HELP_STRING([--with-jib],
-      [Jib dependency management tool @<:@not used@:>@])])
-
-  if test "x$with_jib" = xno || test "x$with_jib" = x; then
-    # jib disabled
-    AC_MSG_CHECKING([for jib])
-    AC_MSG_RESULT(no)
-  elif test "x$with_jib" = xyes; then
-    AC_MSG_ERROR([Must supply a value to --with-jib])
-  else
-    JIB_HOME="${with_jib}"
-    AC_MSG_CHECKING([for jib])
-    AC_MSG_RESULT(${JIB_HOME})
-    if test ! -d "${JIB_HOME}"; then
-      AC_MSG_ERROR([--with-jib must be a directory])
-    fi
-    JIB_JAR=$(ls ${JIB_HOME}/lib/jib-*.jar)
-    if test ! -f "${JIB_JAR}"; then
-      AC_MSG_ERROR([Could not find jib jar file in ${JIB_HOME}])
-    fi
-  fi
-
-  AC_SUBST(JIB_HOME)
-=======
->>>>>>> 7b81a9c7
 ])