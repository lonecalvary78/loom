#
# Copyright (c) 2016, 2018, Oracle and/or its affiliates. All rights reserved.
# DO NOT ALTER OR REMOVE COPYRIGHT NOTICES OR THIS FILE HEADER.
#
# This code is free software; you can redistribute it and/or modify it
# under the terms of the GNU General Public License version 2 only, as
# published by the Free Software Foundation.  Oracle designates this
# particular file as subject to the "Classpath" exception as provided
# by Oracle in the LICENSE file that accompanied this code.
#
# This code is distributed in the hope that it will be useful, but WITHOUT
# ANY WARRANTY; without even the implied warranty of MERCHANTABILITY or
# FITNESS FOR A PARTICULAR PURPOSE.  See the GNU General Public License
# version 2 for more details (a copy is included in the LICENSE file that
# accompanied this code).
#
# You should have received a copy of the GNU General Public License version
# 2 along with this work; if not, write to the Free Software Foundation,
# Inc., 51 Franklin St, Fifth Floor, Boston, MA 02110-1301 USA.
#
# Please contact Oracle, 500 Oracle Parkway, Redwood Shores, CA 94065 USA
# or visit www.oracle.com if you need additional information or have any
# questions.
#

default: all

include $(SPEC)
include MakeBase.gmk

$(eval $(call IncludeCustomExtension, gensrc/Gensrc-jdk.internal.vm.compiler.gmk))

GENSRC_DIR := $(SUPPORT_OUTPUTDIR)/gensrc/$(MODULE)
SRC_DIR := $(TOPDIR)/src/$(MODULE)/share/classes

################################################################################

PROC_SRC_SUBDIRS := \
    org.graalvm.compiler.code \
    org.graalvm.compiler.core \
    org.graalvm.compiler.core.aarch64 \
    org.graalvm.compiler.core.amd64 \
    org.graalvm.compiler.core.common \
    org.graalvm.compiler.core.sparc \
    org.graalvm.compiler.debug \
    org.graalvm.compiler.hotspot \
    org.graalvm.compiler.hotspot.aarch64 \
    org.graalvm.compiler.hotspot.amd64 \
    org.graalvm.compiler.hotspot.sparc \
    org.graalvm.compiler.graph \
    org.graalvm.compiler.java \
    org.graalvm.compiler.lir \
    org.graalvm.compiler.lir.amd64 \
    org.graalvm.compiler.loop \
    org.graalvm.compiler.loop.phases \
    org.graalvm.compiler.nodes \
    org.graalvm.compiler.replacements \
    org.graalvm.compiler.replacements.aarch64 \
    org.graalvm.compiler.replacements.amd64 \
    org.graalvm.compiler.phases \
    org.graalvm.compiler.phases.common \
    org.graalvm.compiler.printer \
    org.graalvm.compiler.virtual \
    #

PROC_SRC_DIRS := $(patsubst %, $(SRC_DIR)/%/src, $(PROC_SRC_SUBDIRS))

PROC_SRCS := $(filter %.java, $(call CacheFind, $(PROC_SRC_DIRS)))

ALL_SRC_DIRS := $(SRC_DIR) $(wildcard $(SRC_DIR)/*/src)
SOURCEPATH := $(call PathList, $(ALL_SRC_DIRS))

PROCESSOR_JARS := \
    $(BUILDTOOLS_OUTPUTDIR)/jdk.vm.compiler.match.processor.jar \
    $(BUILDTOOLS_OUTPUTDIR)/jdk.vm.compiler.nodeinfo.processor.jar \
    $(BUILDTOOLS_OUTPUTDIR)/jdk.vm.compiler.options.processor.jar \
    $(BUILDTOOLS_OUTPUTDIR)/jdk.vm.compiler.replacements.verifier.jar \
    $(BUILDTOOLS_OUTPUTDIR)/jdk.vm.compiler.serviceprovider.processor.jar \
    #
PROCESSOR_PATH := $(call PathList, $(PROCESSOR_JARS))

ADD_EXPORTS := \
    --add-modules jdk.internal.vm.ci \
    --add-exports jdk.internal.vm.ci/jdk.vm.ci.aarch64=jdk.internal.vm.compiler \
    --add-exports jdk.internal.vm.ci/jdk.vm.ci.amd64=jdk.internal.vm.compiler \
    --add-exports jdk.internal.vm.ci/jdk.vm.ci.code=jdk.internal.vm.compiler \
    --add-exports jdk.internal.vm.ci/jdk.vm.ci.code.site=jdk.internal.vm.compiler \
    --add-exports jdk.internal.vm.ci/jdk.vm.ci.code.stack=jdk.internal.vm.compiler \
    --add-exports jdk.internal.vm.ci/jdk.vm.ci.common=jdk.internal.vm.compiler \
    --add-exports jdk.internal.vm.ci/jdk.vm.ci.hotspot=jdk.internal.vm.compiler \
    --add-exports jdk.internal.vm.ci/jdk.vm.ci.hotspot.aarch64=jdk.internal.vm.compiler \
    --add-exports jdk.internal.vm.ci/jdk.vm.ci.hotspot.amd64=jdk.internal.vm.compiler \
    --add-exports jdk.internal.vm.ci/jdk.vm.ci.hotspot.events=jdk.internal.vm.compiler \
    --add-exports jdk.internal.vm.ci/jdk.vm.ci.hotspot.sparc=jdk.internal.vm.compiler \
    --add-exports jdk.internal.vm.ci/jdk.vm.ci.hotspotvmconfig=jdk.internal.vm.compiler \
    --add-exports jdk.internal.vm.ci/jdk.vm.ci.inittimer=jdk.internal.vm.compiler \
    --add-exports jdk.internal.vm.ci/jdk.vm.ci.meta=jdk.internal.vm.compiler \
    --add-exports jdk.internal.vm.ci/jdk.vm.ci.runtime=jdk.internal.vm.compiler \
    --add-exports jdk.internal.vm.ci/jdk.vm.ci.services=jdk.internal.vm.compiler \
    --add-exports jdk.internal.vm.ci/jdk.vm.ci.sparc=jdk.internal.vm.compiler \
    #

$(GENSRC_DIR)/_gensrc_proc_done: $(PROC_SRCS) $(PROCESSOR_JARS)
	$(call MakeDir, $(@D))
	$(eval $(call ListPathsSafely,PROC_SRCS,$(@D)/_gensrc_proc_files))
	$(JAVA) $(NEW_JAVAC) \
	    -XDignore.symbol.file \
	    --upgrade-module-path $(JDK_OUTPUTDIR)/modules --system none \
	    $(ADD_EXPORTS) \
	    -sourcepath $(SOURCEPATH) \
	    -implicit:none \
	    -proc:only \
	    -processorpath $(PROCESSOR_PATH) \
	    -d $(GENSRC_DIR) \
	    -s $(GENSRC_DIR) \
	    @$(@D)/_gensrc_proc_files
	$(TOUCH) $@

TARGETS += $(GENSRC_DIR)/_gensrc_proc_done

################################################################################

$(GENSRC_DIR)/module-info.java.extra: $(GENSRC_DIR)/_gensrc_proc_done
<<<<<<< HEAD
	$(ECHO) "" > $@; \
=======
	$(ECHO) "" > $@;
>>>>>>> 041946dc
	($(CD) $(GENSRC_DIR)/META-INF/providers && \
	    p=""; \
	    impl=""; \
	    for i in $$($(GREP) '^' * | $(SORT) -t ':' -k 2 | $(SED) 's/:.*//'); do \
	      c=$$($(CAT) $$i | $(TR) -d '\n\r'); \
	      if test x$$p != x$$c; then \
                if test x$$p != x; then \
	          $(ECHO) "    ;" >> $@; \
	        fi; \
	        $(ECHO) "provides $$c with" >> $@; \
                p=$$c; \
	        impl=""; \
	      fi; \
              if test x$$impl != x; then \
	        $(ECHO) "  , $$i" >> $@; \
              else \
	        $(ECHO) "    $$i" >> $@; \
              fi; \
              impl=$$i; \
	    done); \
            $(ECHO) "    ;" >> $@; \
	$(ECHO) "uses org.graalvm.compiler.options.OptionDescriptors;" >> $@; \
	$(ECHO) "provides org.graalvm.compiler.options.OptionDescriptors with" >> $@; \
        impl=""; \
	for i in $$($(FIND) $(GENSRC_DIR) -name '*_OptionDescriptors.java' | $(SORT)); do \
	    c=$$($(ECHO) $$i | $(SED) 's:.*/jdk\.internal\.vm\.compiler/\(.*\)\.java:\1:' | $(TR) '/' '.'); \
            if test x$$impl != x; then \
	      $(ECHO) "  , $$c" >> $@; \
            else \
	      $(ECHO) "    $$c" >> $@; \
            fi; \
            impl=$$c; \
	done; \
	$(ECHO) "    ;" >> $@;

TARGETS += $(GENSRC_DIR)/module-info.java.extra

################################################################################

all: $(TARGETS)

.PHONY: default all<|MERGE_RESOLUTION|>--- conflicted
+++ resolved
@@ -121,11 +121,7 @@
 ################################################################################
 
 $(GENSRC_DIR)/module-info.java.extra: $(GENSRC_DIR)/_gensrc_proc_done
-<<<<<<< HEAD
-	$(ECHO) "" > $@; \
-=======
 	$(ECHO) "" > $@;
->>>>>>> 041946dc
 	($(CD) $(GENSRC_DIR)/META-INF/providers && \
 	    p=""; \
 	    impl=""; \
