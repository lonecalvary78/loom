/*
 * Copyright (c) 1999, 2011, Oracle and/or its affiliates. All rights reserved.
 * DO NOT ALTER OR REMOVE COPYRIGHT NOTICES OR THIS FILE HEADER.
 *
 * This code is free software; you can redistribute it and/or modify it
 * under the terms of the GNU General Public License version 2 only, as
 * published by the Free Software Foundation.
 *
 * This code is distributed in the hope that it will be useful, but WITHOUT
 * ANY WARRANTY; without even the implied warranty of MERCHANTABILITY or
 * FITNESS FOR A PARTICULAR PURPOSE.  See the GNU General Public License
 * version 2 for more details (a copy is included in the LICENSE file that
 * accompanied this code).
 *
 * You should have received a copy of the GNU General Public License version
 * 2 along with this work; if not, write to the Free Software Foundation,
 * Inc., 51 Franklin St, Fifth Floor, Boston, MA 02110-1301 USA.
 *
 * Please contact Oracle, 500 Oracle Parkway, Redwood Shores, CA 94065 USA
 * or visit www.oracle.com if you need additional information or have any
 * questions.
 *
 */

#include "precompiled.hpp"
#include "asm/assembler.hpp"
#include "c1/c1_Defs.hpp"
#include "c1/c1_MacroAssembler.hpp"
#include "c1/c1_Runtime1.hpp"
#include "interpreter/interpreter.hpp"
#include "nativeInst_x86.hpp"
#include "oops/compiledICHolderOop.hpp"
#include "oops/oop.inline.hpp"
#include "prims/jvmtiExport.hpp"
#include "register_x86.hpp"
#include "runtime/sharedRuntime.hpp"
#include "runtime/signature.hpp"
#include "runtime/vframeArray.hpp"
#include "vmreg_x86.inline.hpp"


// Implementation of StubAssembler

int StubAssembler::call_RT(Register oop_result1, Register oop_result2, address entry, int args_size) {
  // setup registers
  const Register thread = NOT_LP64(rdi) LP64_ONLY(r15_thread); // is callee-saved register (Visual C++ calling conventions)
  assert(!(oop_result1->is_valid() || oop_result2->is_valid()) || oop_result1 != oop_result2, "registers must be different");
  assert(oop_result1 != thread && oop_result2 != thread, "registers must be different");
  assert(args_size >= 0, "illegal args_size");

#ifdef _LP64
  mov(c_rarg0, thread);
  set_num_rt_args(0); // Nothing on stack
#else
  set_num_rt_args(1 + args_size);

  // push java thread (becomes first argument of C function)
  get_thread(thread);
  push(thread);
#endif // _LP64

  set_last_Java_frame(thread, noreg, rbp, NULL);

  // do the call
  call(RuntimeAddress(entry));
  int call_offset = offset();
  // verify callee-saved register
#ifdef ASSERT
  guarantee(thread != rax, "change this code");
  push(rax);
  { Label L;
    get_thread(rax);
    cmpptr(thread, rax);
    jcc(Assembler::equal, L);
    int3();
    stop("StubAssembler::call_RT: rdi not callee saved?");
    bind(L);
  }
  pop(rax);
#endif
  reset_last_Java_frame(thread, true, false);

  // discard thread and arguments
  NOT_LP64(addptr(rsp, num_rt_args()*BytesPerWord));

  // check for pending exceptions
  { Label L;
    cmpptr(Address(thread, Thread::pending_exception_offset()), (int32_t)NULL_WORD);
    jcc(Assembler::equal, L);
    // exception pending => remove activation and forward to exception handler
    movptr(rax, Address(thread, Thread::pending_exception_offset()));
    // make sure that the vm_results are cleared
    if (oop_result1->is_valid()) {
      movptr(Address(thread, JavaThread::vm_result_offset()), NULL_WORD);
    }
    if (oop_result2->is_valid()) {
      movptr(Address(thread, JavaThread::vm_result_2_offset()), NULL_WORD);
    }
    if (frame_size() == no_frame_size) {
      leave();
      jump(RuntimeAddress(StubRoutines::forward_exception_entry()));
    } else if (_stub_id == Runtime1::forward_exception_id) {
      should_not_reach_here();
    } else {
      jump(RuntimeAddress(Runtime1::entry_for(Runtime1::forward_exception_id)));
    }
    bind(L);
  }
  // get oop results if there are any and reset the values in the thread
  if (oop_result1->is_valid()) {
    movptr(oop_result1, Address(thread, JavaThread::vm_result_offset()));
    movptr(Address(thread, JavaThread::vm_result_offset()), NULL_WORD);
    verify_oop(oop_result1);
  }
  if (oop_result2->is_valid()) {
    movptr(oop_result2, Address(thread, JavaThread::vm_result_2_offset()));
    movptr(Address(thread, JavaThread::vm_result_2_offset()), NULL_WORD);
    verify_oop(oop_result2);
  }
  return call_offset;
}


int StubAssembler::call_RT(Register oop_result1, Register oop_result2, address entry, Register arg1) {
#ifdef _LP64
  mov(c_rarg1, arg1);
#else
  push(arg1);
#endif // _LP64
  return call_RT(oop_result1, oop_result2, entry, 1);
}


int StubAssembler::call_RT(Register oop_result1, Register oop_result2, address entry, Register arg1, Register arg2) {
#ifdef _LP64
  if (c_rarg1 == arg2) {
    if (c_rarg2 == arg1) {
      xchgq(arg1, arg2);
    } else {
      mov(c_rarg2, arg2);
      mov(c_rarg1, arg1);
    }
  } else {
    mov(c_rarg1, arg1);
    mov(c_rarg2, arg2);
  }
#else
  push(arg2);
  push(arg1);
#endif // _LP64
  return call_RT(oop_result1, oop_result2, entry, 2);
}


int StubAssembler::call_RT(Register oop_result1, Register oop_result2, address entry, Register arg1, Register arg2, Register arg3) {
#ifdef _LP64
  // if there is any conflict use the stack
  if (arg1 == c_rarg2 || arg1 == c_rarg3 ||
      arg2 == c_rarg1 || arg1 == c_rarg3 ||
      arg3 == c_rarg1 || arg1 == c_rarg2) {
    push(arg3);
    push(arg2);
    push(arg1);
    pop(c_rarg1);
    pop(c_rarg2);
    pop(c_rarg3);
  } else {
    mov(c_rarg1, arg1);
    mov(c_rarg2, arg2);
    mov(c_rarg3, arg3);
  }
#else
  push(arg3);
  push(arg2);
  push(arg1);
#endif // _LP64
  return call_RT(oop_result1, oop_result2, entry, 3);
}


// Implementation of StubFrame

class StubFrame: public StackObj {
 private:
  StubAssembler* _sasm;

 public:
  StubFrame(StubAssembler* sasm, const char* name, bool must_gc_arguments);
  void load_argument(int offset_in_words, Register reg);

  ~StubFrame();
};


#define __ _sasm->

StubFrame::StubFrame(StubAssembler* sasm, const char* name, bool must_gc_arguments) {
  _sasm = sasm;
  __ set_info(name, must_gc_arguments);
  __ enter();
}

// load parameters that were stored with LIR_Assembler::store_parameter
// Note: offsets for store_parameter and load_argument must match
void StubFrame::load_argument(int offset_in_words, Register reg) {
  // rbp, + 0: link
  //     + 1: return address
  //     + 2: argument with offset 0
  //     + 3: argument with offset 1
  //     + 4: ...

  __ movptr(reg, Address(rbp, (offset_in_words + 2) * BytesPerWord));
}


StubFrame::~StubFrame() {
  __ leave();
  __ ret(0);
}

#undef __


// Implementation of Runtime1

#define __ sasm->

const int float_regs_as_doubles_size_in_slots = pd_nof_fpu_regs_frame_map * 2;
const int xmm_regs_as_doubles_size_in_slots = FrameMap::nof_xmm_regs * 2;

// Stack layout for saving/restoring  all the registers needed during a runtime
// call (this includes deoptimization)
// Note: note that users of this frame may well have arguments to some runtime
// while these values are on the stack. These positions neglect those arguments
// but the code in save_live_registers will take the argument count into
// account.
//
#ifdef _LP64
  #define SLOT2(x) x,
  #define SLOT_PER_WORD 2
#else
  #define SLOT2(x)
  #define SLOT_PER_WORD 1
#endif // _LP64

enum reg_save_layout {
  // 64bit needs to keep stack 16 byte aligned. So we add some alignment dummies to make that
  // happen and will assert if the stack size we create is misaligned
#ifdef _LP64
  align_dummy_0, align_dummy_1,
#endif // _LP64
#ifdef _WIN64
  // Windows always allocates space for it's argument registers (see
  // frame::arg_reg_save_area_bytes).
  arg_reg_save_1, arg_reg_save_1H,                                                          // 0, 4
  arg_reg_save_2, arg_reg_save_2H,                                                          // 8, 12
  arg_reg_save_3, arg_reg_save_3H,                                                          // 16, 20
  arg_reg_save_4, arg_reg_save_4H,                                                          // 24, 28
#endif // _WIN64
  xmm_regs_as_doubles_off,                                                                  // 32
  float_regs_as_doubles_off = xmm_regs_as_doubles_off + xmm_regs_as_doubles_size_in_slots,  // 160
  fpu_state_off = float_regs_as_doubles_off + float_regs_as_doubles_size_in_slots,          // 224
  // fpu_state_end_off is exclusive
  fpu_state_end_off = fpu_state_off + (FPUStateSizeInWords / SLOT_PER_WORD),                // 352
  marker = fpu_state_end_off, SLOT2(markerH)                                                // 352, 356
  extra_space_offset,                                                                       // 360
#ifdef _LP64
  r15_off = extra_space_offset, r15H_off,                                                   // 360, 364
  r14_off, r14H_off,                                                                        // 368, 372
  r13_off, r13H_off,                                                                        // 376, 380
  r12_off, r12H_off,                                                                        // 384, 388
  r11_off, r11H_off,                                                                        // 392, 396
  r10_off, r10H_off,                                                                        // 400, 404
  r9_off, r9H_off,                                                                          // 408, 412
  r8_off, r8H_off,                                                                          // 416, 420
  rdi_off, rdiH_off,                                                                        // 424, 428
#else
  rdi_off = extra_space_offset,
#endif // _LP64
  rsi_off, SLOT2(rsiH_off)                                                                  // 432, 436
  rbp_off, SLOT2(rbpH_off)                                                                  // 440, 444
  rsp_off, SLOT2(rspH_off)                                                                  // 448, 452
  rbx_off, SLOT2(rbxH_off)                                                                  // 456, 460
  rdx_off, SLOT2(rdxH_off)                                                                  // 464, 468
  rcx_off, SLOT2(rcxH_off)                                                                  // 472, 476
  rax_off, SLOT2(raxH_off)                                                                  // 480, 484
  saved_rbp_off, SLOT2(saved_rbpH_off)                                                      // 488, 492
  return_off, SLOT2(returnH_off)                                                            // 496, 500
  reg_save_frame_size   // As noted: neglects any parameters to runtime                     // 504
};



// Save off registers which might be killed by calls into the runtime.
// Tries to smart of about FP registers.  In particular we separate
// saving and describing the FPU registers for deoptimization since we
// have to save the FPU registers twice if we describe them and on P4
// saving FPU registers which don't contain anything appears
// expensive.  The deopt blob is the only thing which needs to
// describe FPU registers.  In all other cases it should be sufficient
// to simply save their current value.

static OopMap* generate_oop_map(StubAssembler* sasm, int num_rt_args,
                                bool save_fpu_registers = true) {

  // In 64bit all the args are in regs so there are no additional stack slots
  LP64_ONLY(num_rt_args = 0);
  LP64_ONLY(assert((reg_save_frame_size * VMRegImpl::stack_slot_size) % 16 == 0, "must be 16 byte aligned");)
  int frame_size_in_slots = reg_save_frame_size + num_rt_args; // args + thread
  sasm->set_frame_size(frame_size_in_slots / VMRegImpl::slots_per_word );

  // record saved value locations in an OopMap
  // locations are offsets from sp after runtime call; num_rt_args is number of arguments in call, including thread
  OopMap* map = new OopMap(frame_size_in_slots, 0);
  map->set_callee_saved(VMRegImpl::stack2reg(rax_off + num_rt_args), rax->as_VMReg());
  map->set_callee_saved(VMRegImpl::stack2reg(rcx_off + num_rt_args), rcx->as_VMReg());
  map->set_callee_saved(VMRegImpl::stack2reg(rdx_off + num_rt_args), rdx->as_VMReg());
  map->set_callee_saved(VMRegImpl::stack2reg(rbx_off + num_rt_args), rbx->as_VMReg());
  map->set_callee_saved(VMRegImpl::stack2reg(rsi_off + num_rt_args), rsi->as_VMReg());
  map->set_callee_saved(VMRegImpl::stack2reg(rdi_off + num_rt_args), rdi->as_VMReg());
#ifdef _LP64
  map->set_callee_saved(VMRegImpl::stack2reg(r8_off + num_rt_args),  r8->as_VMReg());
  map->set_callee_saved(VMRegImpl::stack2reg(r9_off + num_rt_args),  r9->as_VMReg());
  map->set_callee_saved(VMRegImpl::stack2reg(r10_off + num_rt_args), r10->as_VMReg());
  map->set_callee_saved(VMRegImpl::stack2reg(r11_off + num_rt_args), r11->as_VMReg());
  map->set_callee_saved(VMRegImpl::stack2reg(r12_off + num_rt_args), r12->as_VMReg());
  map->set_callee_saved(VMRegImpl::stack2reg(r13_off + num_rt_args), r13->as_VMReg());
  map->set_callee_saved(VMRegImpl::stack2reg(r14_off + num_rt_args), r14->as_VMReg());
  map->set_callee_saved(VMRegImpl::stack2reg(r15_off + num_rt_args), r15->as_VMReg());

  // This is stupid but needed.
  map->set_callee_saved(VMRegImpl::stack2reg(raxH_off + num_rt_args), rax->as_VMReg()->next());
  map->set_callee_saved(VMRegImpl::stack2reg(rcxH_off + num_rt_args), rcx->as_VMReg()->next());
  map->set_callee_saved(VMRegImpl::stack2reg(rdxH_off + num_rt_args), rdx->as_VMReg()->next());
  map->set_callee_saved(VMRegImpl::stack2reg(rbxH_off + num_rt_args), rbx->as_VMReg()->next());
  map->set_callee_saved(VMRegImpl::stack2reg(rsiH_off + num_rt_args), rsi->as_VMReg()->next());
  map->set_callee_saved(VMRegImpl::stack2reg(rdiH_off + num_rt_args), rdi->as_VMReg()->next());

  map->set_callee_saved(VMRegImpl::stack2reg(r8H_off + num_rt_args),  r8->as_VMReg()->next());
  map->set_callee_saved(VMRegImpl::stack2reg(r9H_off + num_rt_args),  r9->as_VMReg()->next());
  map->set_callee_saved(VMRegImpl::stack2reg(r10H_off + num_rt_args), r10->as_VMReg()->next());
  map->set_callee_saved(VMRegImpl::stack2reg(r11H_off + num_rt_args), r11->as_VMReg()->next());
  map->set_callee_saved(VMRegImpl::stack2reg(r12H_off + num_rt_args), r12->as_VMReg()->next());
  map->set_callee_saved(VMRegImpl::stack2reg(r13H_off + num_rt_args), r13->as_VMReg()->next());
  map->set_callee_saved(VMRegImpl::stack2reg(r14H_off + num_rt_args), r14->as_VMReg()->next());
  map->set_callee_saved(VMRegImpl::stack2reg(r15H_off + num_rt_args), r15->as_VMReg()->next());
#endif // _LP64

  if (save_fpu_registers) {
    if (UseSSE < 2) {
      int fpu_off = float_regs_as_doubles_off;
      for (int n = 0; n < FrameMap::nof_fpu_regs; n++) {
        VMReg fpu_name_0 = FrameMap::fpu_regname(n);
        map->set_callee_saved(VMRegImpl::stack2reg(fpu_off +     num_rt_args), fpu_name_0);
        // %%% This is really a waste but we'll keep things as they were for now
        if (true) {
          map->set_callee_saved(VMRegImpl::stack2reg(fpu_off + 1 + num_rt_args), fpu_name_0->next());
        }
        fpu_off += 2;
      }
      assert(fpu_off == fpu_state_off, "incorrect number of fpu stack slots");
    }

    if (UseSSE >= 2) {
      int xmm_off = xmm_regs_as_doubles_off;
      for (int n = 0; n < FrameMap::nof_xmm_regs; n++) {
        VMReg xmm_name_0 = as_XMMRegister(n)->as_VMReg();
        map->set_callee_saved(VMRegImpl::stack2reg(xmm_off +     num_rt_args), xmm_name_0);
        // %%% This is really a waste but we'll keep things as they were for now
        if (true) {
          map->set_callee_saved(VMRegImpl::stack2reg(xmm_off + 1 + num_rt_args), xmm_name_0->next());
        }
        xmm_off += 2;
      }
      assert(xmm_off == float_regs_as_doubles_off, "incorrect number of xmm registers");

    } else if (UseSSE == 1) {
      int xmm_off = xmm_regs_as_doubles_off;
      for (int n = 0; n < FrameMap::nof_xmm_regs; n++) {
        VMReg xmm_name_0 = as_XMMRegister(n)->as_VMReg();
        map->set_callee_saved(VMRegImpl::stack2reg(xmm_off +     num_rt_args), xmm_name_0);
        xmm_off += 2;
      }
      assert(xmm_off == float_regs_as_doubles_off, "incorrect number of xmm registers");
    }
  }

  return map;
}

static OopMap* save_live_registers(StubAssembler* sasm, int num_rt_args,
                                   bool save_fpu_registers = true) {
  __ block_comment("save_live_registers");

  __ pusha();         // integer registers

  // assert(float_regs_as_doubles_off % 2 == 0, "misaligned offset");
  // assert(xmm_regs_as_doubles_off % 2 == 0, "misaligned offset");

  __ subptr(rsp, extra_space_offset * VMRegImpl::stack_slot_size);

#ifdef ASSERT
  __ movptr(Address(rsp, marker * VMRegImpl::stack_slot_size), (int32_t)0xfeedbeef);
#endif

  if (save_fpu_registers) {
    if (UseSSE < 2) {
      // save FPU stack
      __ fnsave(Address(rsp, fpu_state_off * VMRegImpl::stack_slot_size));
      __ fwait();

#ifdef ASSERT
      Label ok;
      __ cmpw(Address(rsp, fpu_state_off * VMRegImpl::stack_slot_size), StubRoutines::fpu_cntrl_wrd_std());
      __ jccb(Assembler::equal, ok);
      __ stop("corrupted control word detected");
      __ bind(ok);
#endif

      // Reset the control word to guard against exceptions being unmasked
      // since fstp_d can cause FPU stack underflow exceptions.  Write it
      // into the on stack copy and then reload that to make sure that the
      // current and future values are correct.
      __ movw(Address(rsp, fpu_state_off * VMRegImpl::stack_slot_size), StubRoutines::fpu_cntrl_wrd_std());
      __ frstor(Address(rsp, fpu_state_off * VMRegImpl::stack_slot_size));

      // Save the FPU registers in de-opt-able form
      __ fstp_d(Address(rsp, float_regs_as_doubles_off * VMRegImpl::stack_slot_size +  0));
      __ fstp_d(Address(rsp, float_regs_as_doubles_off * VMRegImpl::stack_slot_size +  8));
      __ fstp_d(Address(rsp, float_regs_as_doubles_off * VMRegImpl::stack_slot_size + 16));
      __ fstp_d(Address(rsp, float_regs_as_doubles_off * VMRegImpl::stack_slot_size + 24));
      __ fstp_d(Address(rsp, float_regs_as_doubles_off * VMRegImpl::stack_slot_size + 32));
      __ fstp_d(Address(rsp, float_regs_as_doubles_off * VMRegImpl::stack_slot_size + 40));
      __ fstp_d(Address(rsp, float_regs_as_doubles_off * VMRegImpl::stack_slot_size + 48));
      __ fstp_d(Address(rsp, float_regs_as_doubles_off * VMRegImpl::stack_slot_size + 56));
    }

    if (UseSSE >= 2) {
      // save XMM registers
      // XMM registers can contain float or double values, but this is not known here,
      // so always save them as doubles.
      // note that float values are _not_ converted automatically, so for float values
      // the second word contains only garbage data.
      __ movdbl(Address(rsp, xmm_regs_as_doubles_off * VMRegImpl::stack_slot_size +  0), xmm0);
      __ movdbl(Address(rsp, xmm_regs_as_doubles_off * VMRegImpl::stack_slot_size +  8), xmm1);
      __ movdbl(Address(rsp, xmm_regs_as_doubles_off * VMRegImpl::stack_slot_size + 16), xmm2);
      __ movdbl(Address(rsp, xmm_regs_as_doubles_off * VMRegImpl::stack_slot_size + 24), xmm3);
      __ movdbl(Address(rsp, xmm_regs_as_doubles_off * VMRegImpl::stack_slot_size + 32), xmm4);
      __ movdbl(Address(rsp, xmm_regs_as_doubles_off * VMRegImpl::stack_slot_size + 40), xmm5);
      __ movdbl(Address(rsp, xmm_regs_as_doubles_off * VMRegImpl::stack_slot_size + 48), xmm6);
      __ movdbl(Address(rsp, xmm_regs_as_doubles_off * VMRegImpl::stack_slot_size + 56), xmm7);
#ifdef _LP64
      __ movdbl(Address(rsp, xmm_regs_as_doubles_off * VMRegImpl::stack_slot_size + 64), xmm8);
      __ movdbl(Address(rsp, xmm_regs_as_doubles_off * VMRegImpl::stack_slot_size + 72), xmm9);
      __ movdbl(Address(rsp, xmm_regs_as_doubles_off * VMRegImpl::stack_slot_size + 80), xmm10);
      __ movdbl(Address(rsp, xmm_regs_as_doubles_off * VMRegImpl::stack_slot_size + 88), xmm11);
      __ movdbl(Address(rsp, xmm_regs_as_doubles_off * VMRegImpl::stack_slot_size + 96), xmm12);
      __ movdbl(Address(rsp, xmm_regs_as_doubles_off * VMRegImpl::stack_slot_size + 104), xmm13);
      __ movdbl(Address(rsp, xmm_regs_as_doubles_off * VMRegImpl::stack_slot_size + 112), xmm14);
      __ movdbl(Address(rsp, xmm_regs_as_doubles_off * VMRegImpl::stack_slot_size + 120), xmm15);
#endif // _LP64
    } else if (UseSSE == 1) {
      // save XMM registers as float because double not supported without SSE2
      __ movflt(Address(rsp, xmm_regs_as_doubles_off * VMRegImpl::stack_slot_size +  0), xmm0);
      __ movflt(Address(rsp, xmm_regs_as_doubles_off * VMRegImpl::stack_slot_size +  8), xmm1);
      __ movflt(Address(rsp, xmm_regs_as_doubles_off * VMRegImpl::stack_slot_size + 16), xmm2);
      __ movflt(Address(rsp, xmm_regs_as_doubles_off * VMRegImpl::stack_slot_size + 24), xmm3);
      __ movflt(Address(rsp, xmm_regs_as_doubles_off * VMRegImpl::stack_slot_size + 32), xmm4);
      __ movflt(Address(rsp, xmm_regs_as_doubles_off * VMRegImpl::stack_slot_size + 40), xmm5);
      __ movflt(Address(rsp, xmm_regs_as_doubles_off * VMRegImpl::stack_slot_size + 48), xmm6);
      __ movflt(Address(rsp, xmm_regs_as_doubles_off * VMRegImpl::stack_slot_size + 56), xmm7);
    }
  }

  // FPU stack must be empty now
  __ verify_FPU(0, "save_live_registers");

  return generate_oop_map(sasm, num_rt_args, save_fpu_registers);
}


static void restore_fpu(StubAssembler* sasm, bool restore_fpu_registers = true) {
  if (restore_fpu_registers) {
    if (UseSSE >= 2) {
      // restore XMM registers
      __ movdbl(xmm0, Address(rsp, xmm_regs_as_doubles_off * VMRegImpl::stack_slot_size +  0));
      __ movdbl(xmm1, Address(rsp, xmm_regs_as_doubles_off * VMRegImpl::stack_slot_size +  8));
      __ movdbl(xmm2, Address(rsp, xmm_regs_as_doubles_off * VMRegImpl::stack_slot_size + 16));
      __ movdbl(xmm3, Address(rsp, xmm_regs_as_doubles_off * VMRegImpl::stack_slot_size + 24));
      __ movdbl(xmm4, Address(rsp, xmm_regs_as_doubles_off * VMRegImpl::stack_slot_size + 32));
      __ movdbl(xmm5, Address(rsp, xmm_regs_as_doubles_off * VMRegImpl::stack_slot_size + 40));
      __ movdbl(xmm6, Address(rsp, xmm_regs_as_doubles_off * VMRegImpl::stack_slot_size + 48));
      __ movdbl(xmm7, Address(rsp, xmm_regs_as_doubles_off * VMRegImpl::stack_slot_size + 56));
#ifdef _LP64
      __ movdbl(xmm8, Address(rsp, xmm_regs_as_doubles_off * VMRegImpl::stack_slot_size + 64));
      __ movdbl(xmm9, Address(rsp, xmm_regs_as_doubles_off * VMRegImpl::stack_slot_size + 72));
      __ movdbl(xmm10, Address(rsp, xmm_regs_as_doubles_off * VMRegImpl::stack_slot_size + 80));
      __ movdbl(xmm11, Address(rsp, xmm_regs_as_doubles_off * VMRegImpl::stack_slot_size + 88));
      __ movdbl(xmm12, Address(rsp, xmm_regs_as_doubles_off * VMRegImpl::stack_slot_size + 96));
      __ movdbl(xmm13, Address(rsp, xmm_regs_as_doubles_off * VMRegImpl::stack_slot_size + 104));
      __ movdbl(xmm14, Address(rsp, xmm_regs_as_doubles_off * VMRegImpl::stack_slot_size + 112));
      __ movdbl(xmm15, Address(rsp, xmm_regs_as_doubles_off * VMRegImpl::stack_slot_size + 120));
#endif // _LP64
    } else if (UseSSE == 1) {
      // restore XMM registers
      __ movflt(xmm0, Address(rsp, xmm_regs_as_doubles_off * VMRegImpl::stack_slot_size +  0));
      __ movflt(xmm1, Address(rsp, xmm_regs_as_doubles_off * VMRegImpl::stack_slot_size +  8));
      __ movflt(xmm2, Address(rsp, xmm_regs_as_doubles_off * VMRegImpl::stack_slot_size + 16));
      __ movflt(xmm3, Address(rsp, xmm_regs_as_doubles_off * VMRegImpl::stack_slot_size + 24));
      __ movflt(xmm4, Address(rsp, xmm_regs_as_doubles_off * VMRegImpl::stack_slot_size + 32));
      __ movflt(xmm5, Address(rsp, xmm_regs_as_doubles_off * VMRegImpl::stack_slot_size + 40));
      __ movflt(xmm6, Address(rsp, xmm_regs_as_doubles_off * VMRegImpl::stack_slot_size + 48));
      __ movflt(xmm7, Address(rsp, xmm_regs_as_doubles_off * VMRegImpl::stack_slot_size + 56));
    }

    if (UseSSE < 2) {
      __ frstor(Address(rsp, fpu_state_off * VMRegImpl::stack_slot_size));
    } else {
      // check that FPU stack is really empty
      __ verify_FPU(0, "restore_live_registers");
    }

  } else {
    // check that FPU stack is really empty
    __ verify_FPU(0, "restore_live_registers");
  }

#ifdef ASSERT
  {
    Label ok;
    __ cmpptr(Address(rsp, marker * VMRegImpl::stack_slot_size), (int32_t)0xfeedbeef);
    __ jcc(Assembler::equal, ok);
    __ stop("bad offsets in frame");
    __ bind(ok);
  }
#endif // ASSERT

  __ addptr(rsp, extra_space_offset * VMRegImpl::stack_slot_size);
}


static void restore_live_registers(StubAssembler* sasm, bool restore_fpu_registers = true) {
  __ block_comment("restore_live_registers");

  restore_fpu(sasm, restore_fpu_registers);
  __ popa();
}


static void restore_live_registers_except_rax(StubAssembler* sasm, bool restore_fpu_registers = true) {
  __ block_comment("restore_live_registers_except_rax");

  restore_fpu(sasm, restore_fpu_registers);

#ifdef _LP64
  __ movptr(r15, Address(rsp, 0));
  __ movptr(r14, Address(rsp, wordSize));
  __ movptr(r13, Address(rsp, 2 * wordSize));
  __ movptr(r12, Address(rsp, 3 * wordSize));
  __ movptr(r11, Address(rsp, 4 * wordSize));
  __ movptr(r10, Address(rsp, 5 * wordSize));
  __ movptr(r9,  Address(rsp, 6 * wordSize));
  __ movptr(r8,  Address(rsp, 7 * wordSize));
  __ movptr(rdi, Address(rsp, 8 * wordSize));
  __ movptr(rsi, Address(rsp, 9 * wordSize));
  __ movptr(rbp, Address(rsp, 10 * wordSize));
  // skip rsp
  __ movptr(rbx, Address(rsp, 12 * wordSize));
  __ movptr(rdx, Address(rsp, 13 * wordSize));
  __ movptr(rcx, Address(rsp, 14 * wordSize));

  __ addptr(rsp, 16 * wordSize);
#else

  __ pop(rdi);
  __ pop(rsi);
  __ pop(rbp);
  __ pop(rbx); // skip this value
  __ pop(rbx);
  __ pop(rdx);
  __ pop(rcx);
  __ addptr(rsp, BytesPerWord);
#endif // _LP64
}


void Runtime1::initialize_pd() {
  // nothing to do
}


// target: the entry point of the method that creates and posts the exception oop
// has_argument: true if the exception needs an argument (passed on stack because registers must be preserved)

OopMapSet* Runtime1::generate_exception_throw(StubAssembler* sasm, address target, bool has_argument) {
  // preserve all registers
  int num_rt_args = has_argument ? 2 : 1;
  OopMap* oop_map = save_live_registers(sasm, num_rt_args);

  // now all registers are saved and can be used freely
  // verify that no old value is used accidentally
  __ invalidate_registers(true, true, true, true, true, true);

  // registers used by this stub
  const Register temp_reg = rbx;

  // load argument for exception that is passed as an argument into the stub
  if (has_argument) {
#ifdef _LP64
    __ movptr(c_rarg1, Address(rbp, 2*BytesPerWord));
#else
    __ movptr(temp_reg, Address(rbp, 2*BytesPerWord));
    __ push(temp_reg);
#endif // _LP64
  }
  int call_offset = __ call_RT(noreg, noreg, target, num_rt_args - 1);

  OopMapSet* oop_maps = new OopMapSet();
  oop_maps->add_gc_map(call_offset, oop_map);

  __ stop("should not reach here");

  return oop_maps;
}


OopMapSet* Runtime1::generate_handle_exception(StubID id, StubAssembler *sasm) {
  __ block_comment("generate_handle_exception");

  // incoming parameters
  const Register exception_oop = rax;
  const Register exception_pc  = rdx;
  // other registers used in this stub
  const Register thread = NOT_LP64(rdi) LP64_ONLY(r15_thread);

  // Save registers, if required.
  OopMapSet* oop_maps = new OopMapSet();
  OopMap* oop_map = NULL;
  switch (id) {
  case forward_exception_id:
    // We're handling an exception in the context of a compiled frame.
    // The registers have been saved in the standard places.  Perform
    // an exception lookup in the caller and dispatch to the handler
    // if found.  Otherwise unwind and dispatch to the callers
    // exception handler.
    oop_map = generate_oop_map(sasm, 1 /*thread*/);

    // load and clear pending exception oop into RAX
    __ movptr(exception_oop, Address(thread, Thread::pending_exception_offset()));
    __ movptr(Address(thread, Thread::pending_exception_offset()), NULL_WORD);

    // load issuing PC (the return address for this stub) into rdx
    __ movptr(exception_pc, Address(rbp, 1*BytesPerWord));

    // make sure that the vm_results are cleared (may be unnecessary)
    __ movptr(Address(thread, JavaThread::vm_result_offset()),   NULL_WORD);
    __ movptr(Address(thread, JavaThread::vm_result_2_offset()), NULL_WORD);
    break;
  case handle_exception_nofpu_id:
  case handle_exception_id:
    // At this point all registers MAY be live.
    oop_map = save_live_registers(sasm, 1 /*thread*/, id == handle_exception_nofpu_id);
    break;
  case handle_exception_from_callee_id: {
    // At this point all registers except exception oop (RAX) and
    // exception pc (RDX) are dead.
    const int frame_size = 2 /*BP, return address*/ NOT_LP64(+ 1 /*thread*/) WIN64_ONLY(+ frame::arg_reg_save_area_bytes / BytesPerWord);
    oop_map = new OopMap(frame_size * VMRegImpl::slots_per_word, 0);
    sasm->set_frame_size(frame_size);
    WIN64_ONLY(__ subq(rsp, frame::arg_reg_save_area_bytes));
    break;
  }
  default:  ShouldNotReachHere();
  }

#ifdef TIERED
  // C2 can leave the fpu stack dirty
  if (UseSSE < 2) {
    __ empty_FPU_stack();
  }
#endif // TIERED

  // verify that only rax, and rdx is valid at this time
  __ invalidate_registers(false, true, true, false, true, true);
  // verify that rax, contains a valid exception
  __ verify_not_null_oop(exception_oop);

  // load address of JavaThread object for thread-local data
  NOT_LP64(__ get_thread(thread);)

#ifdef ASSERT
  // check that fields in JavaThread for exception oop and issuing pc are
  // empty before writing to them
  Label oop_empty;
  __ cmpptr(Address(thread, JavaThread::exception_oop_offset()), (int32_t) NULL_WORD);
  __ jcc(Assembler::equal, oop_empty);
  __ stop("exception oop already set");
  __ bind(oop_empty);

  Label pc_empty;
  __ cmpptr(Address(thread, JavaThread::exception_pc_offset()), 0);
  __ jcc(Assembler::equal, pc_empty);
  __ stop("exception pc already set");
  __ bind(pc_empty);
#endif

  // save exception oop and issuing pc into JavaThread
  // (exception handler will load it from here)
  __ movptr(Address(thread, JavaThread::exception_oop_offset()), exception_oop);
  __ movptr(Address(thread, JavaThread::exception_pc_offset()),  exception_pc);

  // patch throwing pc into return address (has bci & oop map)
  __ movptr(Address(rbp, 1*BytesPerWord), exception_pc);

  // compute the exception handler.
  // the exception oop and the throwing pc are read from the fields in JavaThread
  int call_offset = __ call_RT(noreg, noreg, CAST_FROM_FN_PTR(address, exception_handler_for_pc));
  oop_maps->add_gc_map(call_offset, oop_map);

  // rax: handler address
  //      will be the deopt blob if nmethod was deoptimized while we looked up
  //      handler regardless of whether handler existed in the nmethod.

  // only rax, is valid at this time, all other registers have been destroyed by the runtime call
  __ invalidate_registers(false, true, true, true, true, true);

  // patch the return address, this stub will directly return to the exception handler
  __ movptr(Address(rbp, 1*BytesPerWord), rax);

  switch (id) {
  case forward_exception_id:
  case handle_exception_nofpu_id:
  case handle_exception_id:
    // Restore the registers that were saved at the beginning.
    restore_live_registers(sasm, id == handle_exception_nofpu_id);
    break;
  case handle_exception_from_callee_id:
    // WIN64_ONLY: No need to add frame::arg_reg_save_area_bytes to SP
    // since we do a leave anyway.

    // Pop the return address since we are possibly changing SP (restoring from BP).
    __ leave();
    __ pop(rcx);

    // Restore SP from BP if the exception PC is a method handle call site.
    NOT_LP64(__ get_thread(thread);)
    __ cmpl(Address(thread, JavaThread::is_method_handle_return_offset()), 0);
    __ cmovptr(Assembler::notEqual, rsp, rbp_mh_SP_save);
    __ jmp(rcx);  // jump to exception handler
    break;
  default:  ShouldNotReachHere();
  }

  return oop_maps;
}


void Runtime1::generate_unwind_exception(StubAssembler *sasm) {
  // incoming parameters
  const Register exception_oop = rax;
  // callee-saved copy of exception_oop during runtime call
  const Register exception_oop_callee_saved = NOT_LP64(rsi) LP64_ONLY(r14);
  // other registers used in this stub
  const Register exception_pc = rdx;
  const Register handler_addr = rbx;
  const Register thread = NOT_LP64(rdi) LP64_ONLY(r15_thread);

  // verify that only rax, is valid at this time
  __ invalidate_registers(false, true, true, true, true, true);

#ifdef ASSERT
  // check that fields in JavaThread for exception oop and issuing pc are empty
  NOT_LP64(__ get_thread(thread);)
  Label oop_empty;
  __ cmpptr(Address(thread, JavaThread::exception_oop_offset()), 0);
  __ jcc(Assembler::equal, oop_empty);
  __ stop("exception oop must be empty");
  __ bind(oop_empty);

  Label pc_empty;
  __ cmpptr(Address(thread, JavaThread::exception_pc_offset()), 0);
  __ jcc(Assembler::equal, pc_empty);
  __ stop("exception pc must be empty");
  __ bind(pc_empty);
#endif

  // clear the FPU stack in case any FPU results are left behind
  __ empty_FPU_stack();

  // save exception_oop in callee-saved register to preserve it during runtime calls
  __ verify_not_null_oop(exception_oop);
  __ movptr(exception_oop_callee_saved, exception_oop);

  NOT_LP64(__ get_thread(thread);)
  // Get return address (is on top of stack after leave).
  __ movptr(exception_pc, Address(rsp, 0));

  // search the exception handler address of the caller (using the return address)
  __ call_VM_leaf(CAST_FROM_FN_PTR(address, SharedRuntime::exception_handler_for_return_address), thread, exception_pc);
  // rax: exception handler address of the caller

  // Only RAX and RSI are valid at this time, all other registers have been destroyed by the call.
  __ invalidate_registers(false, true, true, true, false, true);

  // move result of call into correct register
  __ movptr(handler_addr, rax);

  // Restore exception oop to RAX (required convention of exception handler).
  __ movptr(exception_oop, exception_oop_callee_saved);

  // verify that there is really a valid exception in rax
  __ verify_not_null_oop(exception_oop);

  // get throwing pc (= return address).
  // rdx has been destroyed by the call, so it must be set again
  // the pop is also necessary to simulate the effect of a ret(0)
  __ pop(exception_pc);

  // Restore SP from BP if the exception PC is a method handle call site.
  NOT_LP64(__ get_thread(thread);)
  __ cmpl(Address(thread, JavaThread::is_method_handle_return_offset()), 0);
  __ cmovptr(Assembler::notEqual, rsp, rbp_mh_SP_save);

  // continue at exception handler (return address removed)
  // note: do *not* remove arguments when unwinding the
  //       activation since the caller assumes having
  //       all arguments on the stack when entering the
  //       runtime to determine the exception handler
  //       (GC happens at call site with arguments!)
  // rax: exception oop
  // rdx: throwing pc
  // rbx: exception handler
  __ jmp(handler_addr);
}


OopMapSet* Runtime1::generate_patching(StubAssembler* sasm, address target) {
  // use the maximum number of runtime-arguments here because it is difficult to
  // distinguish each RT-Call.
  // Note: This number affects also the RT-Call in generate_handle_exception because
  //       the oop-map is shared for all calls.
  const int num_rt_args = 2;  // thread + dummy

  DeoptimizationBlob* deopt_blob = SharedRuntime::deopt_blob();
  assert(deopt_blob != NULL, "deoptimization blob must have been created");

  OopMap* oop_map = save_live_registers(sasm, num_rt_args);

#ifdef _LP64
  const Register thread = r15_thread;
  // No need to worry about dummy
  __ mov(c_rarg0, thread);
#else
  __ push(rax); // push dummy

  const Register thread = rdi; // is callee-saved register (Visual C++ calling conventions)
  // push java thread (becomes first argument of C function)
  __ get_thread(thread);
  __ push(thread);
#endif // _LP64
  __ set_last_Java_frame(thread, noreg, rbp, NULL);
  // do the call
  __ call(RuntimeAddress(target));
  OopMapSet* oop_maps = new OopMapSet();
  oop_maps->add_gc_map(__ offset(), oop_map);
  // verify callee-saved register
#ifdef ASSERT
  guarantee(thread != rax, "change this code");
  __ push(rax);
  { Label L;
    __ get_thread(rax);
    __ cmpptr(thread, rax);
    __ jcc(Assembler::equal, L);
    __ stop("StubAssembler::call_RT: rdi/r15 not callee saved?");
    __ bind(L);
  }
  __ pop(rax);
#endif
  __ reset_last_Java_frame(thread, true, false);
#ifndef _LP64
  __ pop(rcx); // discard thread arg
  __ pop(rcx); // discard dummy
#endif // _LP64

  // check for pending exceptions
  { Label L;
    __ cmpptr(Address(thread, Thread::pending_exception_offset()), (int32_t)NULL_WORD);
    __ jcc(Assembler::equal, L);
    // exception pending => remove activation and forward to exception handler

    __ testptr(rax, rax);                                   // have we deoptimized?
    __ jump_cc(Assembler::equal,
               RuntimeAddress(Runtime1::entry_for(Runtime1::forward_exception_id)));

    // the deopt blob expects exceptions in the special fields of
    // JavaThread, so copy and clear pending exception.

    // load and clear pending exception
    __ movptr(rax, Address(thread, Thread::pending_exception_offset()));
    __ movptr(Address(thread, Thread::pending_exception_offset()), NULL_WORD);

    // check that there is really a valid exception
    __ verify_not_null_oop(rax);

    // load throwing pc: this is the return address of the stub
    __ movptr(rdx, Address(rsp, return_off * VMRegImpl::stack_slot_size));

#ifdef ASSERT
    // check that fields in JavaThread for exception oop and issuing pc are empty
    Label oop_empty;
    __ cmpptr(Address(thread, JavaThread::exception_oop_offset()), (int32_t)NULL_WORD);
    __ jcc(Assembler::equal, oop_empty);
    __ stop("exception oop must be empty");
    __ bind(oop_empty);

    Label pc_empty;
    __ cmpptr(Address(thread, JavaThread::exception_pc_offset()), (int32_t)NULL_WORD);
    __ jcc(Assembler::equal, pc_empty);
    __ stop("exception pc must be empty");
    __ bind(pc_empty);
#endif

    // store exception oop and throwing pc to JavaThread
    __ movptr(Address(thread, JavaThread::exception_oop_offset()), rax);
    __ movptr(Address(thread, JavaThread::exception_pc_offset()), rdx);

    restore_live_registers(sasm);

    __ leave();
    __ addptr(rsp, BytesPerWord);  // remove return address from stack

    // Forward the exception directly to deopt blob. We can blow no
    // registers and must leave throwing pc on the stack.  A patch may
    // have values live in registers so the entry point with the
    // exception in tls.
    __ jump(RuntimeAddress(deopt_blob->unpack_with_exception_in_tls()));

    __ bind(L);
  }


  // Runtime will return true if the nmethod has been deoptimized during
  // the patching process. In that case we must do a deopt reexecute instead.

  Label reexecuteEntry, cont;

  __ testptr(rax, rax);                                 // have we deoptimized?
  __ jcc(Assembler::equal, cont);                       // no

  // Will reexecute. Proper return address is already on the stack we just restore
  // registers, pop all of our frame but the return address and jump to the deopt blob
  restore_live_registers(sasm);
  __ leave();
  __ jump(RuntimeAddress(deopt_blob->unpack_with_reexecution()));

  __ bind(cont);
  restore_live_registers(sasm);
  __ leave();
  __ ret(0);

  return oop_maps;
}


OopMapSet* Runtime1::generate_code_for(StubID id, StubAssembler* sasm) {

  // for better readability
  const bool must_gc_arguments = true;
  const bool dont_gc_arguments = false;

  // default value; overwritten for some optimized stubs that are called from methods that do not use the fpu
  bool save_fpu_registers = true;

  // stub code & info for the different stubs
  OopMapSet* oop_maps = NULL;
  switch (id) {
    case forward_exception_id:
      {
        oop_maps = generate_handle_exception(id, sasm);
        __ leave();
        __ ret(0);
      }
      break;

    case new_instance_id:
    case fast_new_instance_id:
    case fast_new_instance_init_check_id:
      {
        Register klass = rdx; // Incoming
        Register obj   = rax; // Result

        if (id == new_instance_id) {
          __ set_info("new_instance", dont_gc_arguments);
        } else if (id == fast_new_instance_id) {
          __ set_info("fast new_instance", dont_gc_arguments);
        } else {
          assert(id == fast_new_instance_init_check_id, "bad StubID");
          __ set_info("fast new_instance init check", dont_gc_arguments);
        }

        if ((id == fast_new_instance_id || id == fast_new_instance_init_check_id) &&
            UseTLAB && FastTLABRefill) {
          Label slow_path;
          Register obj_size = rcx;
          Register t1       = rbx;
          Register t2       = rsi;
          assert_different_registers(klass, obj, obj_size, t1, t2);

          __ push(rdi);
          __ push(rbx);

          if (id == fast_new_instance_init_check_id) {
            // make sure the klass is initialized
<<<<<<< HEAD
            __ cmpb(Address(klass, instanceKlass::init_state_offset_in_bytes() + sizeof(oopDesc)), instanceKlass::fully_initialized);
=======
            __ cmpl(Address(klass, instanceKlass::init_state_offset()), instanceKlass::fully_initialized);
>>>>>>> 72f3f7db
            __ jcc(Assembler::notEqual, slow_path);
          }

#ifdef ASSERT
          // assert object can be fast path allocated
          {
            Label ok, not_ok;
            __ movl(obj_size, Address(klass, Klass::layout_helper_offset()));
            __ cmpl(obj_size, 0);  // make sure it's an instance (LH > 0)
            __ jcc(Assembler::lessEqual, not_ok);
            __ testl(obj_size, Klass::_lh_instance_slow_path_bit);
            __ jcc(Assembler::zero, ok);
            __ bind(not_ok);
            __ stop("assert(can be fast path allocated)");
            __ should_not_reach_here();
            __ bind(ok);
          }
#endif // ASSERT

          // if we got here then the TLAB allocation failed, so try
          // refilling the TLAB or allocating directly from eden.
          Label retry_tlab, try_eden;
          const Register thread =
            __ tlab_refill(retry_tlab, try_eden, slow_path); // does not destroy rdx (klass), returns rdi

          __ bind(retry_tlab);

          // get the instance size (size is postive so movl is fine for 64bit)
          __ movl(obj_size, Address(klass, Klass::layout_helper_offset()));

          __ tlab_allocate(obj, obj_size, 0, t1, t2, slow_path);

          __ initialize_object(obj, klass, obj_size, 0, t1, t2);
          __ verify_oop(obj);
          __ pop(rbx);
          __ pop(rdi);
          __ ret(0);

          __ bind(try_eden);
          // get the instance size (size is postive so movl is fine for 64bit)
          __ movl(obj_size, Address(klass, Klass::layout_helper_offset()));

          __ eden_allocate(obj, obj_size, 0, t1, slow_path);
          __ incr_allocated_bytes(thread, obj_size, 0);

          __ initialize_object(obj, klass, obj_size, 0, t1, t2);
          __ verify_oop(obj);
          __ pop(rbx);
          __ pop(rdi);
          __ ret(0);

          __ bind(slow_path);
          __ pop(rbx);
          __ pop(rdi);
        }

        __ enter();
        OopMap* map = save_live_registers(sasm, 2);
        int call_offset = __ call_RT(obj, noreg, CAST_FROM_FN_PTR(address, new_instance), klass);
        oop_maps = new OopMapSet();
        oop_maps->add_gc_map(call_offset, map);
        restore_live_registers_except_rax(sasm);
        __ verify_oop(obj);
        __ leave();
        __ ret(0);

        // rax,: new instance
      }

      break;

    case counter_overflow_id:
      {
        Register bci = rax, method = rbx;
        __ enter();
        OopMap* map = save_live_registers(sasm, 3);
        // Retrieve bci
        __ movl(bci, Address(rbp, 2*BytesPerWord));
        // And a pointer to the methodOop
        __ movptr(method, Address(rbp, 3*BytesPerWord));
        int call_offset = __ call_RT(noreg, noreg, CAST_FROM_FN_PTR(address, counter_overflow), bci, method);
        oop_maps = new OopMapSet();
        oop_maps->add_gc_map(call_offset, map);
        restore_live_registers(sasm);
        __ leave();
        __ ret(0);
      }
      break;

    case new_type_array_id:
    case new_object_array_id:
      {
        Register length   = rbx; // Incoming
        Register klass    = rdx; // Incoming
        Register obj      = rax; // Result

        if (id == new_type_array_id) {
          __ set_info("new_type_array", dont_gc_arguments);
        } else {
          __ set_info("new_object_array", dont_gc_arguments);
        }

#ifdef ASSERT
        // assert object type is really an array of the proper kind
        {
          Label ok;
          Register t0 = obj;
          __ movl(t0, Address(klass, Klass::layout_helper_offset()));
          __ sarl(t0, Klass::_lh_array_tag_shift);
          int tag = ((id == new_type_array_id)
                     ? Klass::_lh_array_tag_type_value
                     : Klass::_lh_array_tag_obj_value);
          __ cmpl(t0, tag);
          __ jcc(Assembler::equal, ok);
          __ stop("assert(is an array klass)");
          __ should_not_reach_here();
          __ bind(ok);
        }
#endif // ASSERT

        if (UseTLAB && FastTLABRefill) {
          Register arr_size = rsi;
          Register t1       = rcx;  // must be rcx for use as shift count
          Register t2       = rdi;
          Label slow_path;
          assert_different_registers(length, klass, obj, arr_size, t1, t2);

          // check that array length is small enough for fast path.
          __ cmpl(length, C1_MacroAssembler::max_array_allocation_length);
          __ jcc(Assembler::above, slow_path);

          // if we got here then the TLAB allocation failed, so try
          // refilling the TLAB or allocating directly from eden.
          Label retry_tlab, try_eden;
          const Register thread =
            __ tlab_refill(retry_tlab, try_eden, slow_path); // preserves rbx & rdx, returns rdi

          __ bind(retry_tlab);

          // get the allocation size: round_up(hdr + length << (layout_helper & 0x1F))
          // since size is positive movl does right thing on 64bit
          __ movl(t1, Address(klass, Klass::layout_helper_offset()));
          // since size is postive movl does right thing on 64bit
          __ movl(arr_size, length);
          assert(t1 == rcx, "fixed register usage");
          __ shlptr(arr_size /* by t1=rcx, mod 32 */);
          __ shrptr(t1, Klass::_lh_header_size_shift);
          __ andptr(t1, Klass::_lh_header_size_mask);
          __ addptr(arr_size, t1);
          __ addptr(arr_size, MinObjAlignmentInBytesMask); // align up
          __ andptr(arr_size, ~MinObjAlignmentInBytesMask);

          __ tlab_allocate(obj, arr_size, 0, t1, t2, slow_path);  // preserves arr_size

          __ initialize_header(obj, klass, length, t1, t2);
          __ movb(t1, Address(klass, in_bytes(Klass::layout_helper_offset()) + (Klass::_lh_header_size_shift / BitsPerByte)));
          assert(Klass::_lh_header_size_shift % BitsPerByte == 0, "bytewise");
          assert(Klass::_lh_header_size_mask <= 0xFF, "bytewise");
          __ andptr(t1, Klass::_lh_header_size_mask);
          __ subptr(arr_size, t1);  // body length
          __ addptr(t1, obj);       // body start
          __ initialize_body(t1, arr_size, 0, t2);
          __ verify_oop(obj);
          __ ret(0);

          __ bind(try_eden);
          // get the allocation size: round_up(hdr + length << (layout_helper & 0x1F))
          // since size is positive movl does right thing on 64bit
          __ movl(t1, Address(klass, Klass::layout_helper_offset()));
          // since size is postive movl does right thing on 64bit
          __ movl(arr_size, length);
          assert(t1 == rcx, "fixed register usage");
          __ shlptr(arr_size /* by t1=rcx, mod 32 */);
          __ shrptr(t1, Klass::_lh_header_size_shift);
          __ andptr(t1, Klass::_lh_header_size_mask);
          __ addptr(arr_size, t1);
          __ addptr(arr_size, MinObjAlignmentInBytesMask); // align up
          __ andptr(arr_size, ~MinObjAlignmentInBytesMask);

          __ eden_allocate(obj, arr_size, 0, t1, slow_path);  // preserves arr_size
          __ incr_allocated_bytes(thread, arr_size, 0);

          __ initialize_header(obj, klass, length, t1, t2);
          __ movb(t1, Address(klass, in_bytes(Klass::layout_helper_offset()) + (Klass::_lh_header_size_shift / BitsPerByte)));
          assert(Klass::_lh_header_size_shift % BitsPerByte == 0, "bytewise");
          assert(Klass::_lh_header_size_mask <= 0xFF, "bytewise");
          __ andptr(t1, Klass::_lh_header_size_mask);
          __ subptr(arr_size, t1);  // body length
          __ addptr(t1, obj);       // body start
          __ initialize_body(t1, arr_size, 0, t2);
          __ verify_oop(obj);
          __ ret(0);

          __ bind(slow_path);
        }

        __ enter();
        OopMap* map = save_live_registers(sasm, 3);
        int call_offset;
        if (id == new_type_array_id) {
          call_offset = __ call_RT(obj, noreg, CAST_FROM_FN_PTR(address, new_type_array), klass, length);
        } else {
          call_offset = __ call_RT(obj, noreg, CAST_FROM_FN_PTR(address, new_object_array), klass, length);
        }

        oop_maps = new OopMapSet();
        oop_maps->add_gc_map(call_offset, map);
        restore_live_registers_except_rax(sasm);

        __ verify_oop(obj);
        __ leave();
        __ ret(0);

        // rax,: new array
      }
      break;

    case new_multi_array_id:
      { StubFrame f(sasm, "new_multi_array", dont_gc_arguments);
        // rax,: klass
        // rbx,: rank
        // rcx: address of 1st dimension
        OopMap* map = save_live_registers(sasm, 4);
        int call_offset = __ call_RT(rax, noreg, CAST_FROM_FN_PTR(address, new_multi_array), rax, rbx, rcx);

        oop_maps = new OopMapSet();
        oop_maps->add_gc_map(call_offset, map);
        restore_live_registers_except_rax(sasm);

        // rax,: new multi array
        __ verify_oop(rax);
      }
      break;

    case register_finalizer_id:
      {
        __ set_info("register_finalizer", dont_gc_arguments);

        // This is called via call_runtime so the arguments
        // will be place in C abi locations

#ifdef _LP64
        __ verify_oop(c_rarg0);
        __ mov(rax, c_rarg0);
#else
        // The object is passed on the stack and we haven't pushed a
        // frame yet so it's one work away from top of stack.
        __ movptr(rax, Address(rsp, 1 * BytesPerWord));
        __ verify_oop(rax);
#endif // _LP64

        // load the klass and check the has finalizer flag
        Label register_finalizer;
        Register t = rsi;
        __ load_klass(t, rax);
        __ movl(t, Address(t, Klass::access_flags_offset()));
        __ testl(t, JVM_ACC_HAS_FINALIZER);
        __ jcc(Assembler::notZero, register_finalizer);
        __ ret(0);

        __ bind(register_finalizer);
        __ enter();
        OopMap* oop_map = save_live_registers(sasm, 2 /*num_rt_args */);
        int call_offset = __ call_RT(noreg, noreg,
                                     CAST_FROM_FN_PTR(address, SharedRuntime::register_finalizer), rax);
        oop_maps = new OopMapSet();
        oop_maps->add_gc_map(call_offset, oop_map);

        // Now restore all the live registers
        restore_live_registers(sasm);

        __ leave();
        __ ret(0);
      }
      break;

    case throw_range_check_failed_id:
      { StubFrame f(sasm, "range_check_failed", dont_gc_arguments);
        oop_maps = generate_exception_throw(sasm, CAST_FROM_FN_PTR(address, throw_range_check_exception), true);
      }
      break;

    case throw_index_exception_id:
      { StubFrame f(sasm, "index_range_check_failed", dont_gc_arguments);
        oop_maps = generate_exception_throw(sasm, CAST_FROM_FN_PTR(address, throw_index_exception), true);
      }
      break;

    case throw_div0_exception_id:
      { StubFrame f(sasm, "throw_div0_exception", dont_gc_arguments);
        oop_maps = generate_exception_throw(sasm, CAST_FROM_FN_PTR(address, throw_div0_exception), false);
      }
      break;

    case throw_null_pointer_exception_id:
      { StubFrame f(sasm, "throw_null_pointer_exception", dont_gc_arguments);
        oop_maps = generate_exception_throw(sasm, CAST_FROM_FN_PTR(address, throw_null_pointer_exception), false);
      }
      break;

    case handle_exception_nofpu_id:
    case handle_exception_id:
      { StubFrame f(sasm, "handle_exception", dont_gc_arguments);
        oop_maps = generate_handle_exception(id, sasm);
      }
      break;

    case handle_exception_from_callee_id:
      { StubFrame f(sasm, "handle_exception_from_callee", dont_gc_arguments);
        oop_maps = generate_handle_exception(id, sasm);
      }
      break;

    case unwind_exception_id:
      { __ set_info("unwind_exception", dont_gc_arguments);
        // note: no stubframe since we are about to leave the current
        //       activation and we are calling a leaf VM function only.
        generate_unwind_exception(sasm);
      }
      break;

    case throw_array_store_exception_id:
      { StubFrame f(sasm, "throw_array_store_exception", dont_gc_arguments);
        // tos + 0: link
        //     + 1: return address
        oop_maps = generate_exception_throw(sasm, CAST_FROM_FN_PTR(address, throw_array_store_exception), true);
      }
      break;

    case throw_class_cast_exception_id:
      { StubFrame f(sasm, "throw_class_cast_exception", dont_gc_arguments);
        oop_maps = generate_exception_throw(sasm, CAST_FROM_FN_PTR(address, throw_class_cast_exception), true);
      }
      break;

    case throw_incompatible_class_change_error_id:
      { StubFrame f(sasm, "throw_incompatible_class_cast_exception", dont_gc_arguments);
        oop_maps = generate_exception_throw(sasm, CAST_FROM_FN_PTR(address, throw_incompatible_class_change_error), false);
      }
      break;

    case slow_subtype_check_id:
      {
        // Typical calling sequence:
        // __ push(klass_RInfo);  // object klass or other subclass
        // __ push(sup_k_RInfo);  // array element klass or other superclass
        // __ call(slow_subtype_check);
        // Note that the subclass is pushed first, and is therefore deepest.
        // Previous versions of this code reversed the names 'sub' and 'super'.
        // This was operationally harmless but made the code unreadable.
        enum layout {
          rax_off, SLOT2(raxH_off)
          rcx_off, SLOT2(rcxH_off)
          rsi_off, SLOT2(rsiH_off)
          rdi_off, SLOT2(rdiH_off)
          // saved_rbp_off, SLOT2(saved_rbpH_off)
          return_off, SLOT2(returnH_off)
          sup_k_off, SLOT2(sup_kH_off)
          klass_off, SLOT2(superH_off)
          framesize,
          result_off = klass_off  // deepest argument is also the return value
        };

        __ set_info("slow_subtype_check", dont_gc_arguments);
        __ push(rdi);
        __ push(rsi);
        __ push(rcx);
        __ push(rax);

        // This is called by pushing args and not with C abi
        __ movptr(rsi, Address(rsp, (klass_off) * VMRegImpl::stack_slot_size)); // subclass
        __ movptr(rax, Address(rsp, (sup_k_off) * VMRegImpl::stack_slot_size)); // superclass

        Label miss;
        __ check_klass_subtype_slow_path(rsi, rax, rcx, rdi, NULL, &miss);

        // fallthrough on success:
        __ movptr(Address(rsp, (result_off) * VMRegImpl::stack_slot_size), 1); // result
        __ pop(rax);
        __ pop(rcx);
        __ pop(rsi);
        __ pop(rdi);
        __ ret(0);

        __ bind(miss);
        __ movptr(Address(rsp, (result_off) * VMRegImpl::stack_slot_size), NULL_WORD); // result
        __ pop(rax);
        __ pop(rcx);
        __ pop(rsi);
        __ pop(rdi);
        __ ret(0);
      }
      break;

    case monitorenter_nofpu_id:
      save_fpu_registers = false;
      // fall through
    case monitorenter_id:
      {
        StubFrame f(sasm, "monitorenter", dont_gc_arguments);
        OopMap* map = save_live_registers(sasm, 3, save_fpu_registers);

        // Called with store_parameter and not C abi

        f.load_argument(1, rax); // rax,: object
        f.load_argument(0, rbx); // rbx,: lock address

        int call_offset = __ call_RT(noreg, noreg, CAST_FROM_FN_PTR(address, monitorenter), rax, rbx);

        oop_maps = new OopMapSet();
        oop_maps->add_gc_map(call_offset, map);
        restore_live_registers(sasm, save_fpu_registers);
      }
      break;

    case monitorexit_nofpu_id:
      save_fpu_registers = false;
      // fall through
    case monitorexit_id:
      {
        StubFrame f(sasm, "monitorexit", dont_gc_arguments);
        OopMap* map = save_live_registers(sasm, 2, save_fpu_registers);

        // Called with store_parameter and not C abi

        f.load_argument(0, rax); // rax,: lock address

        // note: really a leaf routine but must setup last java sp
        //       => use call_RT for now (speed can be improved by
        //       doing last java sp setup manually)
        int call_offset = __ call_RT(noreg, noreg, CAST_FROM_FN_PTR(address, monitorexit), rax);

        oop_maps = new OopMapSet();
        oop_maps->add_gc_map(call_offset, map);
        restore_live_registers(sasm, save_fpu_registers);
      }
      break;

    case deoptimize_id:
      {
        StubFrame f(sasm, "deoptimize", dont_gc_arguments);
        const int num_rt_args = 1;  // thread
        OopMap* oop_map = save_live_registers(sasm, num_rt_args);
        int call_offset = __ call_RT(noreg, noreg, CAST_FROM_FN_PTR(address, deoptimize));
        oop_maps = new OopMapSet();
        oop_maps->add_gc_map(call_offset, oop_map);
        restore_live_registers(sasm);
        DeoptimizationBlob* deopt_blob = SharedRuntime::deopt_blob();
        assert(deopt_blob != NULL, "deoptimization blob must have been created");
        __ leave();
        __ jump(RuntimeAddress(deopt_blob->unpack_with_reexecution()));
      }
      break;

    case access_field_patching_id:
      { StubFrame f(sasm, "access_field_patching", dont_gc_arguments);
        // we should set up register map
        oop_maps = generate_patching(sasm, CAST_FROM_FN_PTR(address, access_field_patching));
      }
      break;

    case load_klass_patching_id:
      { StubFrame f(sasm, "load_klass_patching", dont_gc_arguments);
        // we should set up register map
        oop_maps = generate_patching(sasm, CAST_FROM_FN_PTR(address, move_klass_patching));
      }
      break;

    case dtrace_object_alloc_id:
      { // rax,: object
        StubFrame f(sasm, "dtrace_object_alloc", dont_gc_arguments);
        // we can't gc here so skip the oopmap but make sure that all
        // the live registers get saved.
        save_live_registers(sasm, 1);

        __ NOT_LP64(push(rax)) LP64_ONLY(mov(c_rarg0, rax));
        __ call(RuntimeAddress(CAST_FROM_FN_PTR(address, SharedRuntime::dtrace_object_alloc)));
        NOT_LP64(__ pop(rax));

        restore_live_registers(sasm);
      }
      break;

    case fpu2long_stub_id:
      {
        // rax, and rdx are destroyed, but should be free since the result is returned there
        // preserve rsi,ecx
        __ push(rsi);
        __ push(rcx);
        LP64_ONLY(__ push(rdx);)

        // check for NaN
        Label return0, do_return, return_min_jlong, do_convert;

        Address value_high_word(rsp, wordSize + 4);
        Address value_low_word(rsp, wordSize);
        Address result_high_word(rsp, 3*wordSize + 4);
        Address result_low_word(rsp, 3*wordSize);

        __ subptr(rsp, 32);                    // more than enough on 32bit
        __ fst_d(value_low_word);
        __ movl(rax, value_high_word);
        __ andl(rax, 0x7ff00000);
        __ cmpl(rax, 0x7ff00000);
        __ jcc(Assembler::notEqual, do_convert);
        __ movl(rax, value_high_word);
        __ andl(rax, 0xfffff);
        __ orl(rax, value_low_word);
        __ jcc(Assembler::notZero, return0);

        __ bind(do_convert);
        __ fnstcw(Address(rsp, 0));
        __ movzwl(rax, Address(rsp, 0));
        __ orl(rax, 0xc00);
        __ movw(Address(rsp, 2), rax);
        __ fldcw(Address(rsp, 2));
        __ fwait();
        __ fistp_d(result_low_word);
        __ fldcw(Address(rsp, 0));
        __ fwait();
        // This gets the entire long in rax on 64bit
        __ movptr(rax, result_low_word);
        // testing of high bits
        __ movl(rdx, result_high_word);
        __ mov(rcx, rax);
        // What the heck is the point of the next instruction???
        __ xorl(rcx, 0x0);
        __ movl(rsi, 0x80000000);
        __ xorl(rsi, rdx);
        __ orl(rcx, rsi);
        __ jcc(Assembler::notEqual, do_return);
        __ fldz();
        __ fcomp_d(value_low_word);
        __ fnstsw_ax();
#ifdef _LP64
        __ testl(rax, 0x4100);  // ZF & CF == 0
        __ jcc(Assembler::equal, return_min_jlong);
#else
        __ sahf();
        __ jcc(Assembler::above, return_min_jlong);
#endif // _LP64
        // return max_jlong
#ifndef _LP64
        __ movl(rdx, 0x7fffffff);
        __ movl(rax, 0xffffffff);
#else
        __ mov64(rax, CONST64(0x7fffffffffffffff));
#endif // _LP64
        __ jmp(do_return);

        __ bind(return_min_jlong);
#ifndef _LP64
        __ movl(rdx, 0x80000000);
        __ xorl(rax, rax);
#else
        __ mov64(rax, CONST64(0x8000000000000000));
#endif // _LP64
        __ jmp(do_return);

        __ bind(return0);
        __ fpop();
#ifndef _LP64
        __ xorptr(rdx,rdx);
        __ xorptr(rax,rax);
#else
        __ xorptr(rax, rax);
#endif // _LP64

        __ bind(do_return);
        __ addptr(rsp, 32);
        LP64_ONLY(__ pop(rdx);)
        __ pop(rcx);
        __ pop(rsi);
        __ ret(0);
      }
      break;

#ifndef SERIALGC
    case g1_pre_barrier_slow_id:
      {
        StubFrame f(sasm, "g1_pre_barrier", dont_gc_arguments);
        // arg0 : previous value of memory

        BarrierSet* bs = Universe::heap()->barrier_set();
        if (bs->kind() != BarrierSet::G1SATBCTLogging) {
          __ movptr(rax, (int)id);
          __ call_RT(noreg, noreg, CAST_FROM_FN_PTR(address, unimplemented_entry), rax);
          __ should_not_reach_here();
          break;
        }
        __ push(rax);
        __ push(rdx);

        const Register pre_val = rax;
        const Register thread = NOT_LP64(rax) LP64_ONLY(r15_thread);
        const Register tmp = rdx;

        NOT_LP64(__ get_thread(thread);)

        Address in_progress(thread, in_bytes(JavaThread::satb_mark_queue_offset() +
                                             PtrQueue::byte_offset_of_active()));

        Address queue_index(thread, in_bytes(JavaThread::satb_mark_queue_offset() +
                                             PtrQueue::byte_offset_of_index()));
        Address buffer(thread, in_bytes(JavaThread::satb_mark_queue_offset() +
                                        PtrQueue::byte_offset_of_buf()));


        Label done;
        Label runtime;

        // Can we store original value in the thread's buffer?

#ifdef _LP64
        __ movslq(tmp, queue_index);
        __ cmpq(tmp, 0);
#else
        __ cmpl(queue_index, 0);
#endif
        __ jcc(Assembler::equal, runtime);
#ifdef _LP64
        __ subq(tmp, wordSize);
        __ movl(queue_index, tmp);
        __ addq(tmp, buffer);
#else
        __ subl(queue_index, wordSize);
        __ movl(tmp, buffer);
        __ addl(tmp, queue_index);
#endif

        // prev_val (rax)
        f.load_argument(0, pre_val);
        __ movptr(Address(tmp, 0), pre_val);
        __ jmp(done);

        __ bind(runtime);
        __ push(rcx);
#ifdef _LP64
        __ push(r8);
        __ push(r9);
        __ push(r10);
        __ push(r11);
#  ifndef _WIN64
        __ push(rdi);
        __ push(rsi);
#  endif
#endif
        // load the pre-value
        f.load_argument(0, rcx);
        __ call_VM_leaf(CAST_FROM_FN_PTR(address, SharedRuntime::g1_wb_pre), rcx, thread);
#ifdef _LP64
#  ifndef _WIN64
        __ pop(rsi);
        __ pop(rdi);
#  endif
        __ pop(r11);
        __ pop(r10);
        __ pop(r9);
        __ pop(r8);
#endif
        __ pop(rcx);
        __ bind(done);

        __ pop(rdx);
        __ pop(rax);
      }
      break;

    case g1_post_barrier_slow_id:
      {
        StubFrame f(sasm, "g1_post_barrier", dont_gc_arguments);


        // arg0: store_address
        Address store_addr(rbp, 2*BytesPerWord);

        BarrierSet* bs = Universe::heap()->barrier_set();
        CardTableModRefBS* ct = (CardTableModRefBS*)bs;
        Label done;
        Label runtime;

        // At this point we know new_value is non-NULL and the new_value crosses regsion.
        // Must check to see if card is already dirty

        const Register thread = NOT_LP64(rax) LP64_ONLY(r15_thread);

        Address queue_index(thread, in_bytes(JavaThread::dirty_card_queue_offset() +
                                             PtrQueue::byte_offset_of_index()));
        Address buffer(thread, in_bytes(JavaThread::dirty_card_queue_offset() +
                                        PtrQueue::byte_offset_of_buf()));

        __ push(rax);
        __ push(rcx);

        NOT_LP64(__ get_thread(thread);)
        ExternalAddress cardtable((address)ct->byte_map_base);
        assert(sizeof(*ct->byte_map_base) == sizeof(jbyte), "adjust this code");

        const Register card_addr = rcx;
#ifdef _LP64
        const Register tmp = rscratch1;
        f.load_argument(0, card_addr);
        __ shrq(card_addr, CardTableModRefBS::card_shift);
        __ lea(tmp, cardtable);
        // get the address of the card
        __ addq(card_addr, tmp);
#else
        const Register card_index = rcx;
        f.load_argument(0, card_index);
        __ shrl(card_index, CardTableModRefBS::card_shift);

        Address index(noreg, card_index, Address::times_1);
        __ leal(card_addr, __ as_Address(ArrayAddress(cardtable, index)));
#endif

        __ cmpb(Address(card_addr, 0), 0);
        __ jcc(Assembler::equal, done);

        // storing region crossing non-NULL, card is clean.
        // dirty card and log.

        __ movb(Address(card_addr, 0), 0);

        __ cmpl(queue_index, 0);
        __ jcc(Assembler::equal, runtime);
        __ subl(queue_index, wordSize);

        const Register buffer_addr = rbx;
        __ push(rbx);

        __ movptr(buffer_addr, buffer);

#ifdef _LP64
        __ movslq(rscratch1, queue_index);
        __ addptr(buffer_addr, rscratch1);
#else
        __ addptr(buffer_addr, queue_index);
#endif
        __ movptr(Address(buffer_addr, 0), card_addr);

        __ pop(rbx);
        __ jmp(done);

        __ bind(runtime);
        __ push(rdx);
#ifdef _LP64
        __ push(r8);
        __ push(r9);
        __ push(r10);
        __ push(r11);
#  ifndef _WIN64
        __ push(rdi);
        __ push(rsi);
#  endif
#endif
        __ call_VM_leaf(CAST_FROM_FN_PTR(address, SharedRuntime::g1_wb_post), card_addr, thread);
#ifdef _LP64
#  ifndef _WIN64
        __ pop(rsi);
        __ pop(rdi);
#  endif
        __ pop(r11);
        __ pop(r10);
        __ pop(r9);
        __ pop(r8);
#endif
        __ pop(rdx);
        __ bind(done);

        __ pop(rcx);
        __ pop(rax);

      }
      break;
#endif // !SERIALGC

    default:
      { StubFrame f(sasm, "unimplemented entry", dont_gc_arguments);
        __ movptr(rax, (int)id);
        __ call_RT(noreg, noreg, CAST_FROM_FN_PTR(address, unimplemented_entry), rax);
        __ should_not_reach_here();
      }
      break;
  }
  return oop_maps;
}

#undef __

const char *Runtime1::pd_name_for_address(address entry) {
  return "<unknown function>";
}<|MERGE_RESOLUTION|>--- conflicted
+++ resolved
@@ -1011,11 +1011,7 @@
 
           if (id == fast_new_instance_init_check_id) {
             // make sure the klass is initialized
-<<<<<<< HEAD
-            __ cmpb(Address(klass, instanceKlass::init_state_offset_in_bytes() + sizeof(oopDesc)), instanceKlass::fully_initialized);
-=======
-            __ cmpl(Address(klass, instanceKlass::init_state_offset()), instanceKlass::fully_initialized);
->>>>>>> 72f3f7db
+            __ cmpb(Address(klass, instanceKlass::init_state_offset()), instanceKlass::fully_initialized);
             __ jcc(Assembler::notEqual, slow_path);
           }
 
