/*
* Copyright (c) 2018, 2024, Oracle and/or its affiliates. All rights reserved.
* DO NOT ALTER OR REMOVE COPYRIGHT NOTICES OR THIS FILE HEADER.
*
* This code is free software; you can redistribute it and/or modify it
* under the terms of the GNU General Public License version 2 only, as
* published by the Free Software Foundation.
*
* This code is distributed in the hope that it will be useful, but WITHOUT
* ANY WARRANTY; without even the implied warranty of MERCHANTABILITY or
* FITNESS FOR A PARTICULAR PURPOSE.  See the GNU General Public License
* version 2 for more details (a copy is included in the LICENSE file that
* accompanied this code).
*
* You should have received a copy of the GNU General Public License version
* 2 along with this work; if not, write to the Free Software Foundation,
* Inc., 51 Franklin St, Fifth Floor, Boston, MA 02110-1301 USA.
*
* Please contact Oracle, 500 Oracle Parkway, Redwood Shores, CA 94065 USA
* or visit www.oracle.com if you need additional information or have any
* questions.
*/



/**
* @test
* @summary Basic tests for jdk.internal.vm.Continuation
* @requires vm.continuations
* @modules java.base/jdk.internal.vm
* @library /test/lib
* @build java.base/java.lang.StackWalkerHelper
*
* @run testng/othervm -XX:+UnlockDiagnosticVMOptions -XX:+ShowHiddenFrames -Xint Basic
*
* @run testng/othervm -XX:+UnlockDiagnosticVMOptions -XX:+ShowHiddenFrames -Xcomp -XX:TieredStopAtLevel=3 -XX:CompileOnly=jdk.internal.vm.Continuation::*,Basic::* Basic
* @run testng/othervm -XX:+UnlockDiagnosticVMOptions -XX:+ShowHiddenFrames -Xcomp -XX:-TieredCompilation -XX:CompileOnly=jdk.internal.vm.Continuation::*,Basic::* Basic
* @run testng/othervm -XX:+UnlockDiagnosticVMOptions -XX:+ShowHiddenFrames -Xcomp -XX:-TieredCompilation -XX:CompileOnly=jdk.internal.vm.Continuation::*,Basic::* -XX:CompileCommand=exclude,Basic.manyArgsDriver Basic
* @run testng/othervm -XX:+UnlockDiagnosticVMOptions -XX:+ShowHiddenFrames -Xcomp -XX:-TieredCompilation -XX:CompileOnly=jdk.internal.vm.Continuation::*,Basic::* -XX:CompileCommand=exclude,jdk/internal/vm/Continuation.enter Basic
* @run testng/othervm -XX:+UnlockDiagnosticVMOptions -XX:+ShowHiddenFrames -Xcomp -XX:-TieredCompilation -XX:CompileOnly=jdk.internal.vm.Continuation::*,Basic::* -XX:CompileCommand=inline,jdk/internal/vm/Continuation.run Basic
*/

/**
* @test
* @requires vm.continuations
* @requires vm.debug
* @modules java.base/jdk.internal.vm
* @library /test/lib
* @build java.base/java.lang.StackWalkerHelper
*
* @run testng/othervm -XX:+UnlockDiagnosticVMOptions -XX:+ShowHiddenFrames -XX:+VerifyStack -Xint Basic
* @run testng/othervm -XX:+UnlockDiagnosticVMOptions -XX:+ShowHiddenFrames -XX:+VerifyStack -Xcomp -XX:TieredStopAtLevel=3 -XX:CompileOnly=jdk.internal.vm.Continuation::*,Basic::* Basic
* @run testng/othervm -XX:+UnlockDiagnosticVMOptions -XX:+ShowHiddenFrames -XX:+VerifyStack -Xcomp -XX:-TieredCompilation -XX:CompileOnly=jdk.internal.vm.Continuation::*,Basic::* Basic
*/

import jdk.internal.vm.Continuation;
import jdk.internal.vm.ContinuationScope;

import jdk.test.lib.Platform;

import java.util.ArrayList;
import java.util.Arrays;
import java.util.List;
import java.util.stream.Collectors;
import java.util.stream.IntStream;

import com.sun.management.HotSpotDiagnosticMXBean;
import java.lang.management.ManagementFactory;

import org.testng.annotations.Test;
import org.testng.annotations.DataProvider;
import static org.testng.Assert.*;

import java.util.concurrent.atomic.AtomicInteger;
import java.util.concurrent.atomic.AtomicReference;

public class Basic {
    static final ContinuationScope FOO = new ContinuationScope() {};

    @Test
    public void test1() {
        // Basic freeze and thaw
        final AtomicInteger res = new AtomicInteger(0);
        Continuation cont = new Continuation(FOO, ()-> {
            double r = 0;
            for (int k = 1; k < 20; k++) {
                int x = 3;
                String s = "abc";
                r += foo(k);
            }
            res.set((int)r);
        });

        int i = 0;
        while (!cont.isDone()) {
            cont.run();
            System.gc();

            assertEquals(cont.isPreempted(), false);

            List<String> frames = cont.stackWalker().walk(fs -> fs.map(StackWalker.StackFrame::getMethodName).collect(Collectors.toList()));
            assertEquals(frames, cont.isDone() ? List.of() : Arrays.asList("yield0", "yield", "bar", "foo", "lambda$test1$0", "run", "enter0", "enter"));
        }
        assertEquals(res.get(), 247);
        assertEquals(cont.isPreempted(), false);
    }

    static double foo(int a) {
        long x = 8;
        String s = "yyy";
        String r = bar(a + 1);
        return Integer.parseInt(r)+1;
    }

    static final int DEPTH = 40;
    static String bar(long b) {
        double x = 9.99;
        String s = "zzz";
        boolean res = Continuation.yield(FOO);

        assertEquals(res, true);

        deep(DEPTH);

        long r = b+1;
        return "" + r;
    }

    static String bar2(long b) {
        double x = 9.99;
        String s = "zzz";
        Continuation.yield(FOO);

        long r = b+1;
        return "" + r;
    }

    static void deep(int depth) {
        if (depth > 1) {
            deep(depth-1);
            return;
        }

        StackWalker walker = StackWalker.getInstance();
        List<String> frames = walker.walk(fs -> fs.map(StackWalker.StackFrame::getMethodName).collect(Collectors.toList()));

        List<String> expected0 = new ArrayList<>();
        IntStream.range(0, DEPTH).forEach(i -> { expected0.add("deep"); });
        List<String> baseFrames = List.of("bar", "foo", "lambda$test1$0", "run", "enter0", "enter", "run", "test1");
        expected0.addAll(baseFrames);

        assertEquals(frames.subList(0, DEPTH + baseFrames.size()), expected0);

        walker = StackWalkerHelper.getInstance(FOO);
        frames = walker.walk(fs -> fs.map(StackWalker.StackFrame::getMethodName).collect(Collectors.toList()));


        List<String> expected1 = new ArrayList<>();
        IntStream.range(0, DEPTH).forEach(i -> { expected1.add("deep"); });
        expected1.addAll(List.of("bar", "foo", "lambda$test1$0", "run", "enter0", "enter"));
        assertEquals(frames, expected1);
    }

    static class LoomException extends RuntimeException {
        public LoomException(String message) {
            super(message);
        }
    }

    static double fooThrow(int a) {
        long x = 8;
        String s = "yyy";
        String r = barThrow(a + 1);
        return Integer.parseInt(r)+1;
    }

    static String barThrow(long b) {
        double x = 9.99;
        String s = "zzz";
        Continuation.yield(FOO);

        long r = b+1;

        if (true)
            throw new LoomException("Loom exception!");
        return "" + r;
    }

    @Test
    public void testException1() {
        // Freeze and thaw with exceptions
        Continuation cont = new Continuation(FOO, ()-> {
            double r = 0;
            for (int k = 1; k < 20; k++) {
                int x = 3;
                String s = "abc";
                r += fooThrow(k);
            }
        });

        cont.run();
        try {
            cont.run();
            fail("Exception not thrown.");
        } catch (LoomException e) {
            assertEquals(e.getMessage(), "Loom exception!");
            // e.printStackTrace();
            StackTraceElement[] stes = e.getStackTrace();
            assertEquals(stes[0].getMethodName(), "barThrow");
            int index = -1;
            for (int i=0; i<stes.length; i++) {
                if (stes[i].getClassName().equals(Continuation.class.getName()) && stes[i].getMethodName().equals("enter")) {
                    index = i;
                    break;
                }
            }
            assertTrue(index >= 0);
            StackTraceElement last = stes[index];
        }
    }

    @Test
    public void testManyArgs() {
        // Methods with stack-passed arguments
        final AtomicInteger res = new AtomicInteger(0);
        Continuation cont = new Continuation(FOO, ()-> {
            res.set((int)manyArgsDriver());
        });

        int i = 0;
        while (!cont.isDone()) {
            cont.run();
            System.gc();
        }
        assertEquals(res.get(), 247);
    }

    static double manyArgsDriver() {
        double r = 0;
        for (int k = 1; k < 20; k++) {
            int x = 3;
            String s = "abc";

            r += fooMany(k,
            1, 2, 3, 4, 5, 6, 7, 8, 9, 10, 11, 12, 13, 14, 15, 16, 17, 18, 19, 20,
            1.0, 2.0, 3.0, 4.0, 5.0, 6.0f, 7.0f, 8.0, 9.0, 10.0, 11.0, 12.0, 13.0, 14.0f, 15.0f, 16.0f, 17.0, 18.0, 19.0, 20.0,
            1001, 1002, 1003, 1004, 1005, 1006, 1007, 1008, 1009, 1010, 1011, 1012, 1013, 1014, 1015, 1016, 1017, 1018, 1019, 1020);
        }
        return r;
    }

    static double fooMany(int a,
    int x1, int x2, int x3, int x4, int x5, int x6, int x7, int x8, int x9, int x10, int x11, int x12,
    int x13, int x14, int x15, int x16, int x17, int x18, int x19, int x20,
    double f1, double f2, double f3, double f4, double f5, float f6, float f7, double f8, double f9, double f10,
    double f11, double f12, double f13, float f14, float f15, float f16, double f17, double f18, double f19, double f20,
    Object o1, Object o2, Object o3, Object o4, Object o5, Object o6, Object o7, Object o8, Object o9, Object o10,
    Object o11, Object o12, Object o13, Object o14, Object o15, Object o16, Object o17, Object o18, Object o19, Object o20) {
        long x = 8;
        String s = "yyy";
        String r = barMany(a + 1,
        x1, x2, x3, x4, x5, x6, x7, x8, x9, x10, x11, x12, x13, x14, x15, x16, x17, x18, x19, x20,
        f1, f2, f3, f4, f5, f6, f7, f8, f9, f10, f11, f12, f13, f14, f15, f16, f17, f18, f19, f20,
        o1, o2, o3, o4, o5, o6, o7, o8, o9, o10, o11, o12, o13, o14, o15, o16, o17, o18, o19, o20);
        return Integer.parseInt(r)+1;
    }

    static String barMany(long b,
    int x1, int x2, int x3, int x4, int x5, int x6, int x7, int x8, int x9, int x10, int x11, int x12,
    int x13, int x14, int x15, int x16, int x17, int x18, int x19, int x20,
    double f1, double f2, double f3, double f4, double f5, float f6, float f7, double f8, double f9, double f10,
    double f11, double f12, double f13, float f14, float f15, float f16, double f17, double f18, double f19, double f20,
    Object o1, Object o2, Object o3, Object o4, Object o5, Object o6, Object o7, Object o8, Object o9, Object o10,
    Object o11, Object o12, Object o13, Object o14, Object o15, Object o16, Object o17, Object o18, Object o19, Object o20) {
        double x = 9.99;
        String s = "zzz";
        for (int i=0; i<2; i++) {
            Continuation.yield(FOO);
        }
        long r = b+1;
        return "" + r;
    }

    @Test
    public void testPinnedMonitor() {
<<<<<<< HEAD
        if (Platform.isX64() || Platform.isAArch64() || Platform.isRISCV64()) return;
=======
        if (!legacyLockingMode()) return;
>>>>>>> 6a81ccdc

        // Test pinning due to held monitor
        final AtomicReference<Continuation.Pinned> res = new AtomicReference<>();

        Continuation cont = new Continuation(FOO, ()-> {
            syncFoo(1);
        }) {
            @Override
            protected void onPinned(Continuation.Pinned reason) {
                assert Continuation.isPinned(FOO);
                res.set(reason);
            }
        };

        cont.run();
        assertEquals(res.get(), Continuation.Pinned.MONITOR);
        boolean isDone = cont.isDone();
        assertEquals(isDone, true);
    }

    static double syncFoo(int a) {
        long x = 8;
        String s = "yyy";
        String r;
        synchronized(FOO) {
            r = bar2(a + 1);
        }
        return Integer.parseInt(r)+1;
    }

    @Test
    public void testNotPinnedMonitor() {
        final AtomicReference<Continuation.Pinned> res = new AtomicReference<>();

        Continuation cont = new Continuation(FOO, ()-> {
            noSyncFoo(1);
        }) {
            @Override
            protected void onPinned(Continuation.Pinned reason) {
                assert Continuation.isPinned(FOO);
                res.set(reason);
            }
        };

        cont.run();
        boolean isDone = cont.isDone();
        assertEquals(res.get(), null);
        assertEquals(isDone, false);
    }

    static double noSyncFoo(int a) {
        long x = 7;
        synchronized(FOO) {
            x += FOO.getClass().getName().contains("FOO") ? 1 : 0;
        }
        String s = "yyy";
        String r = bar2(a + 1);
        return Integer.parseInt(r)+1;
    }

    @Test
    public void testPinnedCriticalSection() {
        // pinning due to critical section
        final AtomicReference<Continuation.Pinned> res = new AtomicReference<>();

        Continuation cont = new Continuation(FOO, ()-> {
            csFoo(1);
        }) {
            @Override
            protected void onPinned(Continuation.Pinned reason) {
                res.set(reason);
            }
        };

        cont.run();
        assertEquals(res.get(), Continuation.Pinned.CRITICAL_SECTION);
    }

    static double csFoo(int a) {
        long x = 8;
        String s = "yyy";
        String r;
        Continuation.pin();
        try {
            assert Continuation.isPinned(FOO);
            r = bar2(a + 1);
        } finally {
            Continuation.unpin();
        }
        return Integer.parseInt(r)+1;
    }

    @Test
    public void testPinnedNative() {
        // pinning due to native method
        final AtomicReference<Continuation.Pinned> res = new AtomicReference<>();

        Continuation cont = new Continuation(FOO, ()-> {
            nativeFoo(1);
        }) {
            @Override
            protected void onPinned(Continuation.Pinned reason) {
                res.set(reason);
            }
        };

        cont.run();
        assertEquals(res.get(), Continuation.Pinned.NATIVE);
    }

    static double nativeFoo(int a) {
        try {
            int x = 8;
            String s = "yyy";
            return nativeBar(x);
        } catch (Exception e) {
            throw new AssertionError(e);
        }
    }

    static int nativeBaz(int b) {
        double x = 9.99;
        String s = "zzz";
        assert Continuation.isPinned(FOO);
        boolean res = Continuation.yield(FOO);
        assert res == false;

        return b+1;
    }

    private static native int nativeBar(int x);

    static {
        System.loadLibrary("BasicJNI");
    }

    static boolean legacyLockingMode() {
        return ManagementFactory.getPlatformMXBean(HotSpotDiagnosticMXBean.class)
                    .getVMOption("LockingMode").getValue().equals("1");
    }
}<|MERGE_RESOLUTION|>--- conflicted
+++ resolved
@@ -283,11 +283,7 @@
 
     @Test
     public void testPinnedMonitor() {
-<<<<<<< HEAD
-        if (Platform.isX64() || Platform.isAArch64() || Platform.isRISCV64()) return;
-=======
         if (!legacyLockingMode()) return;
->>>>>>> 6a81ccdc
 
         // Test pinning due to held monitor
         final AtomicReference<Continuation.Pinned> res = new AtomicReference<>();
