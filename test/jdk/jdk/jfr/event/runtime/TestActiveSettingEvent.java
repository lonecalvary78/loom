--- conflicted
+++ resolved
@@ -206,11 +206,8 @@
         settingValues.put(EventNames.X509Certificate + "#threshold", "0 ns");
         settingValues.put(EventNames.X509Validation + "#threshold", "0 ns");
         settingValues.put(EventNames.ProcessStart + "#threshold", "0 ns");
-<<<<<<< HEAD
+        settingValues.put(EventNames.Deserialization + "#threshold", "0 ns");
         settingValues.put(EventNames.VirtualThreadSubmitRejectedEvent + "#threshold", "0 ns");
-=======
-        settingValues.put(EventNames.Deserialization + "#threshold", "0 ns");
->>>>>>> e7e20d4e
 
         try (Recording recording = new Recording(c)) {
             Map<Long, EventType> eventTypes = new HashMap<>();
