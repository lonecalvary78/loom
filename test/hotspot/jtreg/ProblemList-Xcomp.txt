#
# Copyright (c) 2018, 2023, Oracle and/or its affiliates. All rights reserved.
# DO NOT ALTER OR REMOVE COPYRIGHT NOTICES OR THIS FILE HEADER.
#
# This code is free software; you can redistribute it and/or modify it
# under the terms of the GNU General Public License version 2 only, as
# published by the Free Software Foundation.
#
# This code is distributed in the hope that it will be useful, but WITHOUT
# ANY WARRANTY; without even the implied warranty of MERCHANTABILITY or
# FITNESS FOR A PARTICULAR PURPOSE.  See the GNU General Public License
# version 2 for more details (a copy is included in the LICENSE file that
# accompanied this code).
#
# You should have received a copy of the GNU General Public License version
# 2 along with this work; if not, write to the Free Software Foundation,
# Inc., 51 Franklin St, Fifth Floor, Boston, MA 02110-1301 USA.
#
# Please contact Oracle, 500 Oracle Parkway, Redwood Shores, CA 94065 USA
# or visit www.oracle.com if you need additional information or have any
# questions.
#

#############################################################################
#
# List of quarantined tests for testing in Xcomp mode.
#
#############################################################################

vmTestbase/nsk/jvmti/AttachOnDemand/attach020/TestDescription.java 8287324 generic-all
vmTestbase/nsk/jvmti/AttachOnDemand/attach022/TestDescription.java 8307462 generic-all
vmTestbase/nsk/jvmti/SetFieldAccessWatch/setfldw001/TestDescription.java 8205957 generic-all
vmTestbase/nsk/jvmti/SetFieldModificationWatch/setfmodw001/TestDescription.java 8205957 linux-x64,windows-x64
vmTestbase/nsk/jvmti/scenarios/sampling/SP07/sp07t002/TestDescription.java 8245680 windows-x64

vmTestbase/vm/mlvm/mixed/stress/regression/b6969574/INDIFY_Test.java 8265295 linux-x64,windows-x64

serviceability/AsyncGetCallTrace/MyPackage/ASGCTBaseTest.java 8303168 linux-x64

serviceability/sa/TestJhsdbJstackMixed.java 8248675 linux-aarch64

serviceability/jvmti/VMObjectAlloc/VMObjectAllocTest.java 8307462 generic-all

serviceability/sa/ClhsdbInspect.java 8283578 windows-x64

vmTestbase/vm/mlvm/indy/func/jvmti/mergeCP_indy2manyDiff_a/TestDescription.java 8308367 windows-x64
vmTestbase/vm/mlvm/indy/func/jvmti/mergeCP_indy2manySame_a/TestDescription.java 8308367 windows-x64
vmTestbase/vm/mlvm/indy/func/jvmti/redefineClassInTarget/TestDescription.java 8308367 windows-x64

<<<<<<< HEAD

############################################################################

# Loom, fibers branch

gc/g1/mixedgc/TestOldGenCollectionUsage.java                            8284404 generic-all
gc/whitebox/TestConcMarkCycleWB.java                                    8284404 generic-all

gc/g1/plab/TestPLABPromotion.java                                       8278126 generic-all
gc/g1/plab/TestPLABResize.java                                          8278126 generic-all

gc/stringdedup/TestStringDeduplicationInterned.java#G1                  8278127 generic-all
gc/stringdedup/TestStringDeduplicationInterned.java#Parallel            8278127 generic-all
gc/stringdedup/TestStringDeduplicationInterned.java#Serial              8278127 generic-all
gc/stringdedup/TestStringDeduplicationInterned.java#Z                   8278127 generic-all

gc/z/TestGarbageCollectorMXBean.java                                    8278129 generic-all
=======
vmTestbase/nsk/jvmti/scenarios/capability/CM03/cm03t001/TestDescription.java 8299493 macosx-x64
>>>>>>> 66d27365
<|MERGE_RESOLUTION|>--- conflicted
+++ resolved
@@ -47,7 +47,7 @@
 vmTestbase/vm/mlvm/indy/func/jvmti/mergeCP_indy2manySame_a/TestDescription.java 8308367 windows-x64
 vmTestbase/vm/mlvm/indy/func/jvmti/redefineClassInTarget/TestDescription.java 8308367 windows-x64
 
-<<<<<<< HEAD
+vmTestbase/nsk/jvmti/scenarios/capability/CM03/cm03t001/TestDescription.java 8299493 macosx-x64
 
 ############################################################################
 
@@ -64,7 +64,4 @@
 gc/stringdedup/TestStringDeduplicationInterned.java#Serial              8278127 generic-all
 gc/stringdedup/TestStringDeduplicationInterned.java#Z                   8278127 generic-all
 
-gc/z/TestGarbageCollectorMXBean.java                                    8278129 generic-all
-=======
-vmTestbase/nsk/jvmti/scenarios/capability/CM03/cm03t001/TestDescription.java 8299493 macosx-x64
->>>>>>> 66d27365
+gc/z/TestGarbageCollectorMXBean.java                                    8278129 generic-all