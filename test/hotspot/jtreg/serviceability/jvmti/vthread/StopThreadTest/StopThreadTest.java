--- conflicted
+++ resolved
@@ -278,10 +278,6 @@
     static boolean preemptableVirtualThread() {
         boolean legacyLockingMode = ManagementFactory.getPlatformMXBean(HotSpotDiagnosticMXBean.class)
                                         .getVMOption("LockingMode").getValue().equals("1");
-<<<<<<< HEAD
-        return is_virtual && !isBoundVThread && !legacyLockingMode && (Platform.isX64() || Platform.isAArch64() || Platform.isRISCV64());
-=======
         return is_virtual && !isBoundVThread && !legacyLockingMode;
->>>>>>> 6a81ccdc
     }
 }