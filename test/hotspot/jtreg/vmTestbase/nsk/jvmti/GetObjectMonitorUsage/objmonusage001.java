--- conflicted
+++ resolved
@@ -56,11 +56,10 @@
         Thread mainThread = Thread.currentThread();
         Object syncObject[] = new Object[NUMBER_OF_THREADS];
         objmonusage001a runn[] = new objmonusage001a[NUMBER_OF_THREADS];
-        boolean isMainVirtual = Thread.currentThread().isVirtual();
 
         for (int i = 0; i < NUMBER_OF_THREADS; i++) {
             syncObject[i] = new Object();
-            runn[i] = new objmonusage001a(mainThread, i, syncObject[i], isMainVirtual);
+            runn[i] = new objmonusage001a(mainThread, i, syncObject[i]);
         }
         // Virtual threads are not supported by GetObjectMonitorUsage.
         // Correct the expected values if the test is executed with
@@ -148,13 +147,11 @@
     Thread mainThread;
     Object syncObject;
     int index;
-    boolean isMainVirtual;
-
-    public objmonusage001a(Thread mt, int i, Object s, boolean v) {
+
+    public objmonusage001a(Thread mt, int i, Object s) {
         mainThread = mt;
         index = i;
         syncObject = s;
-        isMainVirtual = v;
     }
 
     public void run() {
@@ -185,13 +182,8 @@
             // This is a stable verification point because the main thread is in wait()
             // and is not notified and this worker thread is doing the verification.
             //
-<<<<<<< HEAD
-            objmonusage001.check(index, syncObject, this, 1,
-                                 null, 0, isMainVirtual ? null : mainThread, isMainVirtual ? 0 : 1);
-=======
             objmonusage001.check(index, syncObject, expOwner, expEntryCount,
                                  null, 0, expNotifyWaiter, expNotifyWaitingCount);
->>>>>>> 985b9ce7
             syncObject.notify();
 
             try {
