--- conflicted
+++ resolved
@@ -1414,18 +1414,12 @@
     private static final class AllSuccessful<T> implements Joiner<T, Stream<Subtask<T>>> {
         private static final VarHandle FIRST_EXCEPTION;
         static {
-<<<<<<< HEAD
             try {
                 MethodHandles.Lookup l = MethodHandles.lookup();
                 FIRST_EXCEPTION = l.findVarHandle(AllSuccessful.class, "firstException", Throwable.class);
             } catch (Exception e) {
                 throw new ExceptionInInitializerError(e);
             }
-=======
-            MethodHandles.Lookup l = MethodHandles.lookup();
-            FIRST_RESULT = MhUtil.findVarHandle(l, "firstResult", Object.class);
-            FIRST_EXCEPTION = MhUtil.findVarHandle(l, "firstException", Throwable.class);
->>>>>>> 384deda6
         }
         // list of forked subtasks, only accessed by owner thread
         private final List<Subtask<T>> subtasks = new ArrayList<>();
@@ -1510,7 +1504,6 @@
      * A joiner that that waits for all successful subtasks. If any subtask fails the
      * execution is cancelled.
      */
-<<<<<<< HEAD
     private static final class AwaitSuccessful<T> implements Joiner<T, Void> {
         private static final VarHandle FIRST_EXCEPTION;
         static {
@@ -1521,12 +1514,6 @@
                 throw new ExceptionInInitializerError(e);
             }
         }
-=======
-    @PreviewFeature(feature = PreviewFeature.Feature.STRUCTURED_CONCURRENCY)
-    public static final class ShutdownOnFailure extends StructuredTaskScope<Object> {
-        private static final VarHandle FIRST_EXCEPTION =
-                MhUtil.findVarHandle(MethodHandles.lookup(), "firstException", Throwable.class);
->>>>>>> 384deda6
         private volatile Throwable firstException;
 
         @Override
