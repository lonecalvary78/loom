/*
 * Copyright (c) 2018, 2024, Oracle and/or its affiliates. All rights reserved.
 * DO NOT ALTER OR REMOVE COPYRIGHT NOTICES OR THIS FILE HEADER.
 *
 * This code is free software; you can redistribute it and/or modify it
 * under the terms of the GNU General Public License version 2 only, as
 * published by the Free Software Foundation.  Oracle designates this
 * particular file as subject to the "Classpath" exception as provided
 * by Oracle in the LICENSE file that accompanied this code.
 *
 * This code is distributed in the hope that it will be useful, but WITHOUT
 * ANY WARRANTY; without even the implied warranty of MERCHANTABILITY or
 * FITNESS FOR A PARTICULAR PURPOSE.  See the GNU General Public License
 * version 2 for more details (a copy is included in the LICENSE file that
 * accompanied this code).
 *
 * You should have received a copy of the GNU General Public License version
 * 2 along with this work; if not, write to the Free Software Foundation,
 * Inc., 51 Franklin St, Fifth Floor, Boston, MA 02110-1301 USA.
 *
 * Please contact Oracle, 500 Oracle Parkway, Redwood Shores, CA 94065 USA
 * or visit www.oracle.com if you need additional information or have any
 * questions.
 */
package java.lang;

<<<<<<< HEAD
import java.lang.reflect.Constructor;
import java.util.Arrays;
=======
>>>>>>> 81342acd
import java.util.Locale;
import java.util.Objects;
import java.util.concurrent.CountDownLatch;
import java.util.concurrent.Executor;
import java.util.concurrent.Executors;
import java.util.concurrent.ForkJoinPool;
import java.util.concurrent.ForkJoinPool.ForkJoinWorkerThreadFactory;
import java.util.concurrent.ForkJoinTask;
import java.util.concurrent.Future;
import java.util.concurrent.RejectedExecutionException;
import java.util.concurrent.ScheduledExecutorService;
import java.util.concurrent.ScheduledThreadPoolExecutor;
import java.util.concurrent.TimeUnit;
import java.util.stream.Stream;
import jdk.internal.event.VirtualThreadEndEvent;
import jdk.internal.event.VirtualThreadStartEvent;
import jdk.internal.event.VirtualThreadSubmitFailedEvent;
import jdk.internal.misc.CarrierThread;
import jdk.internal.misc.InnocuousThread;
import jdk.internal.misc.Unsafe;
import jdk.internal.vm.Continuation;
import jdk.internal.vm.ContinuationScope;
import jdk.internal.vm.StackableScope;
import jdk.internal.vm.ThreadContainer;
import jdk.internal.vm.ThreadContainers;
import jdk.internal.vm.annotation.ChangesCurrentThread;
import jdk.internal.vm.annotation.Hidden;
import jdk.internal.vm.annotation.IntrinsicCandidate;
import jdk.internal.vm.annotation.JvmtiHideEvents;
import jdk.internal.vm.annotation.JvmtiMountTransition;
import jdk.internal.vm.annotation.ReservedStackAccess;
import sun.nio.ch.Interruptible;
import static java.util.concurrent.TimeUnit.*;

/**
 * A thread that is scheduled by the Java virtual machine rather than the operating system.
 */
final class VirtualThread extends BaseVirtualThread {
    private static final Unsafe U = Unsafe.getUnsafe();
    private static final ContinuationScope VTHREAD_SCOPE = new ContinuationScope("VirtualThreads");
    private static final Executor DEFAULT_SCHEDULER = createDefaultScheduler();
    private static final ScheduledExecutorService[] DELAYED_TASK_SCHEDULERS = createDelayedTaskSchedulers();

    private static final long STATE = U.objectFieldOffset(VirtualThread.class, "state");
    private static final long PARK_PERMIT = U.objectFieldOffset(VirtualThread.class, "parkPermit");
    private static final long CARRIER_THREAD = U.objectFieldOffset(VirtualThread.class, "carrierThread");
    private static final long TERMINATION = U.objectFieldOffset(VirtualThread.class, "termination");
    private static final long ON_WAITING_LIST = U.objectFieldOffset(VirtualThread.class, "onWaitingList");

    // scheduler and continuation
    private final Executor scheduler;
    private final Continuation cont;
    private final Runnable runContinuation;

    // virtual thread state, accessed by VM
    private volatile int state;

    /*
     * Virtual thread state transitions:
     *
     *      NEW -> STARTED         // Thread.start, schedule to run
     *  STARTED -> TERMINATED      // failed to start
     *  STARTED -> RUNNING         // first run
     *  RUNNING -> TERMINATED      // done
     *
     *  RUNNING -> PARKING         // Thread parking with LockSupport.park
     *  PARKING -> PARKED          // cont.yield successful, parked indefinitely
     *  PARKING -> PINNED          // cont.yield failed, parked indefinitely on carrier
     *   PARKED -> UNPARKED        // unparked, may be scheduled to continue
     *   PINNED -> RUNNING         // unparked, continue execution on same carrier
     * UNPARKED -> RUNNING         // continue execution after park
     *
     *       RUNNING -> TIMED_PARKING   // Thread parking with LockSupport.parkNanos
     * TIMED_PARKING -> TIMED_PARKED    // cont.yield successful, timed-parked
     * TIMED_PARKING -> TIMED_PINNED    // cont.yield failed, timed-parked on carrier
     *  TIMED_PARKED -> UNPARKED        // unparked, may be scheduled to continue
     *  TIMED_PINNED -> RUNNING         // unparked, continue execution on same carrier
     *
     *   RUNNING -> BLOCKING       // blocking on monitor enter
     *  BLOCKING -> BLOCKED        // blocked on monitor enter
     *   BLOCKED -> UNBLOCKED      // unblocked, may be scheduled to continue
     * UNBLOCKED -> RUNNING        // continue execution after blocked on monitor enter
     *
     *   RUNNING -> WAITING        // transitional state during wait on monitor
     *   WAITING -> WAITED         // waiting on monitor
     *    WAITED -> BLOCKED        // notified, waiting to be unblocked by monitor owner
     *    WAITED -> UNBLOCKED      // timed-out/interrupted
     *
     *       RUNNING -> TIMED_WAITING   // transition state during timed-waiting on monitor
     * TIMED_WAITING -> TIMED_WAITED    // timed-waiting on monitor
     *  TIMED_WAITED -> BLOCKED         // notified, waiting to be unblocked by monitor owner
     *  TIMED_WAITED -> UNBLOCKED       // timed-out/interrupted
     *
     *  RUNNING -> YIELDING        // Thread.yield
     * YIELDING -> YIELDED         // cont.yield successful, may be scheduled to continue
     * YIELDING -> RUNNING         // cont.yield failed
     *  YIELDED -> RUNNING         // continue execution after Thread.yield
     */
    private static final int NEW      = 0;
    private static final int STARTED  = 1;
    private static final int RUNNING  = 2;     // runnable-mounted

    // untimed and timed parking
    private static final int PARKING       = 3;
    private static final int PARKED        = 4;     // unmounted
    private static final int PINNED        = 5;     // mounted
    private static final int TIMED_PARKING = 6;
    private static final int TIMED_PARKED  = 7;     // unmounted
    private static final int TIMED_PINNED  = 8;     // mounted
    private static final int UNPARKED      = 9;     // unmounted but runnable

    // Thread.yield
    private static final int YIELDING = 10;
    private static final int YIELDED  = 11;         // unmounted but runnable

    // monitor enter
    private static final int BLOCKING  = 12;
    private static final int BLOCKED   = 13;        // unmounted
    private static final int UNBLOCKED = 14;        // unmounted but runnable

    // monitor wait/timed-wait
    private static final int WAITING       = 15;
    private static final int WAIT          = 16;    // waiting in Object.wait
    private static final int TIMED_WAITING = 17;
    private static final int TIMED_WAIT    = 18;    // waiting in timed-Object.wait

    private static final int TERMINATED = 99;  // final state

    // can be suspended from scheduling when unmounted
    private static final int SUSPENDED = 1 << 8;

    // parking permit made available by LockSupport.unpark
    private volatile boolean parkPermit;

    // blocking permit made available by unblocker thread when another thread exits monitor
    private volatile boolean blockPermit;

    // true when on the list of virtual threads waiting to be unblocked
    private volatile boolean onWaitingList;

    // next virtual thread on the list of virtual threads waiting to be unblocked
    private volatile VirtualThread next;

    // notified by Object.notify/notifyAll while waiting in Object.wait
    private volatile boolean notified;

    // timed-wait support
    private byte timedWaitSeqNo;

    // timeout for timed-park and timed-wait, only accessed on current/carrier thread
    private long timeout;

    // timer task for timed-park and timed-wait, only accessed on current/carrier thread
    private Future<?> timeoutTask;

    // carrier thread when mounted, accessed by VM
    private volatile Thread carrierThread;

    // termination object when joining, created lazily if needed
    private volatile CountDownLatch termination;

    /**
     * Returns the default scheduler.
     */
    static Executor defaultScheduler() {
        return DEFAULT_SCHEDULER;
    }

    /**
     * Returns a stream of the delayed task schedulers used to support timed operations.
     */
    static Stream<ScheduledExecutorService> delayedTaskSchedulers() {
        return Arrays.stream(DELAYED_TASK_SCHEDULERS);
    }

    /**
     * Returns the continuation scope used for virtual threads.
     */
    static ContinuationScope continuationScope() {
        return VTHREAD_SCOPE;
    }

    /**
     * Creates a new {@code VirtualThread} to run the given task with the given
     * scheduler. If the given scheduler is {@code null} and the current thread
     * is a platform thread then the newly created virtual thread will use the
     * default scheduler. If given scheduler is {@code null} and the current
     * thread is a virtual thread then the current thread's scheduler is used.
     *
     * @param scheduler the scheduler or null
     * @param name thread name
     * @param characteristics characteristics
     * @param task the task to execute
     */
    VirtualThread(Executor scheduler, String name, int characteristics, Runnable task) {
        super(name, characteristics, /*bound*/ false);
        Objects.requireNonNull(task);

        // choose scheduler if not specified
        if (scheduler == null) {
            Thread parent = Thread.currentThread();
            if (parent instanceof VirtualThread vparent) {
                scheduler = vparent.scheduler;
            } else {
                scheduler = DEFAULT_SCHEDULER;
            }
        }

        this.scheduler = scheduler;
        this.cont = new VThreadContinuation(this, task);
        this.runContinuation = this::runContinuation;
    }

    /**
     * The continuation that a virtual thread executes.
     */
    private static class VThreadContinuation extends Continuation {
        VThreadContinuation(VirtualThread vthread, Runnable task) {
            super(VTHREAD_SCOPE, wrap(vthread, task));
        }
        @Override
        protected void onPinned(Continuation.Pinned reason) {
        }
        private static Runnable wrap(VirtualThread vthread, Runnable task) {
            return new Runnable() {
                @Hidden
                @JvmtiHideEvents
                public void run() {
                    vthread.notifyJvmtiStart(); // notify JVMTI
                    try {
                        vthread.run(task);
                    } finally {
                        vthread.notifyJvmtiEnd(); // notify JVMTI
                    }
                }
            };
        }
    }

    /**
     * Runs or continues execution on the current thread. The virtual thread is mounted
     * on the current thread before the task runs or continues. It unmounts when the
     * task completes or yields.
     */
    @ChangesCurrentThread // allow mount/unmount to be inlined
    private void runContinuation() {
        // the carrier must be a platform thread
        if (Thread.currentThread().isVirtual()) {
            throw new WrongThreadException();
        }

        // set state to RUNNING
        int initialState = state();
        if (initialState == STARTED || initialState == UNPARKED
                || initialState == UNBLOCKED || initialState == YIELDED) {
            // newly started or continue after parking/blocking/Thread.yield
            if (!compareAndSetState(initialState, RUNNING)) {
                return;
            }
            // consume permit when continuing after parking or blocking. If continue
            // after a timed-park or timed-wait then the timeout task is cancelled.
            if (initialState == UNPARKED) {
                cancelTimeoutTask();
                setParkPermit(false);
            } else if (initialState == UNBLOCKED) {
                cancelTimeoutTask();
                blockPermit = false;
            }
        } else {
            // not runnable
            return;
        }

        mount();
        try {
            cont.run();
        } finally {
            unmount();
            if (cont.isDone()) {
                afterDone();
            } else {
                afterYield();
            }
        }
    }

    /**
     * Cancel timeout task when continuing after timed-park or timed-wait.
     * The timeout task may be executing, or may have already completed.
     */
    private void cancelTimeoutTask() {
        if (timeoutTask != null) {
            timeoutTask.cancel(false);
            timeoutTask = null;
        }
    }

    /**
     * Submits the runContinuation task to the scheduler. For the default scheduler,
     * and calling it on a worker thread, the task will be pushed to the local queue,
     * otherwise it will be pushed to an external submission queue.
     * @param scheduler the scheduler
     * @param retryOnOOME true to retry indefinitely if OutOfMemoryError is thrown
     * @throws RejectedExecutionException
     */
    private void submitRunContinuation(Executor scheduler, boolean retryOnOOME) {
        boolean done = false;
        while (!done) {
            try {
                // Pin the continuation to prevent the virtual thread from unmounting
                // when submitting a task. For the default scheduler this ensures that
                // the carrier doesn't change when pushing a task. For other schedulers
                // it avoids deadlock that could arise due to carriers and virtual
                // threads contending for a lock.
                if (currentThread().isVirtual()) {
                    Continuation.pin();
                    try {
                        scheduler.execute(runContinuation);
                    } finally {
                        Continuation.unpin();
                    }
                } else {
                    scheduler.execute(runContinuation);
                }
                done = true;
            } catch (RejectedExecutionException ree) {
                submitFailed(ree);
                throw ree;
            } catch (OutOfMemoryError e) {
                if (retryOnOOME) {
                    U.park(false, 100_000_000); // 100ms
                } else {
                    throw e;
                }
            }
        }
    }

    /**
     * Submits the runContinuation task to the given scheduler as an external submit.
     * If OutOfMemoryError is thrown then the submit will be retried until it succeeds.
     * @throws RejectedExecutionException
     * @see ForkJoinPool#externalSubmit(ForkJoinTask)
     */
    private void externalSubmitRunContinuation(ForkJoinPool pool) {
        assert Thread.currentThread() instanceof CarrierThread;
        try {
            pool.externalSubmit(ForkJoinTask.adapt(runContinuation));
        } catch (RejectedExecutionException ree) {
            submitFailed(ree);
            throw ree;
        } catch (OutOfMemoryError e) {
            submitRunContinuation(pool, true);
        }
    }

    /**
     * Submits the runContinuation task to the scheduler. For the default scheduler,
     * and calling it on a worker thread, the task will be pushed to the local queue,
     * otherwise it will be pushed to an external submission queue.
     * If OutOfMemoryError is thrown then the submit will be retried until it succeeds.
     * @throws RejectedExecutionException
     */
    private void submitRunContinuation() {
        submitRunContinuation(scheduler, true);
    }

    /**
     * Lazy submit the runContinuation task if invoked on a carrier thread and its local
     * queue is empty. If not empty, or invoked by another thread, then this method works
     * like submitRunContinuation and just submits the task to the scheduler.
     * If OutOfMemoryError is thrown then the submit will be retried until it succeeds.
     * @throws RejectedExecutionException
     * @see ForkJoinPool#lazySubmit(ForkJoinTask)
     */
    private void lazySubmitRunContinuation() {
        if (currentThread() instanceof CarrierThread ct && ct.getQueuedTaskCount() == 0) {
            ForkJoinPool pool = ct.getPool();
            try {
                pool.lazySubmit(ForkJoinTask.adapt(runContinuation));
            } catch (RejectedExecutionException ree) {
                submitFailed(ree);
                throw ree;
            } catch (OutOfMemoryError e) {
                submitRunContinuation();
            }
        } else {
            submitRunContinuation();
        }
    }

    /**
     * Submits the runContinuation task to the scheduler. For the default scheduler, and
     * calling it a virtual thread that uses the default scheduler, the task will be
     * pushed to an external submission queue. This method may throw OutOfMemoryError.
     * @throws RejectedExecutionException
     * @throws OutOfMemoryError
     */
    private void externalSubmitRunContinuationOrThrow() {
        if (scheduler == DEFAULT_SCHEDULER && currentCarrierThread() instanceof CarrierThread ct) {
            try {
                ct.getPool().externalSubmit(ForkJoinTask.adapt(runContinuation));
            } catch (RejectedExecutionException ree) {
                submitFailed(ree);
                throw ree;
            }
        } else {
            submitRunContinuation(scheduler, false);
        }
    }

    /**
     * If enabled, emits a JFR VirtualThreadSubmitFailedEvent.
     */
    private void submitFailed(RejectedExecutionException ree) {
        var event = new VirtualThreadSubmitFailedEvent();
        if (event.isEnabled()) {
            event.javaThreadId = threadId();
            event.exceptionMessage = ree.getMessage();
            event.commit();
        }
    }

    /**
     * Runs a task in the context of this virtual thread.
     */
    private void run(Runnable task) {
        assert Thread.currentThread() == this && state == RUNNING;

        // emit JFR event if enabled
        if (VirtualThreadStartEvent.isTurnedOn()) {
            var event = new VirtualThreadStartEvent();
            event.javaThreadId = threadId();
            event.commit();
        }

        Object bindings = Thread.scopedValueBindings();
        try {
            runWith(bindings, task);
        } catch (Throwable exc) {
            dispatchUncaughtException(exc);
        } finally {
            // pop any remaining scopes from the stack, this may block
            StackableScope.popAll();

            // emit JFR event if enabled
            if (VirtualThreadEndEvent.isTurnedOn()) {
                var event = new VirtualThreadEndEvent();
                event.javaThreadId = threadId();
                event.commit();
            }
        }
    }

    /**
     * Mounts this virtual thread onto the current platform thread. On
     * return, the current thread is the virtual thread.
     */
    @ChangesCurrentThread
    @ReservedStackAccess
    private void mount() {
        // notify JVMTI before mount
        notifyJvmtiMount(/*hide*/true);

        // sets the carrier thread
        Thread carrier = Thread.currentCarrierThread();
        setCarrierThread(carrier);

        // sync up carrier thread interrupt status if needed
        if (interrupted) {
            carrier.setInterrupt();
        } else if (carrier.isInterrupted()) {
            synchronized (interruptLock) {
                // need to recheck interrupt status
                if (!interrupted) {
                    carrier.clearInterrupt();
                }
            }
        }

        // set Thread.currentThread() to return this virtual thread
        carrier.setCurrentThread(this);
    }

    /**
     * Unmounts this virtual thread from the carrier. On return, the
     * current thread is the current platform thread.
     */
    @ChangesCurrentThread
    @ReservedStackAccess
    private void unmount() {
        assert !Thread.holdsLock(interruptLock);

        // set Thread.currentThread() to return the platform thread
        Thread carrier = this.carrierThread;
        carrier.setCurrentThread(carrier);

        // break connection to carrier thread, synchronized with interrupt
        synchronized (interruptLock) {
            setCarrierThread(null);
        }
        carrier.clearInterrupt();

        // notify JVMTI after unmount
        notifyJvmtiUnmount(/*hide*/false);
    }

    /**
     * Invokes Continuation.yield, notifying JVMTI (if enabled) to hide frames until
     * the continuation continues.
     */
    @Hidden
    private boolean yieldContinuation() {
        notifyJvmtiUnmount(/*hide*/true);
        try {
            return Continuation.yield(VTHREAD_SCOPE);
        } finally {
            notifyJvmtiMount(/*hide*/false);
        }
    }

    /**
     * Invoked in the context of the carrier thread after the Continuation yields when
     * parking, blocking on monitor enter, Object.wait, or Thread.yield.
     */
    private void afterYield() {
        assert carrierThread == null;

        // re-adjust parallelism if the virtual thread yielded when compensating
        if (currentThread() instanceof CarrierThread ct) {
            ct.endBlocking();
        }

        int s = state();

        // LockSupport.park/parkNanos
        if (s == PARKING || s == TIMED_PARKING) {
            int newState;
            if (s == PARKING) {
                setState(newState = PARKED);
            } else {
                // schedule unpark
                assert timeout > 0;
                timeoutTask = schedule(this::unpark, timeout, NANOSECONDS);
                setState(newState = TIMED_PARKED);
            }

            // may have been unparked while parking
            if (parkPermit && compareAndSetState(newState, UNPARKED)) {
                // lazy submit if local queue is empty
                lazySubmitRunContinuation();
            }
            return;
        }

        // Thread.yield
        if (s == YIELDING) {
            setState(YIELDED);

            // external submit if there are no tasks in the local task queue
            if (currentThread() instanceof CarrierThread ct && ct.getQueuedTaskCount() == 0) {
                externalSubmitRunContinuation(ct.getPool());
            } else {
                submitRunContinuation();
            }
            return;
        }

        // blocking on monitorenter
        if (s == BLOCKING) {
            setState(BLOCKED);

            // may have been unblocked while blocking
            if (blockPermit && compareAndSetState(BLOCKED, UNBLOCKED)) {
                // lazy submit if local queue is empty
                lazySubmitRunContinuation();
            }
            return;
        }

        // Object.wait
        if (s == WAITING || s == TIMED_WAITING) {
            int newState;
            if (s == WAITING) {
                setState(newState = WAIT);
            } else {
                // For timed-wait, a timeout task is scheduled to execute. The timeout
                // task will change the thread state to UNBLOCKED and submit the thread
                // to the scheduler. A sequence number is used to ensure that the timeout
                // task only unblocks the thread for this timed-wait. We synchronize with
                // the timeout task to coordinate access to the sequence number and to
                // ensure the timeout task doesn't execute until the thread has got to
                // the TIMED_WAIT state.
                assert timeout > 0;
                synchronized (timedWaitLock()) {
                    byte seqNo = ++timedWaitSeqNo;
                    timeoutTask = schedule(() -> waitTimeoutExpired(seqNo), timeout, MILLISECONDS);
                    setState(newState = TIMED_WAIT);
                }
            }

            // may have been notified while in transition to wait state
            if (notified && compareAndSetState(newState, BLOCKED)) {
                // may have even been unblocked already
                if (blockPermit && compareAndSetState(BLOCKED, UNBLOCKED)) {
                    submitRunContinuation();
                }
                return;
            }

            // may have been interrupted while in transition to wait state
            if (interrupted && compareAndSetState(newState, UNBLOCKED)) {
                submitRunContinuation();
                return;
            }
            return;
        }

        assert false;
    }

    /**
     * Invoked after the continuation completes.
     */
    private void afterDone() {
        afterDone(true);
    }

    /**
     * Invoked after the continuation completes (or start failed). Sets the thread
     * state to TERMINATED and notifies anyone waiting for the thread to terminate.
     *
     * @param notifyContainer true if its container should be notified
     */
    private void afterDone(boolean notifyContainer) {
        assert carrierThread == null;
        setState(TERMINATED);

        // notify anyone waiting for this virtual thread to terminate
        CountDownLatch termination = this.termination;
        if (termination != null) {
            assert termination.getCount() == 1;
            termination.countDown();
        }

        // notify container
        if (notifyContainer) {
            threadContainer().onExit(this);
        }

        // clear references to thread locals
        clearReferences();
    }

    /**
     * Schedules this {@code VirtualThread} to execute.
     *
     * @throws IllegalStateException if the container is shutdown or closed
     * @throws IllegalThreadStateException if the thread has already been started
     * @throws RejectedExecutionException if the scheduler cannot accept a task
     */
    @Override
    void start(ThreadContainer container) {
        if (!compareAndSetState(NEW, STARTED)) {
            throw new IllegalThreadStateException("Already started");
        }

        // bind thread to container
        assert threadContainer() == null;
        setThreadContainer(container);

        // start thread
        boolean addedToContainer = false;
        boolean started = false;
        try {
            container.onStart(this);  // may throw
            addedToContainer = true;

            // scoped values may be inherited
            inheritScopedValueBindings(container);

            // submit task to run thread, using externalSubmit if possible
            externalSubmitRunContinuationOrThrow();
            started = true;
        } finally {
            if (!started) {
                afterDone(addedToContainer);
            }
        }
    }

    @Override
    public void start() {
        start(ThreadContainers.root());
    }

    @Override
    public void run() {
        // do nothing
    }

    /**
     * Parks until unparked or interrupted. If already unparked then the parking
     * permit is consumed and this method completes immediately (meaning it doesn't
     * yield). It also completes immediately if the interrupt status is set.
     */
    @Override
    void park() {
        assert Thread.currentThread() == this;

        // complete immediately if parking permit available or interrupted
        if (getAndSetParkPermit(false) || interrupted)
            return;

        // park the thread
        boolean yielded = false;
        setState(PARKING);
        try {
            yielded = yieldContinuation();
        } catch (OutOfMemoryError e) {
            // park on carrier
        } finally {
            assert (Thread.currentThread() == this) && (yielded == (state() == RUNNING));
            if (!yielded) {
                assert state() == PARKING;
                setState(RUNNING);
            }
        }

        // park on the carrier thread when pinned
        if (!yielded) {
            parkOnCarrierThread(false, 0);
        }
    }

    /**
     * Parks up to the given waiting time or until unparked or interrupted.
     * If already unparked then the parking permit is consumed and this method
     * completes immediately (meaning it doesn't yield). It also completes immediately
     * if the interrupt status is set or the waiting time is {@code <= 0}.
     *
     * @param nanos the maximum number of nanoseconds to wait.
     */
    @Override
    void parkNanos(long nanos) {
        assert Thread.currentThread() == this;

        // complete immediately if parking permit available or interrupted
        if (getAndSetParkPermit(false) || interrupted)
            return;

        // park the thread for the waiting time
        if (nanos > 0) {
            long startTime = System.nanoTime();

            // park the thread, afterYield will schedule the thread to unpark
            boolean yielded = false;
            timeout = nanos;
            setState(TIMED_PARKING);
            try {
                yielded = yieldContinuation();
            } catch (OutOfMemoryError e) {
                // park on carrier
            } finally {
                assert (Thread.currentThread() == this) && (yielded == (state() == RUNNING));
                if (!yielded) {
                    assert state() == TIMED_PARKING;
                    setState(RUNNING);
                }
            }

            // park on carrier thread for remaining time when pinned (or OOME)
            if (!yielded) {
                long remainingNanos = nanos - (System.nanoTime() - startTime);
                parkOnCarrierThread(true, remainingNanos);
            }
        }
    }

    /**
     * Parks the current carrier thread up to the given waiting time or until
     * unparked or interrupted. If the virtual thread is interrupted then the
     * interrupt status will be propagated to the carrier thread.
     * @param timed true for a timed park, false for untimed
     * @param nanos the waiting time in nanoseconds
     */
    private void parkOnCarrierThread(boolean timed, long nanos) {
        assert state() == RUNNING;

        setState(timed ? TIMED_PINNED : PINNED);
        try {
            if (!parkPermit) {
                if (!timed) {
                    U.park(false, 0);
                } else if (nanos > 0) {
                    U.park(false, nanos);
                }
            }
        } finally {
            setState(RUNNING);
        }

        // consume parking permit
        setParkPermit(false);

        // JFR jdk.VirtualThreadPinned event
        postPinnedEvent("LockSupport.park");
    }

    /**
     * Call into VM when pinned to record a JFR jdk.VirtualThreadPinned event.
     * Recording the event in the VM avoids having JFR event recorded in Java
     * with the same name, but different ID, to events recorded by the VM.
     */
    @Hidden
    private static native void postPinnedEvent(String op);

    /**
     * Re-enables this virtual thread for scheduling. If this virtual thread is parked
     * then its task is scheduled to continue, otherwise its next call to {@code park} or
     * {@linkplain #parkNanos(long) parkNanos} is guaranteed not to block.
     * @throws RejectedExecutionException if the scheduler cannot accept a task
     */
    @Override
    void unpark() {
        if (!getAndSetParkPermit(true) && currentThread() != this) {
            int s = state();

            // unparked while parked
            if ((s == PARKED || s == TIMED_PARKED) && compareAndSetState(s, UNPARKED)) {
                submitRunContinuation();
                return;
            }

            // unparked while parked when pinned
            if (s == PINNED || s == TIMED_PINNED) {
                // unpark carrier thread when pinned
                disableSuspendAndPreempt();
                try {
                    synchronized (carrierThreadAccessLock()) {
                        Thread carrier = carrierThread;
                        if (carrier != null && ((s = state()) == PINNED || s == TIMED_PINNED)) {
                            U.unpark(carrier);
                        }
                    }
                } finally {
                    enableSuspendAndPreempt();
                }
                return;
            }
        }
    }

    /**
     * Invoked by unblocker thread to unblock this virtual thread.
     */
    private void unblock() {
        assert !Thread.currentThread().isVirtual();
        blockPermit = true;
        if (state() == BLOCKED && compareAndSetState(BLOCKED, UNBLOCKED)) {
            submitRunContinuation();
        }
    }

    /**
     * Invoked by timer thread when wait timeout for virtual thread has expired.
     * If the virtual thread is in timed-wait then this method will unblock the thread
     * and submit its task so that it continues and attempts to reenter the monitor.
     * This method does nothing if the thread has been woken by notify or interrupt.
     */
    private void waitTimeoutExpired(byte seqNo) {
        assert !Thread.currentThread().isVirtual();
        for (;;) {
            boolean unblocked = false;
            synchronized (timedWaitLock()) {
                if (seqNo != timedWaitSeqNo) {
                    // this timeout task is for a past timed-wait
                    return;
                }
                int s = state();
                if (s == TIMED_WAIT) {
                    unblocked = compareAndSetState(TIMED_WAIT, UNBLOCKED);
                } else if (s != (TIMED_WAIT | SUSPENDED)) {
                    // notified or interrupted, no longer waiting
                    return;
                }
            }
            if (unblocked) {
                submitRunContinuation();
                return;
            }
            // need to retry when thread is suspended in time-wait
            Thread.yield();
        }
    }

    /**
     * Attempts to yield the current virtual thread (Thread.yield).
     */
    void tryYield() {
        assert Thread.currentThread() == this;
        setState(YIELDING);
        boolean yielded = false;
        try {
            yielded = yieldContinuation();  // may throw
        } finally {
            assert (Thread.currentThread() == this) && (yielded == (state() == RUNNING));
            if (!yielded) {
                assert state() == YIELDING;
                setState(RUNNING);
            }
        }
    }

    /**
     * Sleep the current thread for the given sleep time (in nanoseconds). If
     * nanos is 0 then the thread will attempt to yield.
     *
     * @implNote This implementation parks the thread for the given sleeping time
     * and will therefore be observed in PARKED state during the sleep. Parking
     * will consume the parking permit so this method makes available the parking
     * permit after the sleep. This may be observed as a spurious, but benign,
     * wakeup when the thread subsequently attempts to park.
     *
     * @param nanos the maximum number of nanoseconds to sleep
     * @throws InterruptedException if interrupted while sleeping
     */
    void sleepNanos(long nanos) throws InterruptedException {
        assert Thread.currentThread() == this && nanos >= 0;
        if (getAndClearInterrupt())
            throw new InterruptedException();
        if (nanos == 0) {
            tryYield();
        } else {
            // park for the sleep time
            try {
                long remainingNanos = nanos;
                long startNanos = System.nanoTime();
                while (remainingNanos > 0) {
                    parkNanos(remainingNanos);
                    if (getAndClearInterrupt()) {
                        throw new InterruptedException();
                    }
                    remainingNanos = nanos - (System.nanoTime() - startNanos);
                }
            } finally {
                // may have been unparked while sleeping
                setParkPermit(true);
            }
        }
    }

    /**
     * Waits up to {@code nanos} nanoseconds for this virtual thread to terminate.
     * A timeout of {@code 0} means to wait forever.
     *
     * @throws InterruptedException if interrupted while waiting
     * @return true if the thread has terminated
     */
    boolean joinNanos(long nanos) throws InterruptedException {
        if (state() == TERMINATED)
            return true;

        // ensure termination object exists, then re-check state
        CountDownLatch termination = getTermination();
        if (state() == TERMINATED)
            return true;

        // wait for virtual thread to terminate
        if (nanos == 0) {
            termination.await();
        } else {
            boolean terminated = termination.await(nanos, NANOSECONDS);
            if (!terminated) {
                // waiting time elapsed
                return false;
            }
        }
        assert state() == TERMINATED;
        return true;
    }

    @Override
    void blockedOn(Interruptible b) {
        disableSuspendAndPreempt();
        try {
            super.blockedOn(b);
        } finally {
            enableSuspendAndPreempt();
        }
    }

    @Override
    public void interrupt() {
        if (Thread.currentThread() != this) {
            // if current thread is a virtual thread then prevent it from being
            // suspended or unmounted when entering or holding interruptLock
            Interruptible blocker;
            disableSuspendAndPreempt();
            try {
                synchronized (interruptLock) {
                    interrupted = true;
                    blocker = nioBlocker();
                    if (blocker != null) {
                        blocker.interrupt(this);
                    }

                    // interrupt carrier thread if mounted
                    Thread carrier = carrierThread;
                    if (carrier != null) carrier.setInterrupt();
                }
            } finally {
                enableSuspendAndPreempt();
            }

            // notify blocker after releasing interruptLock
            if (blocker != null) {
                blocker.postInterrupt();
            }

            // make available parking permit, unpark thread if parked
            unpark();

            // if thread is waiting in Object.wait then schedule to try to reenter
            int s = state();
            if ((s == WAIT || s == TIMED_WAIT) && compareAndSetState(s, UNBLOCKED)) {
                submitRunContinuation();
            }

        } else {
            interrupted = true;
            carrierThread.setInterrupt();
            setParkPermit(true);
        }
    }

    @Override
    public boolean isInterrupted() {
        return interrupted;
    }

    @Override
    boolean getAndClearInterrupt() {
        assert Thread.currentThread() == this;
        boolean oldValue = interrupted;
        if (oldValue) {
            disableSuspendAndPreempt();
            try {
                synchronized (interruptLock) {
                    interrupted = false;
                    carrierThread.clearInterrupt();
                }
            } finally {
                enableSuspendAndPreempt();
            }
        }
        return oldValue;
    }

    @Override
    Thread.State threadState() {
        int s = state();
        switch (s & ~SUSPENDED) {
            case NEW:
                return Thread.State.NEW;
            case STARTED:
                // return NEW if thread container not yet set
                if (threadContainer() == null) {
                    return Thread.State.NEW;
                } else {
                    return Thread.State.RUNNABLE;
                }
            case UNPARKED:
            case UNBLOCKED:
            case YIELDED:
                // runnable, not mounted
                return Thread.State.RUNNABLE;
            case RUNNING:
                // if mounted then return state of carrier thread
                if (Thread.currentThread() != this) {
                    disableSuspendAndPreempt();
                    try {
                        synchronized (carrierThreadAccessLock()) {
                            Thread carrierThread = this.carrierThread;
                            if (carrierThread != null) {
                                return carrierThread.threadState();
                            }
                        }
                    } finally {
                        enableSuspendAndPreempt();
                    }
                }
                // runnable, mounted
                return Thread.State.RUNNABLE;
            case PARKING:
            case TIMED_PARKING:
            case WAITING:
            case TIMED_WAITING:
            case YIELDING:
                // runnable, in transition
                return Thread.State.RUNNABLE;
            case PARKED:
            case PINNED:
            case WAIT:
                return Thread.State.WAITING;
            case TIMED_PARKED:
            case TIMED_PINNED:
            case TIMED_WAIT:
                return Thread.State.TIMED_WAITING;
            case BLOCKING:
            case BLOCKED:
                return Thread.State.BLOCKED;
            case TERMINATED:
                return Thread.State.TERMINATED;
            default:
                throw new InternalError();
        }
    }

    @Override
    boolean alive() {
        int s = state;
        return (s != NEW && s != TERMINATED);
    }

    @Override
    boolean isTerminated() {
        return (state == TERMINATED);
    }

    @Override
    StackTraceElement[] asyncGetStackTrace() {
        StackTraceElement[] stackTrace;
        do {
            stackTrace = (carrierThread != null)
                    ? super.asyncGetStackTrace()  // mounted
                    : tryGetStackTrace();         // unmounted
            if (stackTrace == null) {
                Thread.yield();
            }
        } while (stackTrace == null);
        return stackTrace;
    }

    /**
     * Returns the stack trace for this virtual thread if it is unmounted.
     * Returns null if the thread is mounted or in transition.
     */
    private StackTraceElement[] tryGetStackTrace() {
        int initialState = state() & ~SUSPENDED;
        switch (initialState) {
            case NEW, STARTED, TERMINATED -> {
                return new StackTraceElement[0];  // unmounted, empty stack
            }
            case RUNNING, PINNED, TIMED_PINNED -> {
                return null;   // mounted
            }
            case PARKED, TIMED_PARKED, BLOCKED, WAIT, TIMED_WAIT -> {
                // unmounted, not runnable
            }
            case UNPARKED, UNBLOCKED, YIELDED -> {
                // unmounted, runnable
            }
            case PARKING, TIMED_PARKING, BLOCKING, YIELDING, WAITING, TIMED_WAITING -> {
                return null;  // in transition
            }
            default -> throw new InternalError("" + initialState);
        }

        // thread is unmounted, prevent it from continuing
        int suspendedState = initialState | SUSPENDED;
        if (!compareAndSetState(initialState, suspendedState)) {
            return null;
        }

        // get stack trace and restore state
        StackTraceElement[] stack;
        try {
            stack = cont.getStackTrace();
        } finally {
            assert state == suspendedState;
            setState(initialState);
        }
        boolean resubmit = switch (initialState) {
            case UNPARKED, UNBLOCKED, YIELDED -> {
                // resubmit as task may have run while suspended
                yield true;
            }
            case PARKED, TIMED_PARKED -> {
                // resubmit if unparked while suspended
                yield parkPermit && compareAndSetState(initialState, UNPARKED);
            }
            case BLOCKED -> {
                // resubmit if unblocked while suspended
                yield blockPermit && compareAndSetState(BLOCKED, UNBLOCKED);
            }
            case WAIT, TIMED_WAIT -> {
                // resubmit if notified or interrupted while waiting (Object.wait)
                // waitTimeoutExpired will retry if the timed expired when suspended
                yield (notified || interrupted) && compareAndSetState(initialState, UNBLOCKED);
            }
            default -> throw new InternalError();
        };
        if (resubmit) {
            submitRunContinuation();
        }
        return stack;
    }

    @Override
    public String toString() {
        StringBuilder sb = new StringBuilder("VirtualThread[#");
        sb.append(threadId());
        String name = getName();
        if (!name.isEmpty()) {
            sb.append(",");
            sb.append(name);
        }
        sb.append("]/");

        // add the carrier state and thread name when mounted
        boolean mounted;
        if (Thread.currentThread() == this) {
            mounted = appendCarrierInfo(sb);
        } else {
            disableSuspendAndPreempt();
            try {
                synchronized (carrierThreadAccessLock()) {
                    mounted = appendCarrierInfo(sb);
                }
            } finally {
                enableSuspendAndPreempt();
            }
        }

        // add virtual thread state when not mounted
        if (!mounted) {
            String stateAsString = threadState().toString();
            sb.append(stateAsString.toLowerCase(Locale.ROOT));
        }

        return sb.toString();
    }

    /**
     * Appends the carrier state and thread name to the string buffer if mounted.
     * @return true if mounted, false if not mounted
     */
    private boolean appendCarrierInfo(StringBuilder sb) {
        assert Thread.currentThread() == this || Thread.holdsLock(carrierThreadAccessLock());
        Thread carrier = carrierThread;
        if (carrier != null) {
            String stateAsString = carrier.threadState().toString();
            sb.append(stateAsString.toLowerCase(Locale.ROOT));
            sb.append('@');
            sb.append(carrier.getName());
            return true;
        } else {
            return false;
        }
    }

    @Override
    public int hashCode() {
        return (int) threadId();
    }

    @Override
    public boolean equals(Object obj) {
        return obj == this;
    }

    /**
     * Returns the termination object, creating it if needed.
     */
    private CountDownLatch getTermination() {
        CountDownLatch termination = this.termination;
        if (termination == null) {
            termination = new CountDownLatch(1);
            if (!U.compareAndSetReference(this, TERMINATION, null, termination)) {
                termination = this.termination;
            }
        }
        return termination;
    }

    /**
     * Returns the lock object to synchronize on when accessing carrierThread.
     * The lock prevents carrierThread from being reset to null during unmount.
     */
    private Object carrierThreadAccessLock() {
        // return interruptLock as unmount has to coordinate with interrupt
        return interruptLock;
    }

    /**
     * Returns a lock object for coordinating timed-wait setup and timeout handling.
     */
    private Object timedWaitLock() {
        // use this object for now to avoid the overhead of introducing another lock
        return runContinuation;
    }

    /**
     * Disallow the current thread be suspended or preempted.
     */
    private void disableSuspendAndPreempt() {
        notifyJvmtiDisableSuspend(true);
        Continuation.pin();
    }

    /**
     * Allow the current thread be suspended or preempted.
     */
    private void enableSuspendAndPreempt() {
        Continuation.unpin();
        notifyJvmtiDisableSuspend(false);
    }

    // -- wrappers for get/set of state, parking permit, and carrier thread --

    private int state() {
        return state;  // volatile read
    }

    private void setState(int newValue) {
        state = newValue;  // volatile write
    }

    private boolean compareAndSetState(int expectedValue, int newValue) {
        return U.compareAndSetInt(this, STATE, expectedValue, newValue);
    }

    private boolean compareAndSetOnWaitingList(boolean expectedValue, boolean newValue) {
        return U.compareAndSetBoolean(this, ON_WAITING_LIST, expectedValue, newValue);
    }

    private void setParkPermit(boolean newValue) {
        if (parkPermit != newValue) {
            parkPermit = newValue;
        }
    }

    private boolean getAndSetParkPermit(boolean newValue) {
        if (parkPermit != newValue) {
            return U.getAndSetBoolean(this, PARK_PERMIT, newValue);
        } else {
            return newValue;
        }
    }

    private void setCarrierThread(Thread carrier) {
        // U.putReferenceRelease(this, CARRIER_THREAD, carrier);
        this.carrierThread = carrier;
    }

    // -- JVM TI support --

    @IntrinsicCandidate
    @JvmtiMountTransition
    private native void notifyJvmtiStart();

    @IntrinsicCandidate
    @JvmtiMountTransition
    private native void notifyJvmtiEnd();

    @IntrinsicCandidate
    @JvmtiMountTransition
    private native void notifyJvmtiMount(boolean hide);

    @IntrinsicCandidate
    @JvmtiMountTransition
    private native void notifyJvmtiUnmount(boolean hide);

    @IntrinsicCandidate
    private static native void notifyJvmtiDisableSuspend(boolean enter);

    private static native void registerNatives();
    static {
        registerNatives();

        // ensure VTHREAD_GROUP is created, may be accessed by JVMTI
        var group = Thread.virtualThreadGroup();
    }

    /**
     * Creates the default scheduler.
     * If the system property {@code jdk.virtualThreadScheduler.implClass} is set then
     * its value is the name of a class that implements java.util.concurrent.Executor.
     * The class is public in an exported package, has a public no-arg constructor,
     * and is visible to the system class loader.
     * If the system property is not set then the default scheduler will be a
     * ForkJoinPool instance.
     */
<<<<<<< HEAD
    private static Executor createDefaultScheduler() {
        String propValue = System.getProperty("jdk.virtualThreadScheduler.implClass");
        if (propValue != null) {
            try {
                Class<?> clazz = Class.forName(propValue, true,
                        ClassLoader.getSystemClassLoader());
                Constructor<?> ctor = clazz.getConstructor();
                var scheduler = (Executor) ctor.newInstance();
                System.err.println("""
                    WARNING: Using custom scheduler, this is an experimental feature.""");
                return scheduler;
            } catch (Exception ex) {
                throw new Error(ex);
            }
        } else {
            return createDefaultForkJoinPoolScheduler();
        }
    }

    /**
     * Creates the default ForkJoinPool scheduler.
     */
    private static ForkJoinPool createDefaultForkJoinPoolScheduler() {
=======
    private static ForkJoinPool createDefaultScheduler() {
>>>>>>> 81342acd
        ForkJoinWorkerThreadFactory factory = pool -> new CarrierThread(pool);
        int parallelism, maxPoolSize, minRunnable;
        String parallelismValue = System.getProperty("jdk.virtualThreadScheduler.parallelism");
        String maxPoolSizeValue = System.getProperty("jdk.virtualThreadScheduler.maxPoolSize");
        String minRunnableValue = System.getProperty("jdk.virtualThreadScheduler.minRunnable");
        if (parallelismValue != null) {
            parallelism = Integer.parseInt(parallelismValue);
        } else {
            parallelism = Runtime.getRuntime().availableProcessors();
        }
        if (maxPoolSizeValue != null) {
            maxPoolSize = Integer.parseInt(maxPoolSizeValue);
            parallelism = Integer.min(parallelism, maxPoolSize);
        } else {
            maxPoolSize = Integer.max(parallelism, 256);
        }
        if (minRunnableValue != null) {
            minRunnable = Integer.parseInt(minRunnableValue);
        } else {
            minRunnable = Integer.max(parallelism / 2, 1);
        }
        Thread.UncaughtExceptionHandler handler = (t, e) -> { };
        boolean asyncMode = true; // FIFO
        return new ForkJoinPool(parallelism, factory, handler, asyncMode,
                     0, maxPoolSize, minRunnable, pool -> true, 30, SECONDS);
    }

    /**
     * Schedule a runnable task to run after a delay.
     */
    private static Future<?> schedule(Runnable command, long delay, TimeUnit unit) {
        long tid = Thread.currentThread().threadId();
        int index = (int) tid & (DELAYED_TASK_SCHEDULERS.length - 1);
        return DELAYED_TASK_SCHEDULERS[index].schedule(command, delay, unit);
    }

    /**
     * Creates the ScheduledThreadPoolExecutors used to execute delayed tasks.
     */
    private static ScheduledExecutorService[] createDelayedTaskSchedulers() {
        String propName = "jdk.virtualThreadScheduler.timerQueues";
        String propValue = System.getProperty(propName);
        int queueCount;
        if (propValue != null) {
            queueCount = Integer.parseInt(propValue);
            if (queueCount != Integer.highestOneBit(queueCount)) {
                throw new RuntimeException("Value of " + propName + " must be power of 2");
            }
        } else {
            int ncpus = Runtime.getRuntime().availableProcessors();
            queueCount = Math.max(Integer.highestOneBit(ncpus / 4), 1);
        }
        var schedulers = new ScheduledExecutorService[queueCount];
        for (int i = 0; i < queueCount; i++) {
            ScheduledThreadPoolExecutor stpe = (ScheduledThreadPoolExecutor)
                Executors.newScheduledThreadPool(1, task -> {
                    Thread t = InnocuousThread.newThread("VirtualThread-unparker", task);
                    t.setDaemon(true);
                    return t;
                });
            stpe.setRemoveOnCancelPolicy(true);
            schedulers[i] = stpe;
        }
        return schedulers;
    }

    /**
     * Schedule virtual threads that are ready to be scheduled after they blocked on
     * monitor enter.
     */
    private static void unblockVirtualThreads() {
        while (true) {
            VirtualThread vthread = takeVirtualThreadListToUnblock();
            while (vthread != null) {
                assert vthread.onWaitingList;
                VirtualThread nextThread = vthread.next;

                // remove from list and unblock
                vthread.next = null;
                boolean changed = vthread.compareAndSetOnWaitingList(true, false);
                assert changed;
                vthread.unblock();

                vthread = nextThread;
            }
        }
    }

    /**
     * Retrieves the list of virtual threads that are waiting to be unblocked, waiting
     * if necessary until a list of one or more threads becomes available.
     */
    private static native VirtualThread takeVirtualThreadListToUnblock();

    static {
        var unblocker = InnocuousThread.newThread("VirtualThread-unblocker",
                VirtualThread::unblockVirtualThreads);
        unblocker.setDaemon(true);
        unblocker.start();
    }
}<|MERGE_RESOLUTION|>--- conflicted
+++ resolved
@@ -24,11 +24,8 @@
  */
 package java.lang;
 
-<<<<<<< HEAD
 import java.lang.reflect.Constructor;
 import java.util.Arrays;
-=======
->>>>>>> 81342acd
 import java.util.Locale;
 import java.util.Objects;
 import java.util.concurrent.CountDownLatch;
@@ -1423,7 +1420,6 @@
      * If the system property is not set then the default scheduler will be a
      * ForkJoinPool instance.
      */
-<<<<<<< HEAD
     private static Executor createDefaultScheduler() {
         String propValue = System.getProperty("jdk.virtualThreadScheduler.implClass");
         if (propValue != null) {
@@ -1447,9 +1443,6 @@
      * Creates the default ForkJoinPool scheduler.
      */
     private static ForkJoinPool createDefaultForkJoinPoolScheduler() {
-=======
-    private static ForkJoinPool createDefaultScheduler() {
->>>>>>> 81342acd
         ForkJoinWorkerThreadFactory factory = pool -> new CarrierThread(pool);
         int parallelism, maxPoolSize, minRunnable;
         String parallelismValue = System.getProperty("jdk.virtualThreadScheduler.parallelism");
