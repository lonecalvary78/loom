/*
 * Copyright (c) 2020, 2024, Oracle and/or its affiliates. All rights reserved.
 * Copyright (c) 2020, 2022, Red Hat Inc.
 * DO NOT ALTER OR REMOVE COPYRIGHT NOTICES OR THIS FILE HEADER.
 *
 * This code is free software; you can redistribute it and/or modify it
 * under the terms of the GNU General Public License version 2 only, as
 * published by the Free Software Foundation.  Oracle designates this
 * particular file as subject to the "Classpath" exception as provided
 * by Oracle in the LICENSE file that accompanied this code.
 *
 * This code is distributed in the hope that it will be useful, but WITHOUT
 * ANY WARRANTY; without even the implied warranty of MERCHANTABILITY or
 * FITNESS FOR A PARTICULAR PURPOSE.  See the GNU General Public License
 * version 2 for more details (a copy is included in the LICENSE file that
 * accompanied this code).
 *
 * You should have received a copy of the GNU General Public License version
 * 2 along with this work; if not, write to the Free Software Foundation,
 * Inc., 51 Franklin St, Fifth Floor, Boston, MA 02110-1301 USA.
 *
 * Please contact Oracle, 500 Oracle Parkway, Redwood Shores, CA 94065 USA
 * or visit www.oracle.com if you need additional information or have any
 * questions.
 */

package java.lang;

import java.util.NoSuchElementException;
import java.util.Objects;
import java.lang.ref.Reference;
import java.util.concurrent.StructuredTaskScope;
import java.util.concurrent.StructureViolationException;
import java.util.function.Supplier;
import jdk.internal.access.JavaUtilConcurrentTLRAccess;
import jdk.internal.access.SharedSecrets;
import jdk.internal.javac.PreviewFeature;
import jdk.internal.vm.annotation.ForceInline;
import jdk.internal.vm.annotation.Hidden;
import jdk.internal.vm.ScopedValueContainer;
import sun.security.action.GetPropertyAction;

/**
 * A value that may be safely and efficiently shared to methods without using method
 * parameters.
 *
 * <p> In the Java programming language, data is usually passed to a method by means of a
 * method parameter. The data may need to be passed through a sequence of many methods to
 * get to the method that makes use of the data. Every method in the sequence of calls
 * needs to declare the parameter and every method has access to the data.
 * {@code ScopedValue} provides a means to pass data to a faraway method (typically a
 * <em>callback</em>) without using method parameters. In effect, a {@code ScopedValue}
 * is an <em>implicit method parameter</em>. It is "as if" every method in a sequence of
 * calls has an additional parameter. None of the methods declare the parameter and only
 * the methods that have access to the {@code ScopedValue} object can access its value
 * (the data). {@code ScopedValue} makes it possible to securely pass data from a
 * <em>caller</em> to a faraway <em>callee</em> through a sequence of intermediate methods
 * that do not declare a parameter for the data and have no access to the data.
 *
 * <p> The {@code ScopedValue} API works by executing a method with a {@code ScopedValue}
 * object <em>bound</em> to some value for the bounded period of execution of a method.
 * The method may invoke another method, which in turn may invoke another. The unfolding
 * execution of the methods define a <em>dynamic scope</em>. Code in these methods with
 * access to the {@code ScopedValue} object may read its value. The {@code ScopedValue}
 * object reverts to being <em>unbound</em> when the original method completes normally or
 * with an exception. The {@code ScopedValue} API supports executing a {@link Runnable},
 * or {@link CallableOp} with a {@code ScopedValue} bound to a value.
 *
 * <p> Consider the following example with a scoped value "{@code NAME}" bound to the value
 * "{@code duke}" for the execution of a {@code Runnable}'s {@code run} method.
 * The {@code run} method, in turn, invokes a method {@code doSomething}.
 *
 *
 * {@snippet lang=java :
 *     // @link substring="newInstance" target="#newInstance" :
 *     private static final ScopedValue<String> NAME = ScopedValue.newInstance();
 *
 *     // @link substring="run" target="Carrier#run(Runnable)" :
 *     ScopedValue.where(NAME, "duke").run(() -> doSomething());
 * }
 * Code executed directly or indirectly by {@code doSomething}, with access to the field
 * {@code NAME}, can invoke {@code NAME.get()} to read the value "{@code duke}". {@code
 * NAME} is bound while executing the {@code run} method. It reverts to being unbound when
 * the {@code run} method completes.
 *
 * <p> The example using {@code run} invokes a method that does not return a result.
 * The {@link Carrier#call(CallableOp) call} method can be used
 * to invoke a method that returns a result.
 * {@code ScopedValue} defines the {@link #where(ScopedValue, Object)} method
 * for cases where multiple mappings (of {@code ScopedValue} to value) are accumulated
 * in advance of calling a method with all {@code ScopedValue}s bound to their value.
 *
 * <h2>Bindings are per-thread</h2>
 *
 * A {@code ScopedValue} binding to a value is per-thread. Invoking {@code run}
 * executes a method with a {@code ScopedValue} bound to a value for the current thread.
 * The {@link #get() get} method returns the value bound for the current thread.
 *
 * <p> In the example, if code executed by one thread invokes this:
 * {@snippet lang=java :
 *     ScopedValue.where(NAME, "duke1").run(() -> doSomething());
 * }
 * and code executed by another thread invokes:
 * {@snippet lang=java :
 *     ScopedValue.where(NAME, "duke2").run(() -> doSomething());
 * }
 * then code in {@code doSomething} (or any method that it calls) invoking {@code NAME.get()}
 * will read the value "{@code duke1}" or "{@code duke2}", depending on which thread is
 * executing.
 *
 * <h2>Scoped values as capabilities</h2>
 *
 * A {@code ScopedValue} object should be treated as a <em>capability</em> or a key to
 * access its value when the {@code ScopedValue} is bound. Secure usage depends on access
 * control (see <cite>The Java Virtual Machine Specification</cite>, Section {@jvms 5.4.4})
 * and taking care to not share the {@code ScopedValue} object. In many cases, a {@code
 * ScopedValue} will be declared in a {@code final} and {@code static} field so that it
 * is only accessible to code in a single class (or nest).
 *
 * <h2><a id="rebind">Rebinding</a></h2>
 *
 * The {@code ScopedValue} API allows a new binding to be established for <em>nested
 * dynamic scopes</em>. This is known as <em>rebinding</em>. A {@code ScopedValue} that
 * is bound to a value may be bound to a new value for the bounded execution of a new
 * method. The unfolding execution of code executed by that method defines the nested
 * dynamic scope. When the method completes, the value of the {@code ScopedValue} reverts
 * to its previous value.
 *
 * <p> In the above example, suppose that code executed by {@code doSomething} binds
 * {@code NAME} to a new value with:
 * {@snippet lang=java :
 *     ScopedValue.where(NAME, "duchess").run(() -> doMore());
 * }
 * Code executed directly or indirectly by {@code doMore()} that invokes {@code
 * NAME.get()} will read the value "{@code duchess}". When {@code doMore()} completes
 * then the value of {@code NAME} reverts to "{@code duke}".
 *
 * <h2><a id="inheritance">Inheritance</a></h2>
 *
 * {@code ScopedValue} supports sharing across threads. This sharing is limited to
 * structured cases where child threads are started and terminate within the bounded
 * period of execution by a parent thread. When using a {@link StructuredTaskScope},
 * scoped value bindings are <em>captured</em> when creating a {@code StructuredTaskScope}
 * and inherited by all threads started in that task scope with the
 * {@link StructuredTaskScope#fork(java.util.concurrent.Callable) fork} method.
 *
 * <p> A {@code ScopedValue} that is shared across threads requires that the value be an
 * immutable object or for all access to the value to be appropriately synchronized.
 *
 * <p> In the following example, the {@code ScopedValue} {@code NAME} is bound to the
 * value "{@code duke}" for the execution of a runnable operation. The code in the {@code
 * run} method creates a {@code StructuredTaskScope} that forks three tasks. Code executed
 * directly or indirectly by these threads running {@code childTask1()}, {@code childTask2()},
 * and {@code childTask3()} that invokes {@code NAME.get()} will read the value
 * "{@code duke}".
 *
 * {@snippet lang=java :
 *     private static final ScopedValue<String> NAME = ScopedValue.newInstance();

 *     ScopedValue.where(NAME, "duke").run(() -> {
<<<<<<< HEAD
 *         // @link substring="open" target="StructuredTaskScope#open()" :
 *         try (var scope = StructuredTaskScope.open()) {
=======
 *         try (var scope = new StructuredTaskScope<String>()) {
>>>>>>> 62b16c6a
 *
 *              // @link substring="fork" target="StructuredTaskScope#fork(java.util.concurrent.Callable)" :
 *              scope.fork(() -> childTask1());
 *              scope.fork(() -> childTask2());
 *              scope.fork(() -> childTask3());
 *
 *              // @link substring="join" target="StructuredTaskScope#join()" :
 *              scope.join();
 *
 *              ..
 *          }
 *     });
 * }
 *
 * <p> Unless otherwise specified, passing a {@code null} argument to a method in this
 * class will cause a {@link NullPointerException} to be thrown.
 *
 * @apiNote
 * A {@code ScopedValue} should be preferred over a {@link ThreadLocal} for cases where
 * the goal is "one-way transmission" of data without using method parameters.  While a
 * {@code ThreadLocal} can be used to pass data to a method without using method parameters,
 * it does suffer from a number of issues:
 * <ol>
 *   <li> {@code ThreadLocal} does not prevent code in a faraway callee from {@linkplain
 *   ThreadLocal#set(Object) setting} a new value.
 *   <li> A {@code ThreadLocal} has an unbounded lifetime and thus continues to have a value
 *   after a method completes, unless explicitly {@linkplain ThreadLocal#remove() removed}.
 *   <li> {@linkplain InheritableThreadLocal Inheritance} is expensive - the map of
 *   thread-locals to values must be copied when creating each child thread.
 * </ol>
 *
 * @implNote
 * Scoped values are designed to be used in fairly small
 * numbers. {@link #get} initially performs a search through enclosing
 * scopes to find a scoped value's innermost binding. It
 * then caches the result of the search in a small thread-local
 * cache. Subsequent invocations of {@link #get} for that scoped value
 * will almost always be very fast. However, if a program has many
 * scoped values that it uses cyclically, the cache hit rate
 * will be low and performance will be poor. This design allows
 * scoped-value inheritance by {@link StructuredTaskScope} threads to
 * be very fast: in essence, no more than copying a pointer, and
 * leaving a scoped-value binding also requires little more than
 * updating a pointer.
 *
 * <p>Because the scoped-value per-thread cache is small, clients
 * should minimize the number of bound scoped values in use. For
 * example, if it is necessary to pass a number of values in this way,
 * it makes sense to create a record class to hold those values, and
 * then bind a single {@code ScopedValue} to an instance of that record.
 *
 * <p>For this release, the reference implementation
 * provides some system properties to tune the performance of scoped
 * values.
 *
 * <p>The system property {@code java.lang.ScopedValue.cacheSize}
 * controls the size of the (per-thread) scoped-value cache. This cache is crucial
 * for the performance of scoped values. If it is too small,
 * the runtime library will repeatedly need to scan for each
 * {@link #get}. If it is too large, memory will be unnecessarily
 * consumed. The default scoped-value cache size is 16 entries. It may
 * be varied from 2 to 16 entries in size. {@code ScopedValue.cacheSize}
 * must be an integer power of 2.
 *
 * <p>For example, you could use {@code -Djava.lang.ScopedValue.cacheSize=8}.
 *
 * <p>The other system property is {@code jdk.preserveScopedValueCache}.
 * This property determines whether the per-thread scoped-value
 * cache is preserved when a virtual thread is blocked. By default
 * this property is set to {@code true}, meaning that every virtual
 * thread preserves its scoped-value cache when blocked. Like {@code
 * ScopedValue.cacheSize}, this is a space versus speed trade-off: in
 * situations where many virtual threads are blocked most of the time,
 * setting this property to {@code false} might result in a useful
 * memory saving, but each virtual thread's scoped-value cache would
 * have to be regenerated after a blocking operation.
 *
 * @param <T> the type of the value
 * @since 21
 */
@PreviewFeature(feature = PreviewFeature.Feature.SCOPED_VALUES)
public final class ScopedValue<T> {
    private final int hash;

    @Override
    public int hashCode() { return hash; }

    /**
     * An immutable map from {@code ScopedValue} to values.
     *
     * <p> Unless otherwise specified, passing a {@code null} argument to a constructor
     * or method in this class will cause a {@link NullPointerException} to be thrown.
     */
    static final class Snapshot {
        final Snapshot prev;
        final Carrier bindings;
        final int bitmask;

        private static final Object NIL = new Object();

        static final Snapshot EMPTY_SNAPSHOT = new Snapshot();

        Snapshot(Carrier bindings, Snapshot prev) {
            this.prev = prev;
            this.bindings = bindings;
            this.bitmask = bindings.bitmask | prev.bitmask;
        }

        protected Snapshot() {
            this.prev = null;
            this.bindings = null;
            this.bitmask = 0;
        }

        Object find(ScopedValue<?> key) {
            int bits = key.bitmask();
            for (Snapshot snapshot = this;
                 containsAll(snapshot.bitmask, bits);
                 snapshot = snapshot.prev) {
                for (Carrier carrier = snapshot.bindings;
                     carrier != null && containsAll(carrier.bitmask, bits);
                     carrier = carrier.prev) {
                    if (carrier.getKey() == key) {
                        Object value = carrier.get();
                        return value;
                    }
                }
            }
            return NIL;
        }
    }

    /**
     * A mapping of scoped values, as <em>keys</em>, to values.
     *
     * <p> A {@code Carrier} is used to accumulate mappings so that an operation (a {@link
     * Runnable} or {@link CallableOp}) can be executed with all scoped values in the
     * mapping bound to values. The following example runs an operation with {@code k1}
     * bound (or rebound) to {@code v1}, and {@code k2} bound (or rebound) to {@code v2}.
     * {@snippet lang=java :
     *     // @link substring="where" target="#where(ScopedValue, Object)" :
     *     ScopedValue.where(k1, v1).where(k2, v2).run(() -> ... );
     * }
     *
     * <p> A {@code Carrier} is immutable and thread-safe. The {@link
     * #where(ScopedValue, Object) where} method returns a new {@code Carrier} object,
     * it does not mutate an existing mapping.
     *
     * <p> Unless otherwise specified, passing a {@code null} argument to a method in
     * this class will cause a {@link NullPointerException} to be thrown.
     *
     * @since 21
     */
    @PreviewFeature(feature = PreviewFeature.Feature.SCOPED_VALUES)
    public static final class Carrier {
        // Bit masks: a 1 in position n indicates that this set of bound values
        // hits that slot in the cache.
        final int bitmask;
        final ScopedValue<?> key;
        final Object value;
        final Carrier prev;

        Carrier(ScopedValue<?> key, Object value, Carrier prev) {
            this.key = key;
            this.value = value;
            this.prev = prev;
            int bits = key.bitmask();
            if (prev != null) {
                bits |= prev.bitmask;
            }
            this.bitmask = bits;
        }

        /**
         * Add a binding to this map, returning a new Carrier instance.
         */
        private static <T> Carrier where(ScopedValue<T> key, T value, Carrier prev) {
            return new Carrier(key, value, prev);
        }

        /**
         * Returns a new {@code Carrier} with the mappings from this carrier plus a
         * new mapping from {@code key} to {@code value}. If this carrier already has a
         * mapping for the scoped value {@code key} then it will map to the new
         * {@code value}. The current carrier is immutable, so it is not changed by this
         * method.
         *
         * @param key the {@code ScopedValue} key
         * @param value the value, can be {@code null}
         * @param <T> the type of the value
         * @return a new {@code Carrier} with the mappings from this carrier plus the new mapping
         */
        public <T> Carrier where(ScopedValue<T> key, T value) {
            return where(key, value, this);
        }

        /*
         * Return a new set consisting of a single binding.
         */
        static <T> Carrier of(ScopedValue<T> key, T value) {
            return where(key, value, null);
        }

        Object get() {
            return value;
        }

        ScopedValue<?> getKey() {
            return key;
        }

        /**
         * Returns the value of a {@link ScopedValue} in this mapping.
         *
         * @param key the {@code ScopedValue} key
         * @param <T> the type of the value
         * @return the value
         * @throws NoSuchElementException if the key is not present in this mapping
         */
        @SuppressWarnings("unchecked")
        public <T> T get(ScopedValue<T> key) {
            var bits = key.bitmask();
            for (Carrier carrier = this;
                 carrier != null && containsAll(carrier.bitmask, bits);
                 carrier = carrier.prev) {
                if (carrier.getKey() == key) {
                    Object value = carrier.get();
                    return (T) value;
                }
            }
            throw new NoSuchElementException("No mapping present");
        }

        /**
         * Calls a value-returning operation with each scoped value in this mapping bound
         * to its value in the current thread.
         * When the operation completes (normally or with an exception), each scoped value
         * in the mapping will revert to being unbound, or revert to its previous value
         * when previously bound, in the current thread. If {@code op} completes with an
         * exception then it propagated by this method.
         *
         * <p> Scoped values are intended to be used in a <em>structured manner</em>. If code
         * invoked directly or indirectly by the operation creates a {@link StructuredTaskScope}
         * but does not {@linkplain StructuredTaskScope#close() close} it, then it is detected
         * as a <em>structure violation</em> when the operation completes (normally or with an
         * exception). In that case, the underlying construct of the {@code StructuredTaskScope}
         * is closed and {@link StructureViolationException} is thrown.
         *
         * @param op the operation to run
         * @param <R> the type of the result of the operation
         * @param <X> type of the exception thrown by the operation
         * @return the result
         * @throws StructureViolationException if a structure violation is detected
         * @throws X if {@code op} completes with an exception
         * @since 23
         */
        public <R, X extends Throwable> R call(CallableOp<? extends R, X> op) throws X {
            Objects.requireNonNull(op);
            Cache.invalidate(bitmask);
            var prevSnapshot = scopedValueBindings();
            var newSnapshot = new Snapshot(this, prevSnapshot);
            return runWith(newSnapshot, op);
        }

        /**
         * Execute the action with a set of ScopedValue bindings.
         *
         * The VM recognizes this method as special, so any changes to the
         * name or signature require corresponding changes in
         * JVM_FindScopedValueBindings().
         */
        @Hidden
        @ForceInline
        private <R, X extends Throwable> R runWith(Snapshot newSnapshot, CallableOp<R, X> op) {
            try {
                Thread.setScopedValueBindings(newSnapshot);
                Thread.ensureMaterializedForStackWalk(newSnapshot);
                return ScopedValueContainer.call(op);
            } finally {
                Reference.reachabilityFence(newSnapshot);
                Thread.setScopedValueBindings(newSnapshot.prev);
                Cache.invalidate(bitmask);
            }
        }

        /**
         * Runs an operation with each scoped value in this mapping bound to its value
         * in the current thread.
         * When the operation completes (normally or with an exception), each scoped value
         * in the mapping will revert to being unbound, or revert to its previous value
         * when previously bound, in the current thread. If {@code op} completes with an
         * exception then it propagated by this method.
         *
         * <p> Scoped values are intended to be used in a <em>structured manner</em>. If code
         * invoked directly or indirectly by the operation creates a {@link StructuredTaskScope}
         * but does not {@linkplain StructuredTaskScope#close() close} it, then it is detected
         * as a <em>structure violation</em> when the operation completes (normally or with an
         * exception). In that case, the underlying construct of the {@code StructuredTaskScope}
         * is closed and {@link StructureViolationException} is thrown.
         *
         * @param op the operation to run
         * @throws StructureViolationException if a structure violation is detected
         */
        public void run(Runnable op) {
            Objects.requireNonNull(op);
            Cache.invalidate(bitmask);
            var prevSnapshot = scopedValueBindings();
            var newSnapshot = new Snapshot(this, prevSnapshot);
            runWith(newSnapshot, op);
        }

        /**
         * Execute the action with a set of {@code ScopedValue} bindings.
         *
         * The VM recognizes this method as special, so any changes to the
         * name or signature require corresponding changes in
         * JVM_FindScopedValueBindings().
         */
        @Hidden
        @ForceInline
        private void runWith(Snapshot newSnapshot, Runnable op) {
            try {
                Thread.setScopedValueBindings(newSnapshot);
                Thread.ensureMaterializedForStackWalk(newSnapshot);
                ScopedValueContainer.run(op);
            } finally {
                Reference.reachabilityFence(newSnapshot);
                Thread.setScopedValueBindings(newSnapshot.prev);
                Cache.invalidate(bitmask);
            }
        }
    }

    /**
     * An operation that returns a result and may throw an exception.
     *
     * @param <T> result type of the operation
     * @param <X> type of the exception thrown by the operation
     * @since 23
     */
    @PreviewFeature(feature = PreviewFeature.Feature.SCOPED_VALUES)
    @FunctionalInterface
    public interface CallableOp<T, X extends Throwable> {
        /**
         * Executes this operation.
         * @return the result, can be null
         * @throws X if the operation completes with an exception
         */
        T call() throws X;
    }

    /**
     * Creates a new {@code Carrier} with a single mapping of a {@code ScopedValue}
     * <em>key</em> to a value. The {@code Carrier} can be used to accumulate mappings so
     * that an operation can be executed with all scoped values in the mapping bound to
     * values. The following example runs an operation with {@code k1} bound (or rebound)
     * to {@code v1}, and {@code k2} bound (or rebound) to {@code v2}.
     * {@snippet lang=java :
     *     // @link substring="run" target="Carrier#run(Runnable)" :
     *     ScopedValue.where(k1, v1).where(k2, v2).run(() -> ... );
     * }
     *
     * @param key the {@code ScopedValue} key
     * @param value the value, can be {@code null}
     * @param <T> the type of the value
     * @return a new {@code Carrier} with a single mapping
     */
    public static <T> Carrier where(ScopedValue<T> key, T value) {
        return Carrier.of(key, value);
    }

    private ScopedValue() {
        this.hash = generateKey();
    }

    /**
     * Creates a scoped value that is initially unbound for all threads.
     *
     * @param <T> the type of the value
     * @return a new {@code ScopedValue}
     */
    public static <T> ScopedValue<T> newInstance() {
        return new ScopedValue<T>();
    }

    /**
     * {@return the value of the scoped value if bound in the current thread}
     *
     * @throws NoSuchElementException if the scoped value is not bound
     */
    @ForceInline
    @SuppressWarnings("unchecked")
    public T get() {
        Object[] objects;
        if ((objects = scopedValueCache()) != null) {
            // This code should perhaps be in class Cache. We do it
            // here because the generated code is small and fast and
            // we really want it to be inlined in the caller.
            int n = (hash & Cache.SLOT_MASK) * 2;
            if (objects[n] == this) {
                return (T)objects[n + 1];
            }
            n = ((hash >>> Cache.INDEX_BITS) & Cache.SLOT_MASK) * 2;
            if (objects[n] == this) {
                return (T)objects[n + 1];
            }
        }
        return slowGet();
    }

    @SuppressWarnings("unchecked")
    private T slowGet() {
        var value = findBinding();
        if (value == Snapshot.NIL) {
            throw new NoSuchElementException("ScopedValue not bound");
        }
        Cache.put(this, value);
        return (T)value;
    }

    /**
     * {@return {@code true} if this scoped value is bound in the current thread}
     */
    public boolean isBound() {
        Object[] objects = scopedValueCache();
        if (objects != null) {
            int n = (hash & Cache.SLOT_MASK) * 2;
            if (objects[n] == this) {
                return true;
            }
            n = ((hash >>> Cache.INDEX_BITS) & Cache.SLOT_MASK) * 2;
            if (objects[n] == this) {
                return true;
            }
        }
        var value = findBinding();
        boolean result = (value != Snapshot.NIL);
        if (result)  Cache.put(this, value);
        return result;
    }

    /**
     * Return the value of the scoped value or NIL if not bound.
     */
    private Object findBinding() {
        Object value = scopedValueBindings().find(this);
        return value;
    }

    /**
     * Returns the value of this scoped value if bound in the current thread, otherwise
     * returns {@code other}.
     *
     * @param other the value to return if not bound, can be {@code null}
     * @return the value of the scoped value if bound, otherwise {@code other}
     */
    public T orElse(T other) {
        Object obj = findBinding();
        if (obj != Snapshot.NIL) {
            @SuppressWarnings("unchecked")
            T value = (T) obj;
            return value;
        } else {
            return other;
        }
    }

    /**
     * Returns the value of this scoped value if bound in the current thread, otherwise
     * throws an exception produced by the exception supplying function.
     *
     * @param <X> the type of the exception that may be thrown
     * @param exceptionSupplier the supplying function that produces the exception to throw
     * @return the value of the scoped value if bound in the current thread
     * @throws X if the scoped value is not bound in the current thread
     */
    public <X extends Throwable> T orElseThrow(Supplier<? extends X> exceptionSupplier) throws X {
        Objects.requireNonNull(exceptionSupplier);
        Object obj = findBinding();
        if (obj != Snapshot.NIL) {
            @SuppressWarnings("unchecked")
            T value = (T) obj;
            return value;
        } else {
            throw exceptionSupplier.get();
        }
    }

    private static Object[] scopedValueCache() {
        return Thread.scopedValueCache();
    }

    private static void setScopedValueCache(Object[] cache) {
        Thread.setScopedValueCache(cache);
    }

    // Special value to indicate this is a newly-created Thread
    // Note that his must match the declaration in j.l.Thread.
    private static final Object NEW_THREAD_BINDINGS = Thread.class;

    private static Snapshot scopedValueBindings() {
        // Bindings can be in one of four states:
        //
        // 1: class Thread: this is a new Thread instance, and no
        // scoped values have ever been bound in this Thread, and neither
        // have any scoped value bindings been inherited from a parent.
        // 2: EmptySnapshot.SINGLETON: This is effectively an empty binding.
        // 3: A Snapshot instance: this contains one or more scoped value
        // bindings.
        // 4: null: there may be some bindings in this Thread, but we don't know
        // where they are. We must invoke Thread.findScopedValueBindings() to walk
        // the stack to find them.

        Object bindings = Thread.scopedValueBindings();
        if (bindings == NEW_THREAD_BINDINGS) {
            // This must be a new thread
            return Snapshot.EMPTY_SNAPSHOT;
        }
        if (bindings == null) {
            // Search the stack
            bindings = Thread.findScopedValueBindings();
            if (bindings == NEW_THREAD_BINDINGS || bindings == null) {
                // We've walked the stack without finding anything.
                bindings = Snapshot.EMPTY_SNAPSHOT;
            }
            Thread.setScopedValueBindings(bindings);
        }
        assert (bindings != null);
        return (Snapshot) bindings;
    }

    private static int nextKey = 0xf0f0_f0f0;

    // A Marsaglia xor-shift generator used to generate hashes. This one has full period, so
    // it generates 2**32 - 1 hashes before it repeats. We're going to use the lowest n bits
    // and the next n bits as cache indexes, so we make sure that those indexes map
    // to different slots in the cache.
    private static synchronized int generateKey() {
        int x = nextKey;
        do {
            x ^= x >>> 12;
            x ^= x << 9;
            x ^= x >>> 23;
        } while (Cache.primarySlot(x) == Cache.secondarySlot(x));
        return (nextKey = x);
    }

    /**
     * Return a bit mask that may be used to determine if this ScopedValue is
     * bound in the current context. Each Carrier holds a bit mask which is
     * the OR of all the bit masks of the bound ScopedValues.
     * @return the bitmask
     */
    int bitmask() {
        return (1 << Cache.primaryIndex(this)) | (1 << (Cache.secondaryIndex(this) + Cache.TABLE_SIZE));
    }

    // Return true iff bitmask, considered as a set of bits, contains all
    // of the bits in targetBits.
    static boolean containsAll(int bitmask, int targetBits) {
        return (bitmask & targetBits) == targetBits;
    }

    // A small fixed-size key-value cache. When a scoped value's get() method
    // is invoked, we record the result of the lookup in this per-thread cache
    // for fast access in future.
    private static final class Cache {
        static final int INDEX_BITS = 4;  // Must be a power of 2
        static final int TABLE_SIZE = 1 << INDEX_BITS;
        static final int TABLE_MASK = TABLE_SIZE - 1;
        static final int PRIMARY_MASK = (1 << TABLE_SIZE) - 1;

        // The number of elements in the cache array, and a bit mask used to
        // select elements from it.
        private static final int CACHE_TABLE_SIZE, SLOT_MASK;
        // The largest cache we allow. Must be a power of 2 and greater than
        // or equal to 2.
        private static final int MAX_CACHE_SIZE = 16;

        static {
            final String propertyName = "java.lang.ScopedValue.cacheSize";
            var sizeString = GetPropertyAction.privilegedGetProperty(propertyName, "16");
            var cacheSize = Integer.valueOf(sizeString);
            if (cacheSize < 2 || cacheSize > MAX_CACHE_SIZE) {
                cacheSize = MAX_CACHE_SIZE;
                System.err.println(propertyName + " is out of range: is " + sizeString);
            }
            if ((cacheSize & (cacheSize - 1)) != 0) {  // a power of 2
                cacheSize = MAX_CACHE_SIZE;
                System.err.println(propertyName + " must be an integer power of 2: is " + sizeString);
            }
            CACHE_TABLE_SIZE = cacheSize;
            SLOT_MASK = cacheSize - 1;
        }

        static int primaryIndex(ScopedValue<?> key) {
            return key.hash & TABLE_MASK;
        }

        static int secondaryIndex(ScopedValue<?> key) {
            return (key.hash >> INDEX_BITS) & TABLE_MASK;
        }

        private static int primarySlot(ScopedValue<?> key) {
            return key.hashCode() & SLOT_MASK;
        }

        private static int secondarySlot(ScopedValue<?> key) {
            return (key.hash >> INDEX_BITS) & SLOT_MASK;
        }

        static int primarySlot(int hash) {
            return hash & SLOT_MASK;
        }

        static int secondarySlot(int hash) {
            return (hash >> INDEX_BITS) & SLOT_MASK;
        }

        static void put(ScopedValue<?> key, Object value) {
            Object[] theCache = scopedValueCache();
            if (theCache == null) {
                theCache = new Object[CACHE_TABLE_SIZE * 2];
                setScopedValueCache(theCache);
            }
            // Update the cache to replace one entry with the value we just looked up.
            // Each value can be in one of two possible places in the cache.
            // Pick a victim at (pseudo-)random.
            int k1 = primarySlot(key);
            int k2 = secondarySlot(key);
            var usePrimaryIndex = chooseVictim();
            int victim = usePrimaryIndex ? k1 : k2;
            int other = usePrimaryIndex ? k2 : k1;
            setKeyAndObjectAt(victim, key, value);
            if (getKey(theCache, other) == key) {
                setKeyAndObjectAt(other, key, value);
            }
        }

        private static void setKeyAndObjectAt(int n, Object key, Object value) {
            var cache = scopedValueCache();
            cache[n * 2] = key;
            cache[n * 2 + 1] = value;
        }

        private static void setKeyAndObjectAt(Object[] cache, int n, Object key, Object value) {
            cache[n * 2] = key;
            cache[n * 2 + 1] = value;
        }

        private static Object getKey(Object[] objs, int n) {
            return objs[n * 2];
        }

        private static void setKey(Object[] objs, int n, Object key) {
            objs[n * 2] = key;
        }

        private static final JavaUtilConcurrentTLRAccess THREAD_LOCAL_RANDOM_ACCESS
                = SharedSecrets.getJavaUtilConcurrentTLRAccess();

        // Return either true or false, at pseudo-random, with a bias towards true.
        // This chooses either the primary or secondary cache slot, but the
        // primary slot is approximately twice as likely to be chosen as the
        // secondary one.
        private static boolean chooseVictim() {
            int r = THREAD_LOCAL_RANDOM_ACCESS.nextSecondaryThreadLocalRandomSeed();
            return (r & 15) >= 5;
        }

        // Null a set of cache entries, indicated by the 1-bits given
        static void invalidate(int toClearBits) {
            toClearBits = (toClearBits >>> TABLE_SIZE) | (toClearBits & PRIMARY_MASK);
            Object[] objects;
            if ((objects = scopedValueCache()) != null) {
                for (int bits = toClearBits; bits != 0; ) {
                    int index = Integer.numberOfTrailingZeros(bits);
                    setKeyAndObjectAt(objects, index & SLOT_MASK, null, null);
                    bits &= ~1 << index;
                }
            }
        }
    }
}<|MERGE_RESOLUTION|>--- conflicted
+++ resolved
@@ -158,12 +158,8 @@
  *     private static final ScopedValue<String> NAME = ScopedValue.newInstance();
 
  *     ScopedValue.where(NAME, "duke").run(() -> {
-<<<<<<< HEAD
  *         // @link substring="open" target="StructuredTaskScope#open()" :
  *         try (var scope = StructuredTaskScope.open()) {
-=======
- *         try (var scope = new StructuredTaskScope<String>()) {
->>>>>>> 62b16c6a
  *
  *              // @link substring="fork" target="StructuredTaskScope#fork(java.util.concurrent.Callable)" :
  *              scope.fork(() -> childTask1());
