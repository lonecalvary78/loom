--- conflicted
+++ resolved
@@ -586,23 +586,10 @@
   address generate_cont_returnBarrier();
   address generate_cont_returnBarrier_exception();
 
-<<<<<<< HEAD
   address generate_cont_preempt_stub();
   address generate_cont_resume_monitor_operation();
   address generate_cont_resume_compiler_adapter();
 
-#if INCLUDE_JFR
-  void generate_jfr_stubs();
-  // For c2: c_rarg0 is junk, call to runtime to write a checkpoint.
-  // It returns a jobject handle to the event writer.
-  // The handle is dereferenced and the return value is the event writer oop.
-  RuntimeStub* generate_jfr_write_checkpoint();
-  // For c2: call to runtime to return a buffer lease.
-  RuntimeStub* generate_jfr_return_lease();
-#endif // INCLUDE_JFR
-
-=======
->>>>>>> 3ca359ad
   // Continuation point for throwing of implicit exceptions that are
   // not handled in the current activation. Fabricates an exception
   // oop and initiates normal exception dispatching in this
