/*
 * Copyright (c) 2003, 2019, Oracle and/or its affiliates. All rights reserved.
 * DO NOT ALTER OR REMOVE COPYRIGHT NOTICES OR THIS FILE HEADER.
 *
 * This code is free software; you can redistribute it and/or modify it
 * under the terms of the GNU General Public License version 2 only, as
 * published by the Free Software Foundation.
 *
 * This code is distributed in the hope that it will be useful, but WITHOUT
 * ANY WARRANTY; without even the implied warranty of MERCHANTABILITY or
 * FITNESS FOR A PARTICULAR PURPOSE.  See the GNU General Public License
 * version 2 for more details (a copy is included in the LICENSE file that
 * accompanied this code).
 *
 * You should have received a copy of the GNU General Public License version
 * 2 along with this work; if not, write to the Free Software Foundation,
 * Inc., 51 Franklin St, Fifth Floor, Boston, MA 02110-1301 USA.
 *
 * Please contact Oracle, 500 Oracle Parkway, Redwood Shores, CA 94065 USA
 * or visit www.oracle.com if you need additional information or have any
 * questions.
 *
 */

#include "precompiled.hpp"
#include "asm/macroAssembler.hpp"
#include "asm/macroAssembler.inline.hpp"
#include "ci/ciUtilities.hpp"
#include "gc/shared/barrierSet.hpp"
#include "gc/shared/barrierSetAssembler.hpp"
#include "gc/shared/barrierSetNMethod.hpp"
#include "interpreter/interpreter.hpp"
#include "memory/universe.hpp"
#include "nativeInst_x86.hpp"
#include "oops/instanceOop.hpp"
#include "oops/method.hpp"
#include "oops/objArrayKlass.hpp"
#include "oops/oop.inline.hpp"
#include "prims/methodHandles.hpp"
#include "runtime/continuation.hpp"
#include "runtime/frame.inline.hpp"
#include "runtime/handles.inline.hpp"
#include "runtime/sharedRuntime.hpp"
#include "runtime/stubCodeGenerator.hpp"
#include "runtime/stubRoutines.hpp"
#include "runtime/thread.inline.hpp"
#ifdef COMPILER2
#include "opto/runtime.hpp"
#endif
#if INCLUDE_ZGC
#include "gc/z/zThreadLocalData.hpp"
#endif

// Declaration and definition of StubGenerator (no .hpp file).
// For a more detailed description of the stub routine structure
// see the comment in stubRoutines.hpp

#define __ _masm->
#define TIMES_OOP (UseCompressedOops ? Address::times_4 : Address::times_8)
#define a__ ((Assembler*)_masm)->

#ifdef PRODUCT
#define BLOCK_COMMENT(str) /* nothing */
#else
#define BLOCK_COMMENT(str) __ block_comment(str)
#endif

#define BIND(label) bind(label); BLOCK_COMMENT(#label ":")
const int MXCSR_MASK = 0xFFC0;  // Mask out any pending exceptions

// Stub Code definitions

class StubGenerator: public StubCodeGenerator {
 private:

#ifdef PRODUCT
#define inc_counter_np(counter) ((void)0)
#else
  void inc_counter_np_(int& counter) {
    // This can destroy rscratch1 if counter is far from the code cache
    __ incrementl(ExternalAddress((address)&counter));
  }
#define inc_counter_np(counter) \
  BLOCK_COMMENT("inc_counter " #counter); \
  inc_counter_np_(counter);
#endif

  // Call stubs are used to call Java from C
  //
  // Linux Arguments:
  //    c_rarg0:   call wrapper address                   address
  //    c_rarg1:   result                                 address
  //    c_rarg2:   result type                            BasicType
  //    c_rarg3:   method                                 Method*
  //    c_rarg4:   (interpreter) entry point              address
  //    c_rarg5:   parameters                             intptr_t*
  //    16(rbp): parameter size (in words)              int
  //    24(rbp): thread                                 Thread*
  //
  //     [ return_from_Java     ] <--- rsp
  //     [ argument word n      ]
  //      ...
  // -12 [ argument word 1      ]
  // -11 [ saved r15            ] <--- rsp_after_call
  // -10 [ saved r14            ]
  //  -9 [ saved r13            ]
  //  -8 [ saved r12            ]
  //  -7 [ saved rbx            ]
  //  -6 [ call wrapper         ]
  //  -5 [ result               ]
  //  -4 [ result type          ]
  //  -3 [ method               ]
  //  -2 [ entry point          ]
  //  -1 [ parameters           ]
  //   0 [ saved rbp            ] <--- rbp
  //   1 [ return address       ]
  //   2 [ parameter size       ]
  //   3 [ thread               ]
  //
  // Windows Arguments:
  //    c_rarg0:   call wrapper address                   address
  //    c_rarg1:   result                                 address
  //    c_rarg2:   result type                            BasicType
  //    c_rarg3:   method                                 Method*
  //    48(rbp): (interpreter) entry point              address
  //    56(rbp): parameters                             intptr_t*
  //    64(rbp): parameter size (in words)              int
  //    72(rbp): thread                                 Thread*
  //
  //     [ return_from_Java     ] <--- rsp
  //     [ argument word n      ]
  //      ...
  // -60 [ argument word 1      ]
  // -59 [ saved xmm31          ] <--- rsp after_call
  //     [ saved xmm16-xmm30    ] (EVEX enabled, else the space is blank)
  // -27 [ saved xmm15          ]
  //     [ saved xmm7-xmm14     ]
  //  -9 [ saved xmm6           ] (each xmm register takes 2 slots)
  //  -7 [ saved r15            ]
  //  -6 [ saved r14            ]
  //  -5 [ saved r13            ]
  //  -4 [ saved r12            ]
  //  -3 [ saved rdi            ]
  //  -2 [ saved rsi            ]
  //  -1 [ saved rbx            ]
  //   0 [ saved rbp            ] <--- rbp
  //   1 [ return address       ]
  //   2 [ call wrapper         ]
  //   3 [ result               ]
  //   4 [ result type          ]
  //   5 [ method               ]
  //   6 [ entry point          ]
  //   7 [ parameters           ]
  //   8 [ parameter size       ]
  //   9 [ thread               ]
  //
  //    Windows reserves the callers stack space for arguments 1-4.
  //    We spill c_rarg0-c_rarg3 to this space.

  // Call stub stack layout word offsets from rbp
  enum call_stub_layout {
#ifdef _WIN64
    xmm_save_first     = 6,  // save from xmm6
    xmm_save_last      = 31, // to xmm31
    xmm_save_base      = -9,
    rsp_after_call_off = xmm_save_base - 2 * (xmm_save_last - xmm_save_first), // -27
    r15_off            = -7,
    r14_off            = -6,
    r13_off            = -5,
    r12_off            = -4,
    rdi_off            = -3,
    rsi_off            = -2,
    rbx_off            = -1,
    rbp_off            =  0,
    retaddr_off        =  1,
    call_wrapper_off   =  2,
    result_off         =  3,
    result_type_off    =  4,
    method_off         =  5,
    entry_point_off    =  6,
    parameters_off     =  7,
    parameter_size_off =  8,
    thread_off         =  9
#else
    rsp_after_call_off = -12,
    mxcsr_off          = rsp_after_call_off,
    r15_off            = -11,
    r14_off            = -10,
    r13_off            = -9,
    r12_off            = -8,
    rbx_off            = -7,
    call_wrapper_off   = -6,
    result_off         = -5,
    result_type_off    = -4,
    method_off         = -3,
    entry_point_off    = -2,
    parameters_off     = -1,
    rbp_off            =  0,
    retaddr_off        =  1,
    parameter_size_off =  2,
    thread_off         =  3
#endif
  };

#ifdef _WIN64
  Address xmm_save(int reg) {
    assert(reg >= xmm_save_first && reg <= xmm_save_last, "XMM register number out of range");
    return Address(rbp, (xmm_save_base - (reg - xmm_save_first) * 2) * wordSize);
  }
#endif

  address generate_call_stub(address& return_address) {
    assert((int)frame::entry_frame_after_call_words == -(int)rsp_after_call_off + 1 &&
           (int)frame::entry_frame_call_wrapper_offset == (int)call_wrapper_off,
           "adjust this code");
    StubCodeMark mark(this, "StubRoutines", "call_stub");
    address start = __ pc();

    // same as in generate_catch_exception()!
    const Address rsp_after_call(rbp, rsp_after_call_off * wordSize);

    const Address call_wrapper  (rbp, call_wrapper_off   * wordSize);
    const Address result        (rbp, result_off         * wordSize);
    const Address result_type   (rbp, result_type_off    * wordSize);
    const Address method        (rbp, method_off         * wordSize);
    const Address entry_point   (rbp, entry_point_off    * wordSize);
    const Address parameters    (rbp, parameters_off     * wordSize);
    const Address parameter_size(rbp, parameter_size_off * wordSize);

    // same as in generate_catch_exception()!
    const Address thread        (rbp, thread_off         * wordSize);

    const Address r15_save(rbp, r15_off * wordSize);
    const Address r14_save(rbp, r14_off * wordSize);
    const Address r13_save(rbp, r13_off * wordSize);
    const Address r12_save(rbp, r12_off * wordSize);
    const Address rbx_save(rbp, rbx_off * wordSize);

    // stub code
    __ enter();
    __ subptr(rsp, -rsp_after_call_off * wordSize);

    // save register parameters
#ifndef _WIN64
    __ movptr(parameters,   c_rarg5); // parameters
    __ movptr(entry_point,  c_rarg4); // entry_point
#endif

    __ movptr(method,       c_rarg3); // method
    __ movl(result_type,  c_rarg2);   // result type
    __ movptr(result,       c_rarg1); // result
    __ movptr(call_wrapper, c_rarg0); // call wrapper

    // save regs belonging to calling function
    __ movptr(rbx_save, rbx);
    __ movptr(r12_save, r12);
    __ movptr(r13_save, r13);
    __ movptr(r14_save, r14);
    __ movptr(r15_save, r15);

#ifdef _WIN64
    int last_reg = 15;
    if (UseAVX > 2) {
      last_reg = 31;
    }
    if (VM_Version::supports_evex()) {
      for (int i = xmm_save_first; i <= last_reg; i++) {
        __ vextractf32x4(xmm_save(i), as_XMMRegister(i), 0);
      }
    } else {
      for (int i = xmm_save_first; i <= last_reg; i++) {
        __ movdqu(xmm_save(i), as_XMMRegister(i));
      }
    }

    const Address rdi_save(rbp, rdi_off * wordSize);
    const Address rsi_save(rbp, rsi_off * wordSize);

    __ movptr(rsi_save, rsi);
    __ movptr(rdi_save, rdi);
#else
    const Address mxcsr_save(rbp, mxcsr_off * wordSize);
    {
      Label skip_ldmx;
      __ stmxcsr(mxcsr_save);
      __ movl(rax, mxcsr_save);
      __ andl(rax, MXCSR_MASK);    // Only check control and mask bits
      ExternalAddress mxcsr_std(StubRoutines::addr_mxcsr_std());
      __ cmp32(rax, mxcsr_std);
      __ jcc(Assembler::equal, skip_ldmx);
      __ ldmxcsr(mxcsr_std);
      __ bind(skip_ldmx);
    }
#endif

    // Load up thread register
    __ movptr(r15_thread, thread);
    __ reinit_heapbase();

#ifdef ASSERT
    // make sure we have no pending exceptions
    {
      Label L;
      __ cmpptr(Address(r15_thread, Thread::pending_exception_offset()), (int32_t)NULL_WORD);
      __ jcc(Assembler::equal, L);
      __ stop("StubRoutines::call_stub: entered with pending exception");
      __ bind(L);
    }
#endif

    // pass parameters if any
    BLOCK_COMMENT("pass parameters if any");
    Label parameters_done;
    __ movl(c_rarg3, parameter_size);
    __ testl(c_rarg3, c_rarg3);
    __ jcc(Assembler::zero, parameters_done);

    Label loop;
    __ movptr(c_rarg2, parameters);       // parameter pointer
    __ movl(c_rarg1, c_rarg3);            // parameter counter is in c_rarg1
    __ BIND(loop);
    __ movptr(rax, Address(c_rarg2, 0));// get parameter
    __ addptr(c_rarg2, wordSize);       // advance to next parameter
    __ decrementl(c_rarg1);             // decrement counter
    __ push(rax);                       // pass parameter
    __ jcc(Assembler::notZero, loop);

    // call Java function
    __ BIND(parameters_done);
    __ movptr(rbx, method);             // get Method*
    __ movptr(c_rarg1, entry_point);    // get entry_point
    __ mov(r13, rsp);                   // set sender sp
    BLOCK_COMMENT("call Java function");
    __ call(c_rarg1);

    BLOCK_COMMENT("call_stub_return_address:");
    return_address = __ pc();

    // store result depending on type (everything that is not
    // T_OBJECT, T_LONG, T_FLOAT or T_DOUBLE is treated as T_INT)
    __ movptr(c_rarg0, result);
    Label is_long, is_float, is_double, exit;
    __ movl(c_rarg1, result_type);
    __ cmpl(c_rarg1, T_OBJECT);
    __ jcc(Assembler::equal, is_long);
    __ cmpl(c_rarg1, T_LONG);
    __ jcc(Assembler::equal, is_long);
    __ cmpl(c_rarg1, T_FLOAT);
    __ jcc(Assembler::equal, is_float);
    __ cmpl(c_rarg1, T_DOUBLE);
    __ jcc(Assembler::equal, is_double);

    // handle T_INT case
    __ movl(Address(c_rarg0, 0), rax);

    __ BIND(exit);

    // pop parameters
    __ lea(rsp, rsp_after_call);

#ifdef ASSERT
    // verify that threads correspond
    {
     Label L1, L2, L3;
      __ cmpptr(r15_thread, thread);
      __ jcc(Assembler::equal, L1);
      __ stop("StubRoutines::call_stub: r15_thread is corrupted");
      __ bind(L1);
      __ get_thread(rbx);
      __ cmpptr(r15_thread, thread);
      __ jcc(Assembler::equal, L2);
      __ stop("StubRoutines::call_stub: r15_thread is modified by call");
      __ bind(L2);
      __ cmpptr(r15_thread, rbx);
      __ jcc(Assembler::equal, L3);
      __ stop("StubRoutines::call_stub: threads must correspond");
      __ bind(L3);
    }
#endif

    // restore regs belonging to calling function
#ifdef _WIN64
    // emit the restores for xmm regs
    if (VM_Version::supports_evex()) {
      for (int i = xmm_save_first; i <= last_reg; i++) {
        __ vinsertf32x4(as_XMMRegister(i), as_XMMRegister(i), xmm_save(i), 0);
      }
    } else {
      for (int i = xmm_save_first; i <= last_reg; i++) {
        __ movdqu(as_XMMRegister(i), xmm_save(i));
      }
    }
#endif
    __ movptr(r15, r15_save);
    __ movptr(r14, r14_save);
    __ movptr(r13, r13_save);
    __ movptr(r12, r12_save);
    __ movptr(rbx, rbx_save);

#ifdef _WIN64
    __ movptr(rdi, rdi_save);
    __ movptr(rsi, rsi_save);
#else
    __ ldmxcsr(mxcsr_save);
#endif

    // restore rsp
    __ addptr(rsp, -rsp_after_call_off * wordSize);

    // return
    __ vzeroupper();
    __ pop(rbp);
    __ ret(0);

    // handle return types different from T_INT
    __ BIND(is_long);
    __ movq(Address(c_rarg0, 0), rax);
    __ jmp(exit);

    __ BIND(is_float);
    __ movflt(Address(c_rarg0, 0), xmm0);
    __ jmp(exit);

    __ BIND(is_double);
    __ movdbl(Address(c_rarg0, 0), xmm0);
    __ jmp(exit);

    return start;
  }

  // Return point for a Java call if there's an exception thrown in
  // Java code.  The exception is caught and transformed into a
  // pending exception stored in JavaThread that can be tested from
  // within the VM.
  //
  // Note: Usually the parameters are removed by the callee. In case
  // of an exception crossing an activation frame boundary, that is
  // not the case if the callee is compiled code => need to setup the
  // rsp.
  //
  // rax: exception oop

  address generate_catch_exception() {
    StubCodeMark mark(this, "StubRoutines", "catch_exception");
    address start = __ pc();

    // same as in generate_call_stub():
    const Address rsp_after_call(rbp, rsp_after_call_off * wordSize);
    const Address thread        (rbp, thread_off         * wordSize);

#ifdef ASSERT
    // verify that threads correspond
    {
      Label L1, L2, L3;
      __ cmpptr(r15_thread, thread);
      __ jcc(Assembler::equal, L1);
      __ stop("StubRoutines::catch_exception: r15_thread is corrupted");
      __ bind(L1);
      __ get_thread(rbx);
      __ cmpptr(r15_thread, thread);
      __ jcc(Assembler::equal, L2);
      __ stop("StubRoutines::catch_exception: r15_thread is modified by call");
      __ bind(L2);
      __ cmpptr(r15_thread, rbx);
      __ jcc(Assembler::equal, L3);
      __ stop("StubRoutines::catch_exception: threads must correspond");
      __ bind(L3);
    }
#endif

    // set pending exception
    __ verify_oop(rax);

    __ movptr(Address(r15_thread, Thread::pending_exception_offset()), rax);
    __ lea(rscratch1, ExternalAddress((address)__FILE__));
    __ movptr(Address(r15_thread, Thread::exception_file_offset()), rscratch1);
    __ movl(Address(r15_thread, Thread::exception_line_offset()), (int)  __LINE__);

    // complete return to VM
    assert(StubRoutines::_call_stub_return_address != NULL,
           "_call_stub_return_address must have been generated before");
    __ jump(RuntimeAddress(StubRoutines::_call_stub_return_address));

    return start;
  }

  // Continuation point for runtime calls returning with a pending
  // exception.  The pending exception check happened in the runtime
  // or native call stub.  The pending exception in Thread is
  // converted into a Java-level exception.
  //
  // Contract with Java-level exception handlers:
  // rax: exception
  // rdx: throwing pc
  //
  // NOTE: At entry of this stub, exception-pc must be on stack !!

  address generate_forward_exception() {
    StubCodeMark mark(this, "StubRoutines", "forward exception");
    address start = __ pc();

    // Upon entry, the sp points to the return address returning into
    // Java (interpreted or compiled) code; i.e., the return address
    // becomes the throwing pc.
    //
    // Arguments pushed before the runtime call are still on the stack
    // but the exception handler will reset the stack pointer ->
    // ignore them.  A potential result in registers can be ignored as
    // well.

#ifdef ASSERT
    // make sure this code is only executed if there is a pending exception
    {
      Label L;
      __ cmpptr(Address(r15_thread, Thread::pending_exception_offset()), (int32_t) NULL);
      __ jcc(Assembler::notEqual, L);
      __ stop("StubRoutines::forward exception: no pending exception (1)");
      __ bind(L);
    }
#endif

    // compute exception handler into rbx
    __ movptr(c_rarg0, Address(rsp, 0));
    BLOCK_COMMENT("call exception_handler_for_return_address");
    __ call_VM_leaf(CAST_FROM_FN_PTR(address,
                         SharedRuntime::exception_handler_for_return_address),
                    r15_thread, c_rarg0);
    __ mov(rbx, rax);

    // setup rax & rdx, remove return address & clear pending exception
    __ pop(rdx);
    __ movptr(rax, Address(r15_thread, Thread::pending_exception_offset()));
    __ movptr(Address(r15_thread, Thread::pending_exception_offset()), (int32_t)NULL_WORD);

#ifdef ASSERT
    // make sure exception is set
    {
      Label L;
      __ testptr(rax, rax);
      __ jcc(Assembler::notEqual, L);
      __ stop("StubRoutines::forward exception: no pending exception (2)");
      __ bind(L);
    }
#endif

    // continue at exception handler (return address removed)
    // rax: exception
    // rbx: exception handler
    // rdx: throwing pc
    __ verify_oop(rax);
    __ jmp(rbx);

    return start;
  }

  // Support for jint atomic::xchg(jint exchange_value, volatile jint* dest)
  //
  // Arguments :
  //    c_rarg0: exchange_value
  //    c_rarg0: dest
  //
  // Result:
  //    *dest <- ex, return (orig *dest)
  address generate_atomic_xchg() {
    StubCodeMark mark(this, "StubRoutines", "atomic_xchg");
    address start = __ pc();

    __ movl(rax, c_rarg0); // Copy to eax we need a return value anyhow
    __ xchgl(rax, Address(c_rarg1, 0)); // automatic LOCK
    __ ret(0);

    return start;
  }

  // Support for intptr_t atomic::xchg_long(jlong exchange_value, volatile jlong* dest)
  //
  // Arguments :
  //    c_rarg0: exchange_value
  //    c_rarg1: dest
  //
  // Result:
  //    *dest <- ex, return (orig *dest)
  address generate_atomic_xchg_long() {
    StubCodeMark mark(this, "StubRoutines", "atomic_xchg_long");
    address start = __ pc();

    __ movptr(rax, c_rarg0); // Copy to eax we need a return value anyhow
    __ xchgptr(rax, Address(c_rarg1, 0)); // automatic LOCK
    __ ret(0);

    return start;
  }

  // Support for jint atomic::atomic_cmpxchg(jint exchange_value, volatile jint* dest,
  //                                         jint compare_value)
  //
  // Arguments :
  //    c_rarg0: exchange_value
  //    c_rarg1: dest
  //    c_rarg2: compare_value
  //
  // Result:
  //    if ( compare_value == *dest ) {
  //       *dest = exchange_value
  //       return compare_value;
  //    else
  //       return *dest;
  address generate_atomic_cmpxchg() {
    StubCodeMark mark(this, "StubRoutines", "atomic_cmpxchg");
    address start = __ pc();

    __ movl(rax, c_rarg2);
    __ lock();
    __ cmpxchgl(c_rarg0, Address(c_rarg1, 0));
    __ ret(0);

    return start;
  }

  // Support for int8_t atomic::atomic_cmpxchg(int8_t exchange_value, volatile int8_t* dest,
  //                                           int8_t compare_value)
  //
  // Arguments :
  //    c_rarg0: exchange_value
  //    c_rarg1: dest
  //    c_rarg2: compare_value
  //
  // Result:
  //    if ( compare_value == *dest ) {
  //       *dest = exchange_value
  //       return compare_value;
  //    else
  //       return *dest;
  address generate_atomic_cmpxchg_byte() {
    StubCodeMark mark(this, "StubRoutines", "atomic_cmpxchg_byte");
    address start = __ pc();

    __ movsbq(rax, c_rarg2);
    __ lock();
    __ cmpxchgb(c_rarg0, Address(c_rarg1, 0));
    __ ret(0);

    return start;
  }

  // Support for int64_t atomic::atomic_cmpxchg(int64_t exchange_value,
  //                                            volatile int64_t* dest,
  //                                            int64_t compare_value)
  // Arguments :
  //    c_rarg0: exchange_value
  //    c_rarg1: dest
  //    c_rarg2: compare_value
  //
  // Result:
  //    if ( compare_value == *dest ) {
  //       *dest = exchange_value
  //       return compare_value;
  //    else
  //       return *dest;
  address generate_atomic_cmpxchg_long() {
    StubCodeMark mark(this, "StubRoutines", "atomic_cmpxchg_long");
    address start = __ pc();

    __ movq(rax, c_rarg2);
    __ lock();
    __ cmpxchgq(c_rarg0, Address(c_rarg1, 0));
    __ ret(0);

    return start;
  }

  // Support for jint atomic::add(jint add_value, volatile jint* dest)
  //
  // Arguments :
  //    c_rarg0: add_value
  //    c_rarg1: dest
  //
  // Result:
  //    *dest += add_value
  //    return *dest;
  address generate_atomic_add() {
    StubCodeMark mark(this, "StubRoutines", "atomic_add");
    address start = __ pc();

    __ movl(rax, c_rarg0);
    __ lock();
    __ xaddl(Address(c_rarg1, 0), c_rarg0);
    __ addl(rax, c_rarg0);
    __ ret(0);

    return start;
  }

  // Support for intptr_t atomic::add_ptr(intptr_t add_value, volatile intptr_t* dest)
  //
  // Arguments :
  //    c_rarg0: add_value
  //    c_rarg1: dest
  //
  // Result:
  //    *dest += add_value
  //    return *dest;
  address generate_atomic_add_long() {
    StubCodeMark mark(this, "StubRoutines", "atomic_add_long");
    address start = __ pc();

    __ movptr(rax, c_rarg0); // Copy to eax we need a return value anyhow
    __ lock();
    __ xaddptr(Address(c_rarg1, 0), c_rarg0);
    __ addptr(rax, c_rarg0);
    __ ret(0);

    return start;
  }

  // Support for intptr_t OrderAccess::fence()
  //
  // Arguments :
  //
  // Result:
  address generate_orderaccess_fence() {
    StubCodeMark mark(this, "StubRoutines", "orderaccess_fence");
    address start = __ pc();
    __ membar(Assembler::StoreLoad);
    __ ret(0);

    return start;
  }

  // Support for intptr_t get_previous_fp()
  //
  // This routine is used to find the previous frame pointer for the
  // caller (current_frame_guess). This is used as part of debugging
  // ps() is seemingly lost trying to find frames.
  // This code assumes that caller current_frame_guess) has a frame.
  address generate_get_previous_fp() {
    StubCodeMark mark(this, "StubRoutines", "get_previous_fp");
    const Address old_fp(rbp, 0);
    const Address older_fp(rax, 0);
    address start = __ pc();

    __ enter();
    __ movptr(rax, old_fp); // callers fp
    __ movptr(rax, older_fp); // the frame for ps()
    __ pop(rbp);
    __ ret(0);

    return start;
  }

  // Support for intptr_t get_previous_sp()
  //
  // This routine is used to find the previous stack pointer for the
  // caller.
  address generate_get_previous_sp() {
    StubCodeMark mark(this, "StubRoutines", "get_previous_sp");
    address start = __ pc();

    __ movptr(rax, rsp);
    __ addptr(rax, 8); // return address is at the top of the stack.
    __ ret(0);

    return start;
  }

  //----------------------------------------------------------------------------------------------------
  // Support for void verify_mxcsr()
  //
  // This routine is used with -Xcheck:jni to verify that native
  // JNI code does not return to Java code without restoring the
  // MXCSR register to our expected state.

  address generate_verify_mxcsr() {
    StubCodeMark mark(this, "StubRoutines", "verify_mxcsr");
    address start = __ pc();

    const Address mxcsr_save(rsp, 0);

    if (CheckJNICalls) {
      Label ok_ret;
      ExternalAddress mxcsr_std(StubRoutines::addr_mxcsr_std());
      __ push(rax);
      __ subptr(rsp, wordSize);      // allocate a temp location
      __ stmxcsr(mxcsr_save);
      __ movl(rax, mxcsr_save);
      __ andl(rax, MXCSR_MASK);    // Only check control and mask bits
      __ cmp32(rax, mxcsr_std);
      __ jcc(Assembler::equal, ok_ret);

      __ warn("MXCSR changed by native JNI code, use -XX:+RestoreMXCSROnJNICall");

      __ ldmxcsr(mxcsr_std);

      __ bind(ok_ret);
      __ addptr(rsp, wordSize);
      __ pop(rax);
    }

    __ ret(0);

    return start;
  }

  address generate_f2i_fixup() {
    StubCodeMark mark(this, "StubRoutines", "f2i_fixup");
    Address inout(rsp, 5 * wordSize); // return address + 4 saves

    address start = __ pc();

    Label L;

    __ push(rax);
    __ push(c_rarg3);
    __ push(c_rarg2);
    __ push(c_rarg1);

    __ movl(rax, 0x7f800000);
    __ xorl(c_rarg3, c_rarg3);
    __ movl(c_rarg2, inout);
    __ movl(c_rarg1, c_rarg2);
    __ andl(c_rarg1, 0x7fffffff);
    __ cmpl(rax, c_rarg1); // NaN? -> 0
    __ jcc(Assembler::negative, L);
    __ testl(c_rarg2, c_rarg2); // signed ? min_jint : max_jint
    __ movl(c_rarg3, 0x80000000);
    __ movl(rax, 0x7fffffff);
    __ cmovl(Assembler::positive, c_rarg3, rax);

    __ bind(L);
    __ movptr(inout, c_rarg3);

    __ pop(c_rarg1);
    __ pop(c_rarg2);
    __ pop(c_rarg3);
    __ pop(rax);

    __ ret(0);

    return start;
  }

  address generate_f2l_fixup() {
    StubCodeMark mark(this, "StubRoutines", "f2l_fixup");
    Address inout(rsp, 5 * wordSize); // return address + 4 saves
    address start = __ pc();

    Label L;

    __ push(rax);
    __ push(c_rarg3);
    __ push(c_rarg2);
    __ push(c_rarg1);

    __ movl(rax, 0x7f800000);
    __ xorl(c_rarg3, c_rarg3);
    __ movl(c_rarg2, inout);
    __ movl(c_rarg1, c_rarg2);
    __ andl(c_rarg1, 0x7fffffff);
    __ cmpl(rax, c_rarg1); // NaN? -> 0
    __ jcc(Assembler::negative, L);
    __ testl(c_rarg2, c_rarg2); // signed ? min_jlong : max_jlong
    __ mov64(c_rarg3, 0x8000000000000000);
    __ mov64(rax, 0x7fffffffffffffff);
    __ cmov(Assembler::positive, c_rarg3, rax);

    __ bind(L);
    __ movptr(inout, c_rarg3);

    __ pop(c_rarg1);
    __ pop(c_rarg2);
    __ pop(c_rarg3);
    __ pop(rax);

    __ ret(0);

    return start;
  }

  address generate_d2i_fixup() {
    StubCodeMark mark(this, "StubRoutines", "d2i_fixup");
    Address inout(rsp, 6 * wordSize); // return address + 5 saves

    address start = __ pc();

    Label L;

    __ push(rax);
    __ push(c_rarg3);
    __ push(c_rarg2);
    __ push(c_rarg1);
    __ push(c_rarg0);

    __ movl(rax, 0x7ff00000);
    __ movq(c_rarg2, inout);
    __ movl(c_rarg3, c_rarg2);
    __ mov(c_rarg1, c_rarg2);
    __ mov(c_rarg0, c_rarg2);
    __ negl(c_rarg3);
    __ shrptr(c_rarg1, 0x20);
    __ orl(c_rarg3, c_rarg2);
    __ andl(c_rarg1, 0x7fffffff);
    __ xorl(c_rarg2, c_rarg2);
    __ shrl(c_rarg3, 0x1f);
    __ orl(c_rarg1, c_rarg3);
    __ cmpl(rax, c_rarg1);
    __ jcc(Assembler::negative, L); // NaN -> 0
    __ testptr(c_rarg0, c_rarg0); // signed ? min_jint : max_jint
    __ movl(c_rarg2, 0x80000000);
    __ movl(rax, 0x7fffffff);
    __ cmov(Assembler::positive, c_rarg2, rax);

    __ bind(L);
    __ movptr(inout, c_rarg2);

    __ pop(c_rarg0);
    __ pop(c_rarg1);
    __ pop(c_rarg2);
    __ pop(c_rarg3);
    __ pop(rax);

    __ ret(0);

    return start;
  }

  address generate_d2l_fixup() {
    StubCodeMark mark(this, "StubRoutines", "d2l_fixup");
    Address inout(rsp, 6 * wordSize); // return address + 5 saves

    address start = __ pc();

    Label L;

    __ push(rax);
    __ push(c_rarg3);
    __ push(c_rarg2);
    __ push(c_rarg1);
    __ push(c_rarg0);

    __ movl(rax, 0x7ff00000);
    __ movq(c_rarg2, inout);
    __ movl(c_rarg3, c_rarg2);
    __ mov(c_rarg1, c_rarg2);
    __ mov(c_rarg0, c_rarg2);
    __ negl(c_rarg3);
    __ shrptr(c_rarg1, 0x20);
    __ orl(c_rarg3, c_rarg2);
    __ andl(c_rarg1, 0x7fffffff);
    __ xorl(c_rarg2, c_rarg2);
    __ shrl(c_rarg3, 0x1f);
    __ orl(c_rarg1, c_rarg3);
    __ cmpl(rax, c_rarg1);
    __ jcc(Assembler::negative, L); // NaN -> 0
    __ testq(c_rarg0, c_rarg0); // signed ? min_jlong : max_jlong
    __ mov64(c_rarg2, 0x8000000000000000);
    __ mov64(rax, 0x7fffffffffffffff);
    __ cmovq(Assembler::positive, c_rarg2, rax);

    __ bind(L);
    __ movq(inout, c_rarg2);

    __ pop(c_rarg0);
    __ pop(c_rarg1);
    __ pop(c_rarg2);
    __ pop(c_rarg3);
    __ pop(rax);

    __ ret(0);

    return start;
  }

  address generate_fp_mask(const char *stub_name, int64_t mask) {
    __ align(CodeEntryAlignment);
    StubCodeMark mark(this, "StubRoutines", stub_name);
    address start = __ pc();

    __ emit_data64( mask, relocInfo::none );
    __ emit_data64( mask, relocInfo::none );

    return start;
  }

  address generate_vector_mask(const char *stub_name, int64_t mask) {
    __ align(CodeEntryAlignment);
    StubCodeMark mark(this, "StubRoutines", stub_name);
    address start = __ pc();

    __ emit_data64(mask, relocInfo::none);
    __ emit_data64(mask, relocInfo::none);
    __ emit_data64(mask, relocInfo::none);
    __ emit_data64(mask, relocInfo::none);
    __ emit_data64(mask, relocInfo::none);
    __ emit_data64(mask, relocInfo::none);
    __ emit_data64(mask, relocInfo::none);
    __ emit_data64(mask, relocInfo::none);

    return start;
  }

  address generate_vector_byte_perm_mask(const char *stub_name) {
    __ align(CodeEntryAlignment);
    StubCodeMark mark(this, "StubRoutines", stub_name);
    address start = __ pc();

    __ emit_data64(0x0000000000000001, relocInfo::none);
    __ emit_data64(0x0000000000000003, relocInfo::none);
    __ emit_data64(0x0000000000000005, relocInfo::none);
    __ emit_data64(0x0000000000000007, relocInfo::none);
    __ emit_data64(0x0000000000000000, relocInfo::none);
    __ emit_data64(0x0000000000000002, relocInfo::none);
    __ emit_data64(0x0000000000000004, relocInfo::none);
    __ emit_data64(0x0000000000000006, relocInfo::none);

    return start;
  }

  // Non-destructive plausibility checks for oops
  //
  // Arguments:
  //    all args on stack!
  //
  // Stack after saving c_rarg3:
  //    [tos + 0]: saved c_rarg3
  //    [tos + 1]: saved c_rarg2
  //    [tos + 2]: saved r12 (several TemplateTable methods use it)
  //    [tos + 3]: saved flags
  //    [tos + 4]: return address
  //  * [tos + 5]: error message (char*)
  //  * [tos + 6]: object to verify (oop)
  //  * [tos + 7]: saved rax - saved by caller and bashed
  //  * [tos + 8]: saved r10 (rscratch1) - saved by caller
  //  * = popped on exit
  address generate_verify_oop() {
    StubCodeMark mark(this, "StubRoutines", "verify_oop");
    address start = __ pc();

    Label exit, error;

    __ pushf();
    __ incrementl(ExternalAddress((address) StubRoutines::verify_oop_count_addr()));

    __ push(r12);

    // save c_rarg2 and c_rarg3
    __ push(c_rarg2);
    __ push(c_rarg3);

    enum {
           // After previous pushes.
           oop_to_verify = 6 * wordSize,
           saved_rax     = 7 * wordSize,
           saved_r10     = 8 * wordSize,

           // Before the call to MacroAssembler::debug(), see below.
           return_addr   = 16 * wordSize,
           error_msg     = 17 * wordSize
    };

    // get object
    __ movptr(rax, Address(rsp, oop_to_verify));

    // make sure object is 'reasonable'
    __ testptr(rax, rax);
    __ jcc(Assembler::zero, exit); // if obj is NULL it is OK

#if INCLUDE_ZGC
    if (UseZGC) {
      // Check if metadata bits indicate a bad oop
      __ testptr(rax, Address(r15_thread, ZThreadLocalData::address_bad_mask_offset()));
      __ jcc(Assembler::notZero, error);
    }
#endif

    // Check if the oop is in the right area of memory
    __ movptr(c_rarg2, rax);
    __ movptr(c_rarg3, (intptr_t) Universe::verify_oop_mask());
    __ andptr(c_rarg2, c_rarg3);
    __ movptr(c_rarg3, (intptr_t) Universe::verify_oop_bits());
    __ cmpptr(c_rarg2, c_rarg3);
    __ jcc(Assembler::notZero, error);

    // set r12 to heapbase for load_klass()
    __ reinit_heapbase();

    // make sure klass is 'reasonable', which is not zero.
    __ load_klass(rax, rax);  // get klass
    __ testptr(rax, rax);
    __ jcc(Assembler::zero, error); // if klass is NULL it is broken

    // return if everything seems ok
    __ bind(exit);
    __ movptr(rax, Address(rsp, saved_rax));     // get saved rax back
    __ movptr(rscratch1, Address(rsp, saved_r10)); // get saved r10 back
    __ pop(c_rarg3);                             // restore c_rarg3
    __ pop(c_rarg2);                             // restore c_rarg2
    __ pop(r12);                                 // restore r12
    __ popf();                                   // restore flags
    __ ret(4 * wordSize);                        // pop caller saved stuff

    // handle errors
    __ bind(error);
    __ movptr(rax, Address(rsp, saved_rax));     // get saved rax back
    __ movptr(rscratch1, Address(rsp, saved_r10)); // get saved r10 back
    __ pop(c_rarg3);                             // get saved c_rarg3 back
    __ pop(c_rarg2);                             // get saved c_rarg2 back
    __ pop(r12);                                 // get saved r12 back
    __ popf();                                   // get saved flags off stack --
                                                 // will be ignored

    __ pusha();                                  // push registers
                                                 // (rip is already
                                                 // already pushed)
    // debug(char* msg, int64_t pc, int64_t regs[])
    // We've popped the registers we'd saved (c_rarg3, c_rarg2 and flags), and
    // pushed all the registers, so now the stack looks like:
    //     [tos +  0] 16 saved registers
    //     [tos + 16] return address
    //   * [tos + 17] error message (char*)
    //   * [tos + 18] object to verify (oop)
    //   * [tos + 19] saved rax - saved by caller and bashed
    //   * [tos + 20] saved r10 (rscratch1) - saved by caller
    //   * = popped on exit

    __ movptr(c_rarg0, Address(rsp, error_msg));    // pass address of error message
    __ movptr(c_rarg1, Address(rsp, return_addr));  // pass return address
    __ movq(c_rarg2, rsp);                          // pass address of regs on stack
    __ mov(r12, rsp);                               // remember rsp
    __ subptr(rsp, frame::arg_reg_save_area_bytes); // windows
    __ andptr(rsp, -16);                            // align stack as required by ABI
    BLOCK_COMMENT("call MacroAssembler::debug");
    __ call(RuntimeAddress(CAST_FROM_FN_PTR(address, MacroAssembler::debug64)));
    __ mov(rsp, r12);                               // restore rsp
    __ popa();                                      // pop registers (includes r12)
    __ ret(4 * wordSize);                           // pop caller saved stuff

    return start;
  }

  //
  // Verify that a register contains clean 32-bits positive value
  // (high 32-bits are 0) so it could be used in 64-bits shifts.
  //
  //  Input:
  //    Rint  -  32-bits value
  //    Rtmp  -  scratch
  //
  void assert_clean_int(Register Rint, Register Rtmp) {
#ifdef ASSERT
    Label L;
    assert_different_registers(Rtmp, Rint);
    __ movslq(Rtmp, Rint);
    __ cmpq(Rtmp, Rint);
    __ jcc(Assembler::equal, L);
    __ stop("high 32-bits of int value are not 0");
    __ bind(L);
#endif
  }

  //  Generate overlap test for array copy stubs
  //
  //  Input:
  //     c_rarg0 - from
  //     c_rarg1 - to
  //     c_rarg2 - element count
  //
  //  Output:
  //     rax   - &from[element count - 1]
  //
  void array_overlap_test(address no_overlap_target, Address::ScaleFactor sf) {
    assert(no_overlap_target != NULL, "must be generated");
    array_overlap_test(no_overlap_target, NULL, sf);
  }
  void array_overlap_test(Label& L_no_overlap, Address::ScaleFactor sf) {
    array_overlap_test(NULL, &L_no_overlap, sf);
  }
  void array_overlap_test(address no_overlap_target, Label* NOLp, Address::ScaleFactor sf) {
    const Register from     = c_rarg0;
    const Register to       = c_rarg1;
    const Register count    = c_rarg2;
    const Register end_from = rax;

    __ cmpptr(to, from);
    __ lea(end_from, Address(from, count, sf, 0));
    if (NOLp == NULL) {
      ExternalAddress no_overlap(no_overlap_target);
      __ jump_cc(Assembler::belowEqual, no_overlap);
      __ cmpptr(to, end_from);
      __ jump_cc(Assembler::aboveEqual, no_overlap);
    } else {
      __ jcc(Assembler::belowEqual, (*NOLp));
      __ cmpptr(to, end_from);
      __ jcc(Assembler::aboveEqual, (*NOLp));
    }
  }

  // Shuffle first three arg regs on Windows into Linux/Solaris locations.
  //
  // Outputs:
  //    rdi - rcx
  //    rsi - rdx
  //    rdx - r8
  //    rcx - r9
  //
  // Registers r9 and r10 are used to save rdi and rsi on Windows, which latter
  // are non-volatile.  r9 and r10 should not be used by the caller.
  //
  DEBUG_ONLY(bool regs_in_thread;)

  void setup_arg_regs(int nargs = 3) {
    const Register saved_rdi = r9;
    const Register saved_rsi = r10;
    assert(nargs == 3 || nargs == 4, "else fix");
#ifdef _WIN64
    assert(c_rarg0 == rcx && c_rarg1 == rdx && c_rarg2 == r8 && c_rarg3 == r9,
           "unexpected argument registers");
    if (nargs >= 4)
      __ mov(rax, r9);  // r9 is also saved_rdi
    __ movptr(saved_rdi, rdi);
    __ movptr(saved_rsi, rsi);
    __ mov(rdi, rcx); // c_rarg0
    __ mov(rsi, rdx); // c_rarg1
    __ mov(rdx, r8);  // c_rarg2
    if (nargs >= 4)
      __ mov(rcx, rax); // c_rarg3 (via rax)
#else
    assert(c_rarg0 == rdi && c_rarg1 == rsi && c_rarg2 == rdx && c_rarg3 == rcx,
           "unexpected argument registers");
#endif
    DEBUG_ONLY(regs_in_thread = false;)
  }

  void restore_arg_regs() {
    assert(!regs_in_thread, "wrong call to restore_arg_regs");
    const Register saved_rdi = r9;
    const Register saved_rsi = r10;
#ifdef _WIN64
    __ movptr(rdi, saved_rdi);
    __ movptr(rsi, saved_rsi);
#endif
  }

  // This is used in places where r10 is a scratch register, and can
  // be adapted if r9 is needed also.
  void setup_arg_regs_using_thread() {
    const Register saved_r15 = r9;
#ifdef _WIN64
    __ mov(saved_r15, r15);  // r15 is callee saved and needs to be restored
    __ get_thread(r15_thread);
    assert(c_rarg0 == rcx && c_rarg1 == rdx && c_rarg2 == r8 && c_rarg3 == r9,
           "unexpected argument registers");
    __ movptr(Address(r15_thread, in_bytes(JavaThread::windows_saved_rdi_offset())), rdi);
    __ movptr(Address(r15_thread, in_bytes(JavaThread::windows_saved_rsi_offset())), rsi);

    __ mov(rdi, rcx); // c_rarg0
    __ mov(rsi, rdx); // c_rarg1
    __ mov(rdx, r8);  // c_rarg2
#else
    assert(c_rarg0 == rdi && c_rarg1 == rsi && c_rarg2 == rdx && c_rarg3 == rcx,
           "unexpected argument registers");
#endif
    DEBUG_ONLY(regs_in_thread = true;)
  }

  void restore_arg_regs_using_thread() {
    assert(regs_in_thread, "wrong call to restore_arg_regs");
    const Register saved_r15 = r9;
#ifdef _WIN64
    __ get_thread(r15_thread);
    __ movptr(rsi, Address(r15_thread, in_bytes(JavaThread::windows_saved_rsi_offset())));
    __ movptr(rdi, Address(r15_thread, in_bytes(JavaThread::windows_saved_rdi_offset())));
    __ mov(r15, saved_r15);  // r15 is callee saved and needs to be restored
#endif
  }

  // Copy big chunks forward
  //
  // Inputs:
  //   end_from     - source arrays end address
  //   end_to       - destination array end address
  //   qword_count  - 64-bits element count, negative
  //   to           - scratch
  //   L_copy_bytes - entry label
  //   L_copy_8_bytes  - exit  label
  //
  void copy_bytes_forward(Register end_from, Register end_to,
                             Register qword_count, Register to,
                             Label& L_copy_bytes, Label& L_copy_8_bytes) {
    DEBUG_ONLY(__ stop("enter at entry label, not here"));
    Label L_loop;
    __ align(OptoLoopAlignment);
    if (UseUnalignedLoadStores) {
      Label L_end;
      // Copy 64-bytes per iteration
      __ BIND(L_loop);
      if (UseAVX > 2) {
        __ evmovdqul(xmm0, Address(end_from, qword_count, Address::times_8, -56), Assembler::AVX_512bit);
        __ evmovdqul(Address(end_to, qword_count, Address::times_8, -56), xmm0, Assembler::AVX_512bit);
      } else if (UseAVX == 2) {
        __ vmovdqu(xmm0, Address(end_from, qword_count, Address::times_8, -56));
        __ vmovdqu(Address(end_to, qword_count, Address::times_8, -56), xmm0);
        __ vmovdqu(xmm1, Address(end_from, qword_count, Address::times_8, -24));
        __ vmovdqu(Address(end_to, qword_count, Address::times_8, -24), xmm1);
      } else {
        __ movdqu(xmm0, Address(end_from, qword_count, Address::times_8, -56));
        __ movdqu(Address(end_to, qword_count, Address::times_8, -56), xmm0);
        __ movdqu(xmm1, Address(end_from, qword_count, Address::times_8, -40));
        __ movdqu(Address(end_to, qword_count, Address::times_8, -40), xmm1);
        __ movdqu(xmm2, Address(end_from, qword_count, Address::times_8, -24));
        __ movdqu(Address(end_to, qword_count, Address::times_8, -24), xmm2);
        __ movdqu(xmm3, Address(end_from, qword_count, Address::times_8, - 8));
        __ movdqu(Address(end_to, qword_count, Address::times_8, - 8), xmm3);
      }
      __ BIND(L_copy_bytes);
      __ addptr(qword_count, 8);
      __ jcc(Assembler::lessEqual, L_loop);
      __ subptr(qword_count, 4);  // sub(8) and add(4)
      __ jccb(Assembler::greater, L_end);
      // Copy trailing 32 bytes
      if (UseAVX >= 2) {
        __ vmovdqu(xmm0, Address(end_from, qword_count, Address::times_8, -24));
        __ vmovdqu(Address(end_to, qword_count, Address::times_8, -24), xmm0);
      } else {
        __ movdqu(xmm0, Address(end_from, qword_count, Address::times_8, -24));
        __ movdqu(Address(end_to, qword_count, Address::times_8, -24), xmm0);
        __ movdqu(xmm1, Address(end_from, qword_count, Address::times_8, - 8));
        __ movdqu(Address(end_to, qword_count, Address::times_8, - 8), xmm1);
      }
      __ addptr(qword_count, 4);
      __ BIND(L_end);
      if (UseAVX >= 2) {
        // clean upper bits of YMM registers
        __ vpxor(xmm0, xmm0);
        __ vpxor(xmm1, xmm1);
      }
    } else {
      // Copy 32-bytes per iteration
      __ BIND(L_loop);
      __ movq(to, Address(end_from, qword_count, Address::times_8, -24));
      __ movq(Address(end_to, qword_count, Address::times_8, -24), to);
      __ movq(to, Address(end_from, qword_count, Address::times_8, -16));
      __ movq(Address(end_to, qword_count, Address::times_8, -16), to);
      __ movq(to, Address(end_from, qword_count, Address::times_8, - 8));
      __ movq(Address(end_to, qword_count, Address::times_8, - 8), to);
      __ movq(to, Address(end_from, qword_count, Address::times_8, - 0));
      __ movq(Address(end_to, qword_count, Address::times_8, - 0), to);

      __ BIND(L_copy_bytes);
      __ addptr(qword_count, 4);
      __ jcc(Assembler::lessEqual, L_loop);
    }
    __ subptr(qword_count, 4);
    __ jcc(Assembler::less, L_copy_8_bytes); // Copy trailing qwords
  }

  // Copy big chunks backward
  //
  // Inputs:
  //   from         - source arrays address
  //   dest         - destination array address
  //   qword_count  - 64-bits element count
  //   to           - scratch
  //   L_copy_bytes - entry label
  //   L_copy_8_bytes  - exit  label
  //
  void copy_bytes_backward(Register from, Register dest,
                              Register qword_count, Register to,
                              Label& L_copy_bytes, Label& L_copy_8_bytes) {
    DEBUG_ONLY(__ stop("enter at entry label, not here"));
    Label L_loop;
    __ align(OptoLoopAlignment);
    if (UseUnalignedLoadStores) {
      Label L_end;
      // Copy 64-bytes per iteration
      __ BIND(L_loop);
      if (UseAVX > 2) {
        __ evmovdqul(xmm0, Address(from, qword_count, Address::times_8, 0), Assembler::AVX_512bit);
        __ evmovdqul(Address(dest, qword_count, Address::times_8, 0), xmm0, Assembler::AVX_512bit);
      } else if (UseAVX == 2) {
        __ vmovdqu(xmm0, Address(from, qword_count, Address::times_8, 32));
        __ vmovdqu(Address(dest, qword_count, Address::times_8, 32), xmm0);
        __ vmovdqu(xmm1, Address(from, qword_count, Address::times_8,  0));
        __ vmovdqu(Address(dest, qword_count, Address::times_8,  0), xmm1);
      } else {
        __ movdqu(xmm0, Address(from, qword_count, Address::times_8, 48));
        __ movdqu(Address(dest, qword_count, Address::times_8, 48), xmm0);
        __ movdqu(xmm1, Address(from, qword_count, Address::times_8, 32));
        __ movdqu(Address(dest, qword_count, Address::times_8, 32), xmm1);
        __ movdqu(xmm2, Address(from, qword_count, Address::times_8, 16));
        __ movdqu(Address(dest, qword_count, Address::times_8, 16), xmm2);
        __ movdqu(xmm3, Address(from, qword_count, Address::times_8,  0));
        __ movdqu(Address(dest, qword_count, Address::times_8,  0), xmm3);
      }
      __ BIND(L_copy_bytes);
      __ subptr(qword_count, 8);
      __ jcc(Assembler::greaterEqual, L_loop);

      __ addptr(qword_count, 4);  // add(8) and sub(4)
      __ jccb(Assembler::less, L_end);
      // Copy trailing 32 bytes
      if (UseAVX >= 2) {
        __ vmovdqu(xmm0, Address(from, qword_count, Address::times_8, 0));
        __ vmovdqu(Address(dest, qword_count, Address::times_8, 0), xmm0);
      } else {
        __ movdqu(xmm0, Address(from, qword_count, Address::times_8, 16));
        __ movdqu(Address(dest, qword_count, Address::times_8, 16), xmm0);
        __ movdqu(xmm1, Address(from, qword_count, Address::times_8,  0));
        __ movdqu(Address(dest, qword_count, Address::times_8,  0), xmm1);
      }
      __ subptr(qword_count, 4);
      __ BIND(L_end);
      if (UseAVX >= 2) {
        // clean upper bits of YMM registers
        __ vpxor(xmm0, xmm0);
        __ vpxor(xmm1, xmm1);
      }
    } else {
      // Copy 32-bytes per iteration
      __ BIND(L_loop);
      __ movq(to, Address(from, qword_count, Address::times_8, 24));
      __ movq(Address(dest, qword_count, Address::times_8, 24), to);
      __ movq(to, Address(from, qword_count, Address::times_8, 16));
      __ movq(Address(dest, qword_count, Address::times_8, 16), to);
      __ movq(to, Address(from, qword_count, Address::times_8,  8));
      __ movq(Address(dest, qword_count, Address::times_8,  8), to);
      __ movq(to, Address(from, qword_count, Address::times_8,  0));
      __ movq(Address(dest, qword_count, Address::times_8,  0), to);

      __ BIND(L_copy_bytes);
      __ subptr(qword_count, 4);
      __ jcc(Assembler::greaterEqual, L_loop);
    }
    __ addptr(qword_count, 4);
    __ jcc(Assembler::greater, L_copy_8_bytes); // Copy trailing qwords
  }

  // Arguments:
  //   aligned - true => Input and output aligned on a HeapWord == 8-byte boundary
  //             ignored
  //   name    - stub name string
  //
  // Inputs:
  //   c_rarg0   - source array address
  //   c_rarg1   - destination array address
  //   c_rarg2   - element count, treated as ssize_t, can be zero
  //
  // If 'from' and/or 'to' are aligned on 4-, 2-, or 1-byte boundaries,
  // we let the hardware handle it.  The one to eight bytes within words,
  // dwords or qwords that span cache line boundaries will still be loaded
  // and stored atomically.
  //
  // Side Effects:
  //   disjoint_byte_copy_entry is set to the no-overlap entry point
  //   used by generate_conjoint_byte_copy().
  //
  address generate_disjoint_byte_copy(bool aligned, address* entry, const char *name) {
    __ align(CodeEntryAlignment);
    StubCodeMark mark(this, "StubRoutines", name);
    address start = __ pc();

    Label L_copy_bytes, L_copy_8_bytes, L_copy_4_bytes, L_copy_2_bytes;
    Label L_copy_byte, L_exit;
    const Register from        = rdi;  // source array address
    const Register to          = rsi;  // destination array address
    const Register count       = rdx;  // elements count
    const Register byte_count  = rcx;
    const Register qword_count = count;
    const Register end_from    = from; // source array end address
    const Register end_to      = to;   // destination array end address
    // End pointers are inclusive, and if count is not zero they point
    // to the last unit copied:  end_to[0] := end_from[0]

    __ enter(); // required for proper stackwalking of RuntimeStub frame
    assert_clean_int(c_rarg2, rax);    // Make sure 'count' is clean int.

    if (entry != NULL) {
      *entry = __ pc();
       // caller can pass a 64-bit byte count here (from Unsafe.copyMemory)
      BLOCK_COMMENT("Entry:");
    }

    setup_arg_regs(); // from => rdi, to => rsi, count => rdx
                      // r9 and r10 may be used to save non-volatile registers

    {
      // UnsafeCopyMemory page error: continue after ucm
      UnsafeCopyMemoryMark ucmm(this, !aligned, true);
      // 'from', 'to' and 'count' are now valid
      __ movptr(byte_count, count);
      __ shrptr(count, 3); // count => qword_count

      // Copy from low to high addresses.  Use 'to' as scratch.
      __ lea(end_from, Address(from, qword_count, Address::times_8, -8));
      __ lea(end_to,   Address(to,   qword_count, Address::times_8, -8));
      __ negptr(qword_count); // make the count negative
      __ jmp(L_copy_bytes);

      // Copy trailing qwords
    __ BIND(L_copy_8_bytes);
      __ movq(rax, Address(end_from, qword_count, Address::times_8, 8));
      __ movq(Address(end_to, qword_count, Address::times_8, 8), rax);
      __ increment(qword_count);
      __ jcc(Assembler::notZero, L_copy_8_bytes);

      // Check for and copy trailing dword
    __ BIND(L_copy_4_bytes);
      __ testl(byte_count, 4);
      __ jccb(Assembler::zero, L_copy_2_bytes);
      __ movl(rax, Address(end_from, 8));
      __ movl(Address(end_to, 8), rax);

      __ addptr(end_from, 4);
      __ addptr(end_to, 4);

      // Check for and copy trailing word
    __ BIND(L_copy_2_bytes);
      __ testl(byte_count, 2);
      __ jccb(Assembler::zero, L_copy_byte);
      __ movw(rax, Address(end_from, 8));
      __ movw(Address(end_to, 8), rax);

      __ addptr(end_from, 2);
      __ addptr(end_to, 2);

      // Check for and copy trailing byte
    __ BIND(L_copy_byte);
      __ testl(byte_count, 1);
      __ jccb(Assembler::zero, L_exit);
      __ movb(rax, Address(end_from, 8));
      __ movb(Address(end_to, 8), rax);
    }
  __ BIND(L_exit);
    address ucme_exit_pc = __ pc();
    restore_arg_regs();
    inc_counter_np(SharedRuntime::_jbyte_array_copy_ctr); // Update counter after rscratch1 is free
    __ xorptr(rax, rax); // return 0
    __ vzeroupper();
    __ leave(); // required for proper stackwalking of RuntimeStub frame
    __ ret(0);

    {
      UnsafeCopyMemoryMark ucmm(this, !aligned, false, ucme_exit_pc);
      // Copy in multi-bytes chunks
      copy_bytes_forward(end_from, end_to, qword_count, rax, L_copy_bytes, L_copy_8_bytes);
      __ jmp(L_copy_4_bytes);
    }
    return start;
  }

  // Arguments:
  //   aligned - true => Input and output aligned on a HeapWord == 8-byte boundary
  //             ignored
  //   name    - stub name string
  //
  // Inputs:
  //   c_rarg0   - source array address
  //   c_rarg1   - destination array address
  //   c_rarg2   - element count, treated as ssize_t, can be zero
  //
  // If 'from' and/or 'to' are aligned on 4-, 2-, or 1-byte boundaries,
  // we let the hardware handle it.  The one to eight bytes within words,
  // dwords or qwords that span cache line boundaries will still be loaded
  // and stored atomically.
  //
  address generate_conjoint_byte_copy(bool aligned, address nooverlap_target,
                                      address* entry, const char *name) {
    __ align(CodeEntryAlignment);
    StubCodeMark mark(this, "StubRoutines", name);
    address start = __ pc();

    Label L_copy_bytes, L_copy_8_bytes, L_copy_4_bytes, L_copy_2_bytes;
    const Register from        = rdi;  // source array address
    const Register to          = rsi;  // destination array address
    const Register count       = rdx;  // elements count
    const Register byte_count  = rcx;
    const Register qword_count = count;

    __ enter(); // required for proper stackwalking of RuntimeStub frame
    assert_clean_int(c_rarg2, rax);    // Make sure 'count' is clean int.

    if (entry != NULL) {
      *entry = __ pc();
      // caller can pass a 64-bit byte count here (from Unsafe.copyMemory)
      BLOCK_COMMENT("Entry:");
    }

    array_overlap_test(nooverlap_target, Address::times_1);
    setup_arg_regs(); // from => rdi, to => rsi, count => rdx
                      // r9 and r10 may be used to save non-volatile registers

    {
      // UnsafeCopyMemory page error: continue after ucm
      UnsafeCopyMemoryMark ucmm(this, !aligned, true);
      // 'from', 'to' and 'count' are now valid
      __ movptr(byte_count, count);
      __ shrptr(count, 3);   // count => qword_count

      // Copy from high to low addresses.

      // Check for and copy trailing byte
      __ testl(byte_count, 1);
      __ jcc(Assembler::zero, L_copy_2_bytes);
      __ movb(rax, Address(from, byte_count, Address::times_1, -1));
      __ movb(Address(to, byte_count, Address::times_1, -1), rax);
      __ decrement(byte_count); // Adjust for possible trailing word

      // Check for and copy trailing word
    __ BIND(L_copy_2_bytes);
      __ testl(byte_count, 2);
      __ jcc(Assembler::zero, L_copy_4_bytes);
      __ movw(rax, Address(from, byte_count, Address::times_1, -2));
      __ movw(Address(to, byte_count, Address::times_1, -2), rax);

      // Check for and copy trailing dword
    __ BIND(L_copy_4_bytes);
      __ testl(byte_count, 4);
      __ jcc(Assembler::zero, L_copy_bytes);
      __ movl(rax, Address(from, qword_count, Address::times_8));
      __ movl(Address(to, qword_count, Address::times_8), rax);
      __ jmp(L_copy_bytes);

      // Copy trailing qwords
    __ BIND(L_copy_8_bytes);
      __ movq(rax, Address(from, qword_count, Address::times_8, -8));
      __ movq(Address(to, qword_count, Address::times_8, -8), rax);
      __ decrement(qword_count);
      __ jcc(Assembler::notZero, L_copy_8_bytes);
    }
    restore_arg_regs();
    inc_counter_np(SharedRuntime::_jbyte_array_copy_ctr); // Update counter after rscratch1 is free
    __ xorptr(rax, rax); // return 0
    __ vzeroupper();
    __ leave(); // required for proper stackwalking of RuntimeStub frame
    __ ret(0);

    {
      // UnsafeCopyMemory page error: continue after ucm
      UnsafeCopyMemoryMark ucmm(this, !aligned, true);
      // Copy in multi-bytes chunks
      copy_bytes_backward(from, to, qword_count, rax, L_copy_bytes, L_copy_8_bytes);
    }
    restore_arg_regs();
    inc_counter_np(SharedRuntime::_jbyte_array_copy_ctr); // Update counter after rscratch1 is free
    __ xorptr(rax, rax); // return 0
    __ vzeroupper();
    __ leave(); // required for proper stackwalking of RuntimeStub frame
    __ ret(0);

    return start;
  }

  // Arguments:
  //   aligned - true => Input and output aligned on a HeapWord == 8-byte boundary
  //             ignored
  //   name    - stub name string
  //
  // Inputs:
  //   c_rarg0   - source array address
  //   c_rarg1   - destination array address
  //   c_rarg2   - element count, treated as ssize_t, can be zero
  //
  // If 'from' and/or 'to' are aligned on 4- or 2-byte boundaries, we
  // let the hardware handle it.  The two or four words within dwords
  // or qwords that span cache line boundaries will still be loaded
  // and stored atomically.
  //
  // Side Effects:
  //   disjoint_short_copy_entry is set to the no-overlap entry point
  //   used by generate_conjoint_short_copy().
  //
  address generate_disjoint_short_copy(bool aligned, address *entry, const char *name) {
    __ align(CodeEntryAlignment);
    StubCodeMark mark(this, "StubRoutines", name);
    address start = __ pc();

    Label L_copy_bytes, L_copy_8_bytes, L_copy_4_bytes,L_copy_2_bytes,L_exit;
    const Register from        = rdi;  // source array address
    const Register to          = rsi;  // destination array address
    const Register count       = rdx;  // elements count
    const Register word_count  = rcx;
    const Register qword_count = count;
    const Register end_from    = from; // source array end address
    const Register end_to      = to;   // destination array end address
    // End pointers are inclusive, and if count is not zero they point
    // to the last unit copied:  end_to[0] := end_from[0]

    __ enter(); // required for proper stackwalking of RuntimeStub frame
    assert_clean_int(c_rarg2, rax);    // Make sure 'count' is clean int.

    if (entry != NULL) {
      *entry = __ pc();
      // caller can pass a 64-bit byte count here (from Unsafe.copyMemory)
      BLOCK_COMMENT("Entry:");
    }

    setup_arg_regs(); // from => rdi, to => rsi, count => rdx
                      // r9 and r10 may be used to save non-volatile registers

    {
      // UnsafeCopyMemory page error: continue after ucm
      UnsafeCopyMemoryMark ucmm(this, !aligned, true);
      // 'from', 'to' and 'count' are now valid
      __ movptr(word_count, count);
      __ shrptr(count, 2); // count => qword_count

      // Copy from low to high addresses.  Use 'to' as scratch.
      __ lea(end_from, Address(from, qword_count, Address::times_8, -8));
      __ lea(end_to,   Address(to,   qword_count, Address::times_8, -8));
      __ negptr(qword_count);
      __ jmp(L_copy_bytes);

      // Copy trailing qwords
    __ BIND(L_copy_8_bytes);
      __ movq(rax, Address(end_from, qword_count, Address::times_8, 8));
      __ movq(Address(end_to, qword_count, Address::times_8, 8), rax);
      __ increment(qword_count);
      __ jcc(Assembler::notZero, L_copy_8_bytes);

      // Original 'dest' is trashed, so we can't use it as a
      // base register for a possible trailing word copy

      // Check for and copy trailing dword
    __ BIND(L_copy_4_bytes);
      __ testl(word_count, 2);
      __ jccb(Assembler::zero, L_copy_2_bytes);
      __ movl(rax, Address(end_from, 8));
      __ movl(Address(end_to, 8), rax);

      __ addptr(end_from, 4);
      __ addptr(end_to, 4);

      // Check for and copy trailing word
    __ BIND(L_copy_2_bytes);
      __ testl(word_count, 1);
      __ jccb(Assembler::zero, L_exit);
      __ movw(rax, Address(end_from, 8));
      __ movw(Address(end_to, 8), rax);
    }
  __ BIND(L_exit);
    address ucme_exit_pc = __ pc();
    restore_arg_regs();
    inc_counter_np(SharedRuntime::_jshort_array_copy_ctr); // Update counter after rscratch1 is free
    __ xorptr(rax, rax); // return 0
    __ vzeroupper();
    __ leave(); // required for proper stackwalking of RuntimeStub frame
    __ ret(0);

    {
      UnsafeCopyMemoryMark ucmm(this, !aligned, false, ucme_exit_pc);
      // Copy in multi-bytes chunks
      copy_bytes_forward(end_from, end_to, qword_count, rax, L_copy_bytes, L_copy_8_bytes);
      __ jmp(L_copy_4_bytes);
    }

    return start;
  }

  address generate_fill(BasicType t, bool aligned, const char *name) {
    __ align(CodeEntryAlignment);
    StubCodeMark mark(this, "StubRoutines", name);
    address start = __ pc();

    BLOCK_COMMENT("Entry:");

    const Register to       = c_rarg0;  // source array address
    const Register value    = c_rarg1;  // value
    const Register count    = c_rarg2;  // elements count

    __ enter(); // required for proper stackwalking of RuntimeStub frame

    __ generate_fill(t, aligned, to, value, count, rax, xmm0);

    __ vzeroupper();
    __ leave(); // required for proper stackwalking of RuntimeStub frame
    __ ret(0);
    return start;
  }

  // Arguments:
  //   aligned - true => Input and output aligned on a HeapWord == 8-byte boundary
  //             ignored
  //   name    - stub name string
  //
  // Inputs:
  //   c_rarg0   - source array address
  //   c_rarg1   - destination array address
  //   c_rarg2   - element count, treated as ssize_t, can be zero
  //
  // If 'from' and/or 'to' are aligned on 4- or 2-byte boundaries, we
  // let the hardware handle it.  The two or four words within dwords
  // or qwords that span cache line boundaries will still be loaded
  // and stored atomically.
  //
  address generate_conjoint_short_copy(bool aligned, address nooverlap_target,
                                       address *entry, const char *name) {
    __ align(CodeEntryAlignment);
    StubCodeMark mark(this, "StubRoutines", name);
    address start = __ pc();

    Label L_copy_bytes, L_copy_8_bytes, L_copy_4_bytes;
    const Register from        = rdi;  // source array address
    const Register to          = rsi;  // destination array address
    const Register count       = rdx;  // elements count
    const Register word_count  = rcx;
    const Register qword_count = count;

    __ enter(); // required for proper stackwalking of RuntimeStub frame
    assert_clean_int(c_rarg2, rax);    // Make sure 'count' is clean int.

    if (entry != NULL) {
      *entry = __ pc();
      // caller can pass a 64-bit byte count here (from Unsafe.copyMemory)
      BLOCK_COMMENT("Entry:");
    }

    array_overlap_test(nooverlap_target, Address::times_2);
    setup_arg_regs(); // from => rdi, to => rsi, count => rdx
                      // r9 and r10 may be used to save non-volatile registers

    {
      // UnsafeCopyMemory page error: continue after ucm
      UnsafeCopyMemoryMark ucmm(this, !aligned, true);
      // 'from', 'to' and 'count' are now valid
      __ movptr(word_count, count);
      __ shrptr(count, 2); // count => qword_count

      // Copy from high to low addresses.  Use 'to' as scratch.

      // Check for and copy trailing word
      __ testl(word_count, 1);
      __ jccb(Assembler::zero, L_copy_4_bytes);
      __ movw(rax, Address(from, word_count, Address::times_2, -2));
      __ movw(Address(to, word_count, Address::times_2, -2), rax);

     // Check for and copy trailing dword
    __ BIND(L_copy_4_bytes);
      __ testl(word_count, 2);
      __ jcc(Assembler::zero, L_copy_bytes);
      __ movl(rax, Address(from, qword_count, Address::times_8));
      __ movl(Address(to, qword_count, Address::times_8), rax);
      __ jmp(L_copy_bytes);

      // Copy trailing qwords
    __ BIND(L_copy_8_bytes);
      __ movq(rax, Address(from, qword_count, Address::times_8, -8));
      __ movq(Address(to, qword_count, Address::times_8, -8), rax);
      __ decrement(qword_count);
      __ jcc(Assembler::notZero, L_copy_8_bytes);
    }
    restore_arg_regs();
    inc_counter_np(SharedRuntime::_jshort_array_copy_ctr); // Update counter after rscratch1 is free
    __ xorptr(rax, rax); // return 0
    __ vzeroupper();
    __ leave(); // required for proper stackwalking of RuntimeStub frame
    __ ret(0);

    {
      // UnsafeCopyMemory page error: continue after ucm
      UnsafeCopyMemoryMark ucmm(this, !aligned, true);
      // Copy in multi-bytes chunks
      copy_bytes_backward(from, to, qword_count, rax, L_copy_bytes, L_copy_8_bytes);
    }
    restore_arg_regs();
    inc_counter_np(SharedRuntime::_jshort_array_copy_ctr); // Update counter after rscratch1 is free
    __ xorptr(rax, rax); // return 0
    __ vzeroupper();
    __ leave(); // required for proper stackwalking of RuntimeStub frame
    __ ret(0);

    return start;
  }

  // Arguments:
  //   aligned - true => Input and output aligned on a HeapWord == 8-byte boundary
  //             ignored
  //   is_oop  - true => oop array, so generate store check code
  //   name    - stub name string
  //
  // Inputs:
  //   c_rarg0   - source array address
  //   c_rarg1   - destination array address
  //   c_rarg2   - element count, treated as ssize_t, can be zero
  //
  // If 'from' and/or 'to' are aligned on 4-byte boundaries, we let
  // the hardware handle it.  The two dwords within qwords that span
  // cache line boundaries will still be loaded and stored atomicly.
  //
  // Side Effects:
  //   disjoint_int_copy_entry is set to the no-overlap entry point
  //   used by generate_conjoint_int_oop_copy().
  //
  address generate_disjoint_int_oop_copy(bool aligned, bool is_oop, address* entry,
                                         const char *name, bool dest_uninitialized = false) {
    __ align(CodeEntryAlignment);
    StubCodeMark mark(this, "StubRoutines", name);
    address start = __ pc();

    Label L_copy_bytes, L_copy_8_bytes, L_copy_4_bytes, L_exit;
    const Register from        = rdi;  // source array address
    const Register to          = rsi;  // destination array address
    const Register count       = rdx;  // elements count
    const Register dword_count = rcx;
    const Register qword_count = count;
    const Register end_from    = from; // source array end address
    const Register end_to      = to;   // destination array end address
    // End pointers are inclusive, and if count is not zero they point
    // to the last unit copied:  end_to[0] := end_from[0]

    __ enter(); // required for proper stackwalking of RuntimeStub frame
    assert_clean_int(c_rarg2, rax);    // Make sure 'count' is clean int.

    if (entry != NULL) {
      *entry = __ pc();
      // caller can pass a 64-bit byte count here (from Unsafe.copyMemory)
      BLOCK_COMMENT("Entry:");
    }

    setup_arg_regs_using_thread(); // from => rdi, to => rsi, count => rdx
                                   // r9 is used to save r15_thread

    DecoratorSet decorators = IN_HEAP | IS_ARRAY | ARRAYCOPY_DISJOINT;
    if (dest_uninitialized) {
      decorators |= IS_DEST_UNINITIALIZED;
    }
    if (aligned) {
      decorators |= ARRAYCOPY_ALIGNED;
    }

    BasicType type = is_oop ? T_OBJECT : T_INT;
    BarrierSetAssembler *bs = BarrierSet::barrier_set()->barrier_set_assembler();
    bs->arraycopy_prologue(_masm, decorators, type, from, to, count);

    {
      // UnsafeCopyMemory page error: continue after ucm
      UnsafeCopyMemoryMark ucmm(this, !is_oop && !aligned, true);
      // 'from', 'to' and 'count' are now valid
      __ movptr(dword_count, count);
      __ shrptr(count, 1); // count => qword_count

      // Copy from low to high addresses.  Use 'to' as scratch.
      __ lea(end_from, Address(from, qword_count, Address::times_8, -8));
      __ lea(end_to,   Address(to,   qword_count, Address::times_8, -8));
      __ negptr(qword_count);
      __ jmp(L_copy_bytes);

      // Copy trailing qwords
    __ BIND(L_copy_8_bytes);
      __ movq(rax, Address(end_from, qword_count, Address::times_8, 8));
      __ movq(Address(end_to, qword_count, Address::times_8, 8), rax);
      __ increment(qword_count);
      __ jcc(Assembler::notZero, L_copy_8_bytes);

      // Check for and copy trailing dword
    __ BIND(L_copy_4_bytes);
      __ testl(dword_count, 1); // Only byte test since the value is 0 or 1
      __ jccb(Assembler::zero, L_exit);
      __ movl(rax, Address(end_from, 8));
      __ movl(Address(end_to, 8), rax);
    }
  __ BIND(L_exit);
    address ucme_exit_pc = __ pc();
    bs->arraycopy_epilogue(_masm, decorators, type, from, to, dword_count);
    restore_arg_regs_using_thread();
    inc_counter_np(SharedRuntime::_jint_array_copy_ctr); // Update counter after rscratch1 is free
    __ vzeroupper();
    __ xorptr(rax, rax); // return 0
    __ leave(); // required for proper stackwalking of RuntimeStub frame
    __ ret(0);

    {
      UnsafeCopyMemoryMark ucmm(this, !is_oop && !aligned, false, ucme_exit_pc);
      // Copy in multi-bytes chunks
      copy_bytes_forward(end_from, end_to, qword_count, rax, L_copy_bytes, L_copy_8_bytes);
      __ jmp(L_copy_4_bytes);
    }

    return start;
  }

  // Arguments:
  //   aligned - true => Input and output aligned on a HeapWord == 8-byte boundary
  //             ignored
  //   is_oop  - true => oop array, so generate store check code
  //   name    - stub name string
  //
  // Inputs:
  //   c_rarg0   - source array address
  //   c_rarg1   - destination array address
  //   c_rarg2   - element count, treated as ssize_t, can be zero
  //
  // If 'from' and/or 'to' are aligned on 4-byte boundaries, we let
  // the hardware handle it.  The two dwords within qwords that span
  // cache line boundaries will still be loaded and stored atomicly.
  //
  address generate_conjoint_int_oop_copy(bool aligned, bool is_oop, address nooverlap_target,
                                         address *entry, const char *name,
                                         bool dest_uninitialized = false) {
    __ align(CodeEntryAlignment);
    StubCodeMark mark(this, "StubRoutines", name);
    address start = __ pc();

    Label L_copy_bytes, L_copy_8_bytes, L_exit;
    const Register from        = rdi;  // source array address
    const Register to          = rsi;  // destination array address
    const Register count       = rdx;  // elements count
    const Register dword_count = rcx;
    const Register qword_count = count;

    __ enter(); // required for proper stackwalking of RuntimeStub frame
    assert_clean_int(c_rarg2, rax);    // Make sure 'count' is clean int.

    if (entry != NULL) {
      *entry = __ pc();
       // caller can pass a 64-bit byte count here (from Unsafe.copyMemory)
      BLOCK_COMMENT("Entry:");
    }

    array_overlap_test(nooverlap_target, Address::times_4);
    setup_arg_regs_using_thread(); // from => rdi, to => rsi, count => rdx
                                   // r9 is used to save r15_thread

    DecoratorSet decorators = IN_HEAP | IS_ARRAY;
    if (dest_uninitialized) {
      decorators |= IS_DEST_UNINITIALIZED;
    }
    if (aligned) {
      decorators |= ARRAYCOPY_ALIGNED;
    }

    BasicType type = is_oop ? T_OBJECT : T_INT;
    BarrierSetAssembler *bs = BarrierSet::barrier_set()->barrier_set_assembler();
    // no registers are destroyed by this call
    bs->arraycopy_prologue(_masm, decorators, type, from, to, count);

    assert_clean_int(count, rax); // Make sure 'count' is clean int.
    {
      // UnsafeCopyMemory page error: continue after ucm
      UnsafeCopyMemoryMark ucmm(this, !is_oop && !aligned, true);
      // 'from', 'to' and 'count' are now valid
      __ movptr(dword_count, count);
      __ shrptr(count, 1); // count => qword_count

      // Copy from high to low addresses.  Use 'to' as scratch.

      // Check for and copy trailing dword
      __ testl(dword_count, 1);
      __ jcc(Assembler::zero, L_copy_bytes);
      __ movl(rax, Address(from, dword_count, Address::times_4, -4));
      __ movl(Address(to, dword_count, Address::times_4, -4), rax);
      __ jmp(L_copy_bytes);

      // Copy trailing qwords
    __ BIND(L_copy_8_bytes);
      __ movq(rax, Address(from, qword_count, Address::times_8, -8));
      __ movq(Address(to, qword_count, Address::times_8, -8), rax);
      __ decrement(qword_count);
      __ jcc(Assembler::notZero, L_copy_8_bytes);
    }
    if (is_oop) {
      __ jmp(L_exit);
    }
    restore_arg_regs_using_thread();
    inc_counter_np(SharedRuntime::_jint_array_copy_ctr); // Update counter after rscratch1 is free
    __ xorptr(rax, rax); // return 0
    __ vzeroupper();
    __ leave(); // required for proper stackwalking of RuntimeStub frame
    __ ret(0);

    {
      // UnsafeCopyMemory page error: continue after ucm
      UnsafeCopyMemoryMark ucmm(this, !is_oop && !aligned, true);
      // Copy in multi-bytes chunks
      copy_bytes_backward(from, to, qword_count, rax, L_copy_bytes, L_copy_8_bytes);
    }

  __ BIND(L_exit);
    bs->arraycopy_epilogue(_masm, decorators, type, from, to, dword_count);
    restore_arg_regs_using_thread();
    inc_counter_np(SharedRuntime::_jint_array_copy_ctr); // Update counter after rscratch1 is free
    __ xorptr(rax, rax); // return 0
    __ vzeroupper();
    __ leave(); // required for proper stackwalking of RuntimeStub frame
    __ ret(0);

    return start;
  }

  // Arguments:
  //   aligned - true => Input and output aligned on a HeapWord boundary == 8 bytes
  //             ignored
  //   is_oop  - true => oop array, so generate store check code
  //   name    - stub name string
  //
  // Inputs:
  //   c_rarg0   - source array address
  //   c_rarg1   - destination array address
  //   c_rarg2   - element count, treated as ssize_t, can be zero
  //
 // Side Effects:
  //   disjoint_oop_copy_entry or disjoint_long_copy_entry is set to the
  //   no-overlap entry point used by generate_conjoint_long_oop_copy().
  //
  address generate_disjoint_long_oop_copy(bool aligned, bool is_oop, address *entry,
                                          const char *name, bool dest_uninitialized = false) {
    __ align(CodeEntryAlignment);
    StubCodeMark mark(this, "StubRoutines", name);
    address start = __ pc();

    Label L_copy_bytes, L_copy_8_bytes, L_exit;
    const Register from        = rdi;  // source array address
    const Register to          = rsi;  // destination array address
    const Register qword_count = rdx;  // elements count
    const Register end_from    = from; // source array end address
    const Register end_to      = rcx;  // destination array end address
    const Register saved_count = r11;
    // End pointers are inclusive, and if count is not zero they point
    // to the last unit copied:  end_to[0] := end_from[0]

    __ enter(); // required for proper stackwalking of RuntimeStub frame
    // Save no-overlap entry point for generate_conjoint_long_oop_copy()
    assert_clean_int(c_rarg2, rax);    // Make sure 'count' is clean int.

    if (entry != NULL) {
      *entry = __ pc();
      // caller can pass a 64-bit byte count here (from Unsafe.copyMemory)
      BLOCK_COMMENT("Entry:");
    }

    setup_arg_regs_using_thread(); // from => rdi, to => rsi, count => rdx
                                     // r9 is used to save r15_thread
    // 'from', 'to' and 'qword_count' are now valid

    DecoratorSet decorators = IN_HEAP | IS_ARRAY | ARRAYCOPY_DISJOINT;
    if (dest_uninitialized) {
      decorators |= IS_DEST_UNINITIALIZED;
    }
    if (aligned) {
      decorators |= ARRAYCOPY_ALIGNED;
    }

    BasicType type = is_oop ? T_OBJECT : T_LONG;
    BarrierSetAssembler *bs = BarrierSet::barrier_set()->barrier_set_assembler();
    bs->arraycopy_prologue(_masm, decorators, type, from, to, qword_count);
    {
      // UnsafeCopyMemory page error: continue after ucm
      UnsafeCopyMemoryMark ucmm(this, !is_oop && !aligned, true);

      // Copy from low to high addresses.  Use 'to' as scratch.
      __ lea(end_from, Address(from, qword_count, Address::times_8, -8));
      __ lea(end_to,   Address(to,   qword_count, Address::times_8, -8));
      __ negptr(qword_count);
      __ jmp(L_copy_bytes);

      // Copy trailing qwords
    __ BIND(L_copy_8_bytes);
      __ movq(rax, Address(end_from, qword_count, Address::times_8, 8));
      __ movq(Address(end_to, qword_count, Address::times_8, 8), rax);
      __ increment(qword_count);
      __ jcc(Assembler::notZero, L_copy_8_bytes);
    }
    if (is_oop) {
      __ jmp(L_exit);
    } else {
      restore_arg_regs_using_thread();
      inc_counter_np(SharedRuntime::_jlong_array_copy_ctr); // Update counter after rscratch1 is free
      __ xorptr(rax, rax); // return 0
      __ vzeroupper();
      __ leave(); // required for proper stackwalking of RuntimeStub frame
      __ ret(0);
    }

    {
      // UnsafeCopyMemory page error: continue after ucm
      UnsafeCopyMemoryMark ucmm(this, !is_oop && !aligned, true);
      // Copy in multi-bytes chunks
      copy_bytes_forward(end_from, end_to, qword_count, rax, L_copy_bytes, L_copy_8_bytes);
    }

    __ BIND(L_exit);
    bs->arraycopy_epilogue(_masm, decorators, type, from, to, qword_count);
    restore_arg_regs_using_thread();
    if (is_oop) {
      inc_counter_np(SharedRuntime::_oop_array_copy_ctr); // Update counter after rscratch1 is free
    } else {
      inc_counter_np(SharedRuntime::_jlong_array_copy_ctr); // Update counter after rscratch1 is free
    }
    __ vzeroupper();
    __ xorptr(rax, rax); // return 0
    __ leave(); // required for proper stackwalking of RuntimeStub frame
    __ ret(0);

    return start;
  }

  // Arguments:
  //   aligned - true => Input and output aligned on a HeapWord boundary == 8 bytes
  //             ignored
  //   is_oop  - true => oop array, so generate store check code
  //   name    - stub name string
  //
  // Inputs:
  //   c_rarg0   - source array address
  //   c_rarg1   - destination array address
  //   c_rarg2   - element count, treated as ssize_t, can be zero
  //
  address generate_conjoint_long_oop_copy(bool aligned, bool is_oop,
                                          address nooverlap_target, address *entry,
                                          const char *name, bool dest_uninitialized = false) {
    __ align(CodeEntryAlignment);
    StubCodeMark mark(this, "StubRoutines", name);
    address start = __ pc();

    Label L_copy_bytes, L_copy_8_bytes, L_exit;
    const Register from        = rdi;  // source array address
    const Register to          = rsi;  // destination array address
    const Register qword_count = rdx;  // elements count
    const Register saved_count = rcx;

    __ enter(); // required for proper stackwalking of RuntimeStub frame
    assert_clean_int(c_rarg2, rax);    // Make sure 'count' is clean int.

    if (entry != NULL) {
      *entry = __ pc();
      // caller can pass a 64-bit byte count here (from Unsafe.copyMemory)
      BLOCK_COMMENT("Entry:");
    }

    array_overlap_test(nooverlap_target, Address::times_8);
    setup_arg_regs_using_thread(); // from => rdi, to => rsi, count => rdx
                                   // r9 is used to save r15_thread
    // 'from', 'to' and 'qword_count' are now valid

    DecoratorSet decorators = IN_HEAP | IS_ARRAY;
    if (dest_uninitialized) {
      decorators |= IS_DEST_UNINITIALIZED;
    }
    if (aligned) {
      decorators |= ARRAYCOPY_ALIGNED;
    }

    BasicType type = is_oop ? T_OBJECT : T_LONG;
    BarrierSetAssembler *bs = BarrierSet::barrier_set()->barrier_set_assembler();
    bs->arraycopy_prologue(_masm, decorators, type, from, to, qword_count);
    {
      // UnsafeCopyMemory page error: continue after ucm
      UnsafeCopyMemoryMark ucmm(this, !is_oop && !aligned, true);

      __ jmp(L_copy_bytes);

      // Copy trailing qwords
    __ BIND(L_copy_8_bytes);
      __ movq(rax, Address(from, qword_count, Address::times_8, -8));
      __ movq(Address(to, qword_count, Address::times_8, -8), rax);
      __ decrement(qword_count);
      __ jcc(Assembler::notZero, L_copy_8_bytes);
    }
    if (is_oop) {
      __ jmp(L_exit);
    } else {
      restore_arg_regs_using_thread();
      inc_counter_np(SharedRuntime::_jlong_array_copy_ctr); // Update counter after rscratch1 is free
      __ xorptr(rax, rax); // return 0
      __ vzeroupper();
      __ leave(); // required for proper stackwalking of RuntimeStub frame
      __ ret(0);
    }
    {
      // UnsafeCopyMemory page error: continue after ucm
      UnsafeCopyMemoryMark ucmm(this, !is_oop && !aligned, true);

      // Copy in multi-bytes chunks
      copy_bytes_backward(from, to, qword_count, rax, L_copy_bytes, L_copy_8_bytes);
    }
    __ BIND(L_exit);
    bs->arraycopy_epilogue(_masm, decorators, type, from, to, qword_count);
    restore_arg_regs_using_thread();
    if (is_oop) {
      inc_counter_np(SharedRuntime::_oop_array_copy_ctr); // Update counter after rscratch1 is free
    } else {
      inc_counter_np(SharedRuntime::_jlong_array_copy_ctr); // Update counter after rscratch1 is free
    }
    __ vzeroupper();
    __ xorptr(rax, rax); // return 0
    __ leave(); // required for proper stackwalking of RuntimeStub frame
    __ ret(0);

    return start;
  }


  // Helper for generating a dynamic type check.
  // Smashes no registers.
  void generate_type_check(Register sub_klass,
                           Register super_check_offset,
                           Register super_klass,
                           Label& L_success) {
    assert_different_registers(sub_klass, super_check_offset, super_klass);

    BLOCK_COMMENT("type_check:");

    Label L_miss;

    __ check_klass_subtype_fast_path(sub_klass, super_klass, noreg,        &L_success, &L_miss, NULL,
                                     super_check_offset);
    __ check_klass_subtype_slow_path(sub_klass, super_klass, noreg, noreg, &L_success, NULL);

    // Fall through on failure!
    __ BIND(L_miss);
  }

  //
  //  Generate checkcasting array copy stub
  //
  //  Input:
  //    c_rarg0   - source array address
  //    c_rarg1   - destination array address
  //    c_rarg2   - element count, treated as ssize_t, can be zero
  //    c_rarg3   - size_t ckoff (super_check_offset)
  // not Win64
  //    c_rarg4   - oop ckval (super_klass)
  // Win64
  //    rsp+40    - oop ckval (super_klass)
  //
  //  Output:
  //    rax ==  0  -  success
  //    rax == -1^K - failure, where K is partial transfer count
  //
  address generate_checkcast_copy(const char *name, address *entry,
                                  bool dest_uninitialized = false) {

    Label L_load_element, L_store_element, L_do_card_marks, L_done;

    // Input registers (after setup_arg_regs)
    const Register from        = rdi;   // source array address
    const Register to          = rsi;   // destination array address
    const Register length      = rdx;   // elements count
    const Register ckoff       = rcx;   // super_check_offset
    const Register ckval       = r8;    // super_klass

    // Registers used as temps (r13, r14 are save-on-entry)
    const Register end_from    = from;  // source array end address
    const Register end_to      = r13;   // destination array end address
    const Register count       = rdx;   // -(count_remaining)
    const Register r14_length  = r14;   // saved copy of length
    // End pointers are inclusive, and if length is not zero they point
    // to the last unit copied:  end_to[0] := end_from[0]

    const Register rax_oop    = rax;    // actual oop copied
    const Register r11_klass  = r11;    // oop._klass

    //---------------------------------------------------------------
    // Assembler stub will be used for this call to arraycopy
    // if the two arrays are subtypes of Object[] but the
    // destination array type is not equal to or a supertype
    // of the source type.  Each element must be separately
    // checked.

    __ align(CodeEntryAlignment);
    StubCodeMark mark(this, "StubRoutines", name);
    address start = __ pc();

    __ enter(); // required for proper stackwalking of RuntimeStub frame

#ifdef ASSERT
    // caller guarantees that the arrays really are different
    // otherwise, we would have to make conjoint checks
    { Label L;
      array_overlap_test(L, TIMES_OOP);
      __ stop("checkcast_copy within a single array");
      __ bind(L);
    }
#endif //ASSERT

    setup_arg_regs(4); // from => rdi, to => rsi, length => rdx
                       // ckoff => rcx, ckval => r8
                       // r9 and r10 may be used to save non-volatile registers
#ifdef _WIN64
    // last argument (#4) is on stack on Win64
    __ movptr(ckval, Address(rsp, 6 * wordSize));
#endif

    // Caller of this entry point must set up the argument registers.
    if (entry != NULL) {
      *entry = __ pc();
      BLOCK_COMMENT("Entry:");
    }

    // allocate spill slots for r13, r14
    enum {
      saved_r13_offset,
      saved_r14_offset,
      saved_r10_offset,
      saved_rbp_offset
    };
    __ subptr(rsp, saved_rbp_offset * wordSize);
    __ movptr(Address(rsp, saved_r13_offset * wordSize), r13);
    __ movptr(Address(rsp, saved_r14_offset * wordSize), r14);
    __ movptr(Address(rsp, saved_r10_offset * wordSize), r10);

#ifdef ASSERT
      Label L2;
      __ get_thread(r14);
      __ cmpptr(r15_thread, r14);
      __ jcc(Assembler::equal, L2);
      __ stop("StubRoutines::call_stub: r15_thread is modified by call");
      __ bind(L2);
#endif // ASSERT

    // check that int operands are properly extended to size_t
    assert_clean_int(length, rax);
    assert_clean_int(ckoff, rax);

#ifdef ASSERT
    BLOCK_COMMENT("assert consistent ckoff/ckval");
    // The ckoff and ckval must be mutually consistent,
    // even though caller generates both.
    { Label L;
      int sco_offset = in_bytes(Klass::super_check_offset_offset());
      __ cmpl(ckoff, Address(ckval, sco_offset));
      __ jcc(Assembler::equal, L);
      __ stop("super_check_offset inconsistent");
      __ bind(L);
    }
#endif //ASSERT

    // Loop-invariant addresses.  They are exclusive end pointers.
    Address end_from_addr(from, length, TIMES_OOP, 0);
    Address   end_to_addr(to,   length, TIMES_OOP, 0);
    // Loop-variant addresses.  They assume post-incremented count < 0.
    Address from_element_addr(end_from, count, TIMES_OOP, 0);
    Address   to_element_addr(end_to,   count, TIMES_OOP, 0);

    DecoratorSet decorators = IN_HEAP | IS_ARRAY | ARRAYCOPY_CHECKCAST | ARRAYCOPY_DISJOINT;
    if (dest_uninitialized) {
      decorators |= IS_DEST_UNINITIALIZED;
    }

    BasicType type = T_OBJECT;
    BarrierSetAssembler *bs = BarrierSet::barrier_set()->barrier_set_assembler();
    bs->arraycopy_prologue(_masm, decorators, type, from, to, count);

    // Copy from low to high addresses, indexed from the end of each array.
    __ lea(end_from, end_from_addr);
    __ lea(end_to,   end_to_addr);
    __ movptr(r14_length, length);        // save a copy of the length
    assert(length == count, "");          // else fix next line:
    __ negptr(count);                     // negate and test the length
    __ jcc(Assembler::notZero, L_load_element);

    // Empty array:  Nothing to do.
    __ xorptr(rax, rax);                  // return 0 on (trivial) success
    __ jmp(L_done);

    // ======== begin loop ========
    // (Loop is rotated; its entry is L_load_element.)
    // Loop control:
    //   for (count = -count; count != 0; count++)
    // Base pointers src, dst are biased by 8*(count-1),to last element.
    __ align(OptoLoopAlignment);

    __ BIND(L_store_element);
    __ store_heap_oop(to_element_addr, rax_oop, noreg, noreg, AS_RAW);  // store the oop
    __ increment(count);               // increment the count toward zero
    __ jcc(Assembler::zero, L_do_card_marks);

    // ======== loop entry is here ========
    __ BIND(L_load_element);
    __ load_heap_oop(rax_oop, from_element_addr, noreg, noreg, AS_RAW); // load the oop
    __ testptr(rax_oop, rax_oop);
    __ jcc(Assembler::zero, L_store_element);

    __ load_klass(r11_klass, rax_oop);// query the object klass
    generate_type_check(r11_klass, ckoff, ckval, L_store_element);
    // ======== end loop ========

    // It was a real error; we must depend on the caller to finish the job.
    // Register rdx = -1 * number of *remaining* oops, r14 = *total* oops.
    // Emit GC store barriers for the oops we have copied (r14 + rdx),
    // and report their number to the caller.
    assert_different_registers(rax, r14_length, count, to, end_to, rcx, rscratch1);
    Label L_post_barrier;
    __ addptr(r14_length, count);     // K = (original - remaining) oops
    __ movptr(rax, r14_length);       // save the value
    __ notptr(rax);                   // report (-1^K) to caller (does not affect flags)
    __ jccb(Assembler::notZero, L_post_barrier);
    __ jmp(L_done); // K == 0, nothing was copied, skip post barrier

    // Come here on success only.
    __ BIND(L_do_card_marks);
    __ xorptr(rax, rax);              // return 0 on success

    __ BIND(L_post_barrier);
    bs->arraycopy_epilogue(_masm, decorators, type, from, to, r14_length);

    // Common exit point (success or failure).
    __ BIND(L_done);
    __ movptr(r13, Address(rsp, saved_r13_offset * wordSize));
    __ movptr(r14, Address(rsp, saved_r14_offset * wordSize));
    __ movptr(r10, Address(rsp, saved_r10_offset * wordSize));
    restore_arg_regs();
    inc_counter_np(SharedRuntime::_checkcast_array_copy_ctr); // Update counter after rscratch1 is free
    __ leave(); // required for proper stackwalking of RuntimeStub frame
    __ ret(0);

    return start;
  }

  //
  //  Generate 'unsafe' array copy stub
  //  Though just as safe as the other stubs, it takes an unscaled
  //  size_t argument instead of an element count.
  //
  //  Input:
  //    c_rarg0   - source array address
  //    c_rarg1   - destination array address
  //    c_rarg2   - byte count, treated as ssize_t, can be zero
  //
  // Examines the alignment of the operands and dispatches
  // to a long, int, short, or byte copy loop.
  //
  address generate_unsafe_copy(const char *name,
                               address byte_copy_entry, address short_copy_entry,
                               address int_copy_entry, address long_copy_entry) {

    Label L_long_aligned, L_int_aligned, L_short_aligned;

    // Input registers (before setup_arg_regs)
    const Register from        = c_rarg0;  // source array address
    const Register to          = c_rarg1;  // destination array address
    const Register size        = c_rarg2;  // byte count (size_t)

    // Register used as a temp
    const Register bits        = rax;      // test copy of low bits

    __ align(CodeEntryAlignment);
    StubCodeMark mark(this, "StubRoutines", name);
    address start = __ pc();

    __ enter(); // required for proper stackwalking of RuntimeStub frame

    // bump this on entry, not on exit:
    inc_counter_np(SharedRuntime::_unsafe_array_copy_ctr);

    __ mov(bits, from);
    __ orptr(bits, to);
    __ orptr(bits, size);

    __ testb(bits, BytesPerLong-1);
    __ jccb(Assembler::zero, L_long_aligned);

    __ testb(bits, BytesPerInt-1);
    __ jccb(Assembler::zero, L_int_aligned);

    __ testb(bits, BytesPerShort-1);
    __ jump_cc(Assembler::notZero, RuntimeAddress(byte_copy_entry));

    __ BIND(L_short_aligned);
    __ shrptr(size, LogBytesPerShort); // size => short_count
    __ jump(RuntimeAddress(short_copy_entry));

    __ BIND(L_int_aligned);
    __ shrptr(size, LogBytesPerInt); // size => int_count
    __ jump(RuntimeAddress(int_copy_entry));

    __ BIND(L_long_aligned);
    __ shrptr(size, LogBytesPerLong); // size => qword_count
    __ jump(RuntimeAddress(long_copy_entry));

    return start;
  }

  // Perform range checks on the proposed arraycopy.
  // Kills temp, but nothing else.
  // Also, clean the sign bits of src_pos and dst_pos.
  void arraycopy_range_checks(Register src,     // source array oop (c_rarg0)
                              Register src_pos, // source position (c_rarg1)
                              Register dst,     // destination array oo (c_rarg2)
                              Register dst_pos, // destination position (c_rarg3)
                              Register length,
                              Register temp,
                              Label& L_failed) {
    BLOCK_COMMENT("arraycopy_range_checks:");

    //  if (src_pos + length > arrayOop(src)->length())  FAIL;
    __ movl(temp, length);
    __ addl(temp, src_pos);             // src_pos + length
    __ cmpl(temp, Address(src, arrayOopDesc::length_offset_in_bytes()));
    __ jcc(Assembler::above, L_failed);

    //  if (dst_pos + length > arrayOop(dst)->length())  FAIL;
    __ movl(temp, length);
    __ addl(temp, dst_pos);             // dst_pos + length
    __ cmpl(temp, Address(dst, arrayOopDesc::length_offset_in_bytes()));
    __ jcc(Assembler::above, L_failed);

    // Have to clean up high 32-bits of 'src_pos' and 'dst_pos'.
    // Move with sign extension can be used since they are positive.
    __ movslq(src_pos, src_pos);
    __ movslq(dst_pos, dst_pos);

    BLOCK_COMMENT("arraycopy_range_checks done");
  }

  //
  //  Generate generic array copy stubs
  //
  //  Input:
  //    c_rarg0    -  src oop
  //    c_rarg1    -  src_pos (32-bits)
  //    c_rarg2    -  dst oop
  //    c_rarg3    -  dst_pos (32-bits)
  // not Win64
  //    c_rarg4    -  element count (32-bits)
  // Win64
  //    rsp+40     -  element count (32-bits)
  //
  //  Output:
  //    rax ==  0  -  success
  //    rax == -1^K - failure, where K is partial transfer count
  //
  address generate_generic_copy(const char *name,
                                address byte_copy_entry, address short_copy_entry,
                                address int_copy_entry, address oop_copy_entry,
                                address long_copy_entry, address checkcast_copy_entry) {

    Label L_failed, L_failed_0, L_objArray;
    Label L_copy_bytes, L_copy_shorts, L_copy_ints, L_copy_longs;

    // Input registers
    const Register src        = c_rarg0;  // source array oop
    const Register src_pos    = c_rarg1;  // source position
    const Register dst        = c_rarg2;  // destination array oop
    const Register dst_pos    = c_rarg3;  // destination position
#ifndef _WIN64
    const Register length     = c_rarg4;
#else
    const Address  length(rsp, 6 * wordSize);  // elements count is on stack on Win64
#endif

    { int modulus = CodeEntryAlignment;
      int target  = modulus - 5; // 5 = sizeof jmp(L_failed)
      int advance = target - (__ offset() % modulus);
      if (advance < 0)  advance += modulus;
      if (advance > 0)  __ nop(advance);
    }
    StubCodeMark mark(this, "StubRoutines", name);

    // Short-hop target to L_failed.  Makes for denser prologue code.
    __ BIND(L_failed_0);
    __ jmp(L_failed);
    assert(__ offset() % CodeEntryAlignment == 0, "no further alignment needed");

    __ align(CodeEntryAlignment);
    address start = __ pc();

    __ enter(); // required for proper stackwalking of RuntimeStub frame

    // bump this on entry, not on exit:
    inc_counter_np(SharedRuntime::_generic_array_copy_ctr);

    //-----------------------------------------------------------------------
    // Assembler stub will be used for this call to arraycopy
    // if the following conditions are met:
    //
    // (1) src and dst must not be null.
    // (2) src_pos must not be negative.
    // (3) dst_pos must not be negative.
    // (4) length  must not be negative.
    // (5) src klass and dst klass should be the same and not NULL.
    // (6) src and dst should be arrays.
    // (7) src_pos + length must not exceed length of src.
    // (8) dst_pos + length must not exceed length of dst.
    //

    //  if (src == NULL) return -1;
    __ testptr(src, src);         // src oop
    size_t j1off = __ offset();
    __ jccb(Assembler::zero, L_failed_0);

    //  if (src_pos < 0) return -1;
    __ testl(src_pos, src_pos); // src_pos (32-bits)
    __ jccb(Assembler::negative, L_failed_0);

    //  if (dst == NULL) return -1;
    __ testptr(dst, dst);         // dst oop
    __ jccb(Assembler::zero, L_failed_0);

    //  if (dst_pos < 0) return -1;
    __ testl(dst_pos, dst_pos); // dst_pos (32-bits)
    size_t j4off = __ offset();
    __ jccb(Assembler::negative, L_failed_0);

    // The first four tests are very dense code,
    // but not quite dense enough to put four
    // jumps in a 16-byte instruction fetch buffer.
    // That's good, because some branch predicters
    // do not like jumps so close together.
    // Make sure of this.
    guarantee(((j1off ^ j4off) & ~15) != 0, "I$ line of 1st & 4th jumps");

    // registers used as temp
    const Register r11_length    = r11; // elements count to copy
    const Register r10_src_klass = r10; // array klass

    //  if (length < 0) return -1;
    __ movl(r11_length, length);        // length (elements count, 32-bits value)
    __ testl(r11_length, r11_length);
    __ jccb(Assembler::negative, L_failed_0);

    __ load_klass(r10_src_klass, src);
#ifdef ASSERT
    //  assert(src->klass() != NULL);
    {
      BLOCK_COMMENT("assert klasses not null {");
      Label L1, L2;
      __ testptr(r10_src_klass, r10_src_klass);
      __ jcc(Assembler::notZero, L2);   // it is broken if klass is NULL
      __ bind(L1);
      __ stop("broken null klass");
      __ bind(L2);
      __ load_klass(rax, dst);
      __ cmpq(rax, 0);
      __ jcc(Assembler::equal, L1);     // this would be broken also
      BLOCK_COMMENT("} assert klasses not null done");
    }
#endif

    // Load layout helper (32-bits)
    //
    //  |array_tag|     | header_size | element_type |     |log2_element_size|
    // 32        30    24            16              8     2                 0
    //
    //   array_tag: typeArray = 0x3, objArray = 0x2, non-array = 0x0
    //

    const int lh_offset = in_bytes(Klass::layout_helper_offset());

    // Handle objArrays completely differently...
    const jint objArray_lh = Klass::array_layout_helper(T_OBJECT);
    __ cmpl(Address(r10_src_klass, lh_offset), objArray_lh);
    __ jcc(Assembler::equal, L_objArray);

    //  if (src->klass() != dst->klass()) return -1;
    __ load_klass(rax, dst);
    __ cmpq(r10_src_klass, rax);
    __ jcc(Assembler::notEqual, L_failed);

    const Register rax_lh = rax;  // layout helper
    __ movl(rax_lh, Address(r10_src_klass, lh_offset));

    //  if (!src->is_Array()) return -1;
    __ cmpl(rax_lh, Klass::_lh_neutral_value);
    __ jcc(Assembler::greaterEqual, L_failed);

    // At this point, it is known to be a typeArray (array_tag 0x3).
#ifdef ASSERT
    {
      BLOCK_COMMENT("assert primitive array {");
      Label L;
      __ cmpl(rax_lh, (Klass::_lh_array_tag_type_value << Klass::_lh_array_tag_shift));
      __ jcc(Assembler::greaterEqual, L);
      __ stop("must be a primitive array");
      __ bind(L);
      BLOCK_COMMENT("} assert primitive array done");
    }
#endif

    arraycopy_range_checks(src, src_pos, dst, dst_pos, r11_length,
                           r10, L_failed);

    // TypeArrayKlass
    //
    // src_addr = (src + array_header_in_bytes()) + (src_pos << log2elemsize);
    // dst_addr = (dst + array_header_in_bytes()) + (dst_pos << log2elemsize);
    //

    const Register r10_offset = r10;    // array offset
    const Register rax_elsize = rax_lh; // element size

    __ movl(r10_offset, rax_lh);
    __ shrl(r10_offset, Klass::_lh_header_size_shift);
    __ andptr(r10_offset, Klass::_lh_header_size_mask);   // array_offset
    __ addptr(src, r10_offset);           // src array offset
    __ addptr(dst, r10_offset);           // dst array offset
    BLOCK_COMMENT("choose copy loop based on element size");
    __ andl(rax_lh, Klass::_lh_log2_element_size_mask); // rax_lh -> rax_elsize

    // next registers should be set before the jump to corresponding stub
    const Register from     = c_rarg0;  // source array address
    const Register to       = c_rarg1;  // destination array address
    const Register count    = c_rarg2;  // elements count

    // 'from', 'to', 'count' registers should be set in such order
    // since they are the same as 'src', 'src_pos', 'dst'.

  __ BIND(L_copy_bytes);
    __ cmpl(rax_elsize, 0);
    __ jccb(Assembler::notEqual, L_copy_shorts);
    __ lea(from, Address(src, src_pos, Address::times_1, 0));// src_addr
    __ lea(to,   Address(dst, dst_pos, Address::times_1, 0));// dst_addr
    __ movl2ptr(count, r11_length); // length
    __ jump(RuntimeAddress(byte_copy_entry));

  __ BIND(L_copy_shorts);
    __ cmpl(rax_elsize, LogBytesPerShort);
    __ jccb(Assembler::notEqual, L_copy_ints);
    __ lea(from, Address(src, src_pos, Address::times_2, 0));// src_addr
    __ lea(to,   Address(dst, dst_pos, Address::times_2, 0));// dst_addr
    __ movl2ptr(count, r11_length); // length
    __ jump(RuntimeAddress(short_copy_entry));

  __ BIND(L_copy_ints);
    __ cmpl(rax_elsize, LogBytesPerInt);
    __ jccb(Assembler::notEqual, L_copy_longs);
    __ lea(from, Address(src, src_pos, Address::times_4, 0));// src_addr
    __ lea(to,   Address(dst, dst_pos, Address::times_4, 0));// dst_addr
    __ movl2ptr(count, r11_length); // length
    __ jump(RuntimeAddress(int_copy_entry));

  __ BIND(L_copy_longs);
#ifdef ASSERT
    {
      BLOCK_COMMENT("assert long copy {");
      Label L;
      __ cmpl(rax_elsize, LogBytesPerLong);
      __ jcc(Assembler::equal, L);
      __ stop("must be long copy, but elsize is wrong");
      __ bind(L);
      BLOCK_COMMENT("} assert long copy done");
    }
#endif
    __ lea(from, Address(src, src_pos, Address::times_8, 0));// src_addr
    __ lea(to,   Address(dst, dst_pos, Address::times_8, 0));// dst_addr
    __ movl2ptr(count, r11_length); // length
    __ jump(RuntimeAddress(long_copy_entry));

    // ObjArrayKlass
  __ BIND(L_objArray);
    // live at this point:  r10_src_klass, r11_length, src[_pos], dst[_pos]

    Label L_plain_copy, L_checkcast_copy;
    //  test array classes for subtyping
    __ load_klass(rax, dst);
    __ cmpq(r10_src_klass, rax); // usual case is exact equality
    __ jcc(Assembler::notEqual, L_checkcast_copy);

    // Identically typed arrays can be copied without element-wise checks.
    arraycopy_range_checks(src, src_pos, dst, dst_pos, r11_length,
                           r10, L_failed);

    __ lea(from, Address(src, src_pos, TIMES_OOP,
                 arrayOopDesc::base_offset_in_bytes(T_OBJECT))); // src_addr
    __ lea(to,   Address(dst, dst_pos, TIMES_OOP,
                 arrayOopDesc::base_offset_in_bytes(T_OBJECT))); // dst_addr
    __ movl2ptr(count, r11_length); // length
  __ BIND(L_plain_copy);
    __ jump(RuntimeAddress(oop_copy_entry));

  __ BIND(L_checkcast_copy);
    // live at this point:  r10_src_klass, r11_length, rax (dst_klass)
    {
      // Before looking at dst.length, make sure dst is also an objArray.
      __ cmpl(Address(rax, lh_offset), objArray_lh);
      __ jcc(Assembler::notEqual, L_failed);

      // It is safe to examine both src.length and dst.length.
      arraycopy_range_checks(src, src_pos, dst, dst_pos, r11_length,
                             rax, L_failed);

      const Register r11_dst_klass = r11;
      __ load_klass(r11_dst_klass, dst); // reload

      // Marshal the base address arguments now, freeing registers.
      __ lea(from, Address(src, src_pos, TIMES_OOP,
                   arrayOopDesc::base_offset_in_bytes(T_OBJECT)));
      __ lea(to,   Address(dst, dst_pos, TIMES_OOP,
                   arrayOopDesc::base_offset_in_bytes(T_OBJECT)));
      __ movl(count, length);           // length (reloaded)
      Register sco_temp = c_rarg3;      // this register is free now
      assert_different_registers(from, to, count, sco_temp,
                                 r11_dst_klass, r10_src_klass);
      assert_clean_int(count, sco_temp);

      // Generate the type check.
      const int sco_offset = in_bytes(Klass::super_check_offset_offset());
      __ movl(sco_temp, Address(r11_dst_klass, sco_offset));
      assert_clean_int(sco_temp, rax);
      generate_type_check(r10_src_klass, sco_temp, r11_dst_klass, L_plain_copy);

      // Fetch destination element klass from the ObjArrayKlass header.
      int ek_offset = in_bytes(ObjArrayKlass::element_klass_offset());
      __ movptr(r11_dst_klass, Address(r11_dst_klass, ek_offset));
      __ movl(  sco_temp,      Address(r11_dst_klass, sco_offset));
      assert_clean_int(sco_temp, rax);

      // the checkcast_copy loop needs two extra arguments:
      assert(c_rarg3 == sco_temp, "#3 already in place");
      // Set up arguments for checkcast_copy_entry.
      setup_arg_regs(4);
      __ movptr(r8, r11_dst_klass);  // dst.klass.element_klass, r8 is c_rarg4 on Linux/Solaris
      __ jump(RuntimeAddress(checkcast_copy_entry));
    }

  __ BIND(L_failed);
    __ xorptr(rax, rax);
    __ notptr(rax); // return -1
    __ leave();   // required for proper stackwalking of RuntimeStub frame
    __ ret(0);

    return start;
  }

  void generate_arraycopy_stubs() {
    address entry;
    address entry_jbyte_arraycopy;
    address entry_jshort_arraycopy;
    address entry_jint_arraycopy;
    address entry_oop_arraycopy;
    address entry_jlong_arraycopy;
    address entry_checkcast_arraycopy;

    StubRoutines::_jbyte_disjoint_arraycopy  = generate_disjoint_byte_copy(false, &entry,
                                                                           "jbyte_disjoint_arraycopy");
    StubRoutines::_jbyte_arraycopy           = generate_conjoint_byte_copy(false, entry, &entry_jbyte_arraycopy,
                                                                           "jbyte_arraycopy");

    StubRoutines::_jshort_disjoint_arraycopy = generate_disjoint_short_copy(false, &entry,
                                                                            "jshort_disjoint_arraycopy");
    StubRoutines::_jshort_arraycopy          = generate_conjoint_short_copy(false, entry, &entry_jshort_arraycopy,
                                                                            "jshort_arraycopy");

    StubRoutines::_jint_disjoint_arraycopy   = generate_disjoint_int_oop_copy(false, false, &entry,
                                                                              "jint_disjoint_arraycopy");
    StubRoutines::_jint_arraycopy            = generate_conjoint_int_oop_copy(false, false, entry,
                                                                              &entry_jint_arraycopy, "jint_arraycopy");

    StubRoutines::_jlong_disjoint_arraycopy  = generate_disjoint_long_oop_copy(false, false, &entry,
                                                                               "jlong_disjoint_arraycopy");
    StubRoutines::_jlong_arraycopy           = generate_conjoint_long_oop_copy(false, false, entry,
                                                                               &entry_jlong_arraycopy, "jlong_arraycopy");


    if (UseCompressedOops) {
      StubRoutines::_oop_disjoint_arraycopy  = generate_disjoint_int_oop_copy(false, true, &entry,
                                                                              "oop_disjoint_arraycopy");
      StubRoutines::_oop_arraycopy           = generate_conjoint_int_oop_copy(false, true, entry,
                                                                              &entry_oop_arraycopy, "oop_arraycopy");
      StubRoutines::_oop_disjoint_arraycopy_uninit  = generate_disjoint_int_oop_copy(false, true, &entry,
                                                                                     "oop_disjoint_arraycopy_uninit",
                                                                                     /*dest_uninitialized*/true);
      StubRoutines::_oop_arraycopy_uninit           = generate_conjoint_int_oop_copy(false, true, entry,
                                                                                     NULL, "oop_arraycopy_uninit",
                                                                                     /*dest_uninitialized*/true);
    } else {
      StubRoutines::_oop_disjoint_arraycopy  = generate_disjoint_long_oop_copy(false, true, &entry,
                                                                               "oop_disjoint_arraycopy");
      StubRoutines::_oop_arraycopy           = generate_conjoint_long_oop_copy(false, true, entry,
                                                                               &entry_oop_arraycopy, "oop_arraycopy");
      StubRoutines::_oop_disjoint_arraycopy_uninit  = generate_disjoint_long_oop_copy(false, true, &entry,
                                                                                      "oop_disjoint_arraycopy_uninit",
                                                                                      /*dest_uninitialized*/true);
      StubRoutines::_oop_arraycopy_uninit           = generate_conjoint_long_oop_copy(false, true, entry,
                                                                                      NULL, "oop_arraycopy_uninit",
                                                                                      /*dest_uninitialized*/true);
    }

    StubRoutines::_checkcast_arraycopy        = generate_checkcast_copy("checkcast_arraycopy", &entry_checkcast_arraycopy);
    StubRoutines::_checkcast_arraycopy_uninit = generate_checkcast_copy("checkcast_arraycopy_uninit", NULL,
                                                                        /*dest_uninitialized*/true);

    StubRoutines::_unsafe_arraycopy    = generate_unsafe_copy("unsafe_arraycopy",
                                                              entry_jbyte_arraycopy,
                                                              entry_jshort_arraycopy,
                                                              entry_jint_arraycopy,
                                                              entry_jlong_arraycopy);
    StubRoutines::_generic_arraycopy   = generate_generic_copy("generic_arraycopy",
                                                               entry_jbyte_arraycopy,
                                                               entry_jshort_arraycopy,
                                                               entry_jint_arraycopy,
                                                               entry_oop_arraycopy,
                                                               entry_jlong_arraycopy,
                                                               entry_checkcast_arraycopy);

    StubRoutines::_jbyte_fill = generate_fill(T_BYTE, false, "jbyte_fill");
    StubRoutines::_jshort_fill = generate_fill(T_SHORT, false, "jshort_fill");
    StubRoutines::_jint_fill = generate_fill(T_INT, false, "jint_fill");
    StubRoutines::_arrayof_jbyte_fill = generate_fill(T_BYTE, true, "arrayof_jbyte_fill");
    StubRoutines::_arrayof_jshort_fill = generate_fill(T_SHORT, true, "arrayof_jshort_fill");
    StubRoutines::_arrayof_jint_fill = generate_fill(T_INT, true, "arrayof_jint_fill");

    // We don't generate specialized code for HeapWord-aligned source
    // arrays, so just use the code we've already generated
    StubRoutines::_arrayof_jbyte_disjoint_arraycopy  = StubRoutines::_jbyte_disjoint_arraycopy;
    StubRoutines::_arrayof_jbyte_arraycopy           = StubRoutines::_jbyte_arraycopy;

    StubRoutines::_arrayof_jshort_disjoint_arraycopy = StubRoutines::_jshort_disjoint_arraycopy;
    StubRoutines::_arrayof_jshort_arraycopy          = StubRoutines::_jshort_arraycopy;

    StubRoutines::_arrayof_jint_disjoint_arraycopy   = StubRoutines::_jint_disjoint_arraycopy;
    StubRoutines::_arrayof_jint_arraycopy            = StubRoutines::_jint_arraycopy;

    StubRoutines::_arrayof_jlong_disjoint_arraycopy  = StubRoutines::_jlong_disjoint_arraycopy;
    StubRoutines::_arrayof_jlong_arraycopy           = StubRoutines::_jlong_arraycopy;

    StubRoutines::_arrayof_oop_disjoint_arraycopy    = StubRoutines::_oop_disjoint_arraycopy;
    StubRoutines::_arrayof_oop_arraycopy             = StubRoutines::_oop_arraycopy;

    StubRoutines::_arrayof_oop_disjoint_arraycopy_uninit    = StubRoutines::_oop_disjoint_arraycopy_uninit;
    StubRoutines::_arrayof_oop_arraycopy_uninit             = StubRoutines::_oop_arraycopy_uninit;
  }

  // AES intrinsic stubs
  enum {AESBlockSize = 16};

  address generate_key_shuffle_mask() {
    __ align(16);
    StubCodeMark mark(this, "StubRoutines", "key_shuffle_mask");
    address start = __ pc();
    __ emit_data64( 0x0405060700010203, relocInfo::none );
    __ emit_data64( 0x0c0d0e0f08090a0b, relocInfo::none );
    return start;
  }

  address generate_counter_shuffle_mask() {
    __ align(16);
    StubCodeMark mark(this, "StubRoutines", "counter_shuffle_mask");
    address start = __ pc();
    __ emit_data64(0x08090a0b0c0d0e0f, relocInfo::none);
    __ emit_data64(0x0001020304050607, relocInfo::none);
    return start;
  }

  // Utility routine for loading a 128-bit key word in little endian format
  // can optionally specify that the shuffle mask is already in an xmmregister
  void load_key(XMMRegister xmmdst, Register key, int offset, XMMRegister xmm_shuf_mask=NULL) {
    __ movdqu(xmmdst, Address(key, offset));
    if (xmm_shuf_mask != NULL) {
      __ pshufb(xmmdst, xmm_shuf_mask);
    } else {
      __ pshufb(xmmdst, ExternalAddress(StubRoutines::x86::key_shuffle_mask_addr()));
    }
  }

  // Utility routine for increase 128bit counter (iv in CTR mode)
  void inc_counter(Register reg, XMMRegister xmmdst, int inc_delta, Label& next_block) {
    __ pextrq(reg, xmmdst, 0x0);
    __ addq(reg, inc_delta);
    __ pinsrq(xmmdst, reg, 0x0);
    __ jcc(Assembler::carryClear, next_block); // jump if no carry
    __ pextrq(reg, xmmdst, 0x01); // Carry
    __ addq(reg, 0x01);
    __ pinsrq(xmmdst, reg, 0x01); //Carry end
    __ BIND(next_block);          // next instruction
  }

  // Arguments:
  //
  // Inputs:
  //   c_rarg0   - source byte array address
  //   c_rarg1   - destination byte array address
  //   c_rarg2   - K (key) in little endian int array
  //
  address generate_aescrypt_encryptBlock() {
    assert(UseAES, "need AES instructions and misaligned SSE support");
    __ align(CodeEntryAlignment);
    StubCodeMark mark(this, "StubRoutines", "aescrypt_encryptBlock");
    Label L_doLast;
    address start = __ pc();

    const Register from        = c_rarg0;  // source array address
    const Register to          = c_rarg1;  // destination array address
    const Register key         = c_rarg2;  // key array address
    const Register keylen      = rax;

    const XMMRegister xmm_result = xmm0;
    const XMMRegister xmm_key_shuf_mask = xmm1;
    // On win64 xmm6-xmm15 must be preserved so don't use them.
    const XMMRegister xmm_temp1  = xmm2;
    const XMMRegister xmm_temp2  = xmm3;
    const XMMRegister xmm_temp3  = xmm4;
    const XMMRegister xmm_temp4  = xmm5;

    __ enter(); // required for proper stackwalking of RuntimeStub frame

    // keylen could be only {11, 13, 15} * 4 = {44, 52, 60}
    __ movl(keylen, Address(key, arrayOopDesc::length_offset_in_bytes() - arrayOopDesc::base_offset_in_bytes(T_INT)));

    __ movdqu(xmm_key_shuf_mask, ExternalAddress(StubRoutines::x86::key_shuffle_mask_addr()));
    __ movdqu(xmm_result, Address(from, 0));  // get 16 bytes of input

    // For encryption, the java expanded key ordering is just what we need
    // we don't know if the key is aligned, hence not using load-execute form

    load_key(xmm_temp1, key, 0x00, xmm_key_shuf_mask);
    __ pxor(xmm_result, xmm_temp1);

    load_key(xmm_temp1, key, 0x10, xmm_key_shuf_mask);
    load_key(xmm_temp2, key, 0x20, xmm_key_shuf_mask);
    load_key(xmm_temp3, key, 0x30, xmm_key_shuf_mask);
    load_key(xmm_temp4, key, 0x40, xmm_key_shuf_mask);

    __ aesenc(xmm_result, xmm_temp1);
    __ aesenc(xmm_result, xmm_temp2);
    __ aesenc(xmm_result, xmm_temp3);
    __ aesenc(xmm_result, xmm_temp4);

    load_key(xmm_temp1, key, 0x50, xmm_key_shuf_mask);
    load_key(xmm_temp2, key, 0x60, xmm_key_shuf_mask);
    load_key(xmm_temp3, key, 0x70, xmm_key_shuf_mask);
    load_key(xmm_temp4, key, 0x80, xmm_key_shuf_mask);

    __ aesenc(xmm_result, xmm_temp1);
    __ aesenc(xmm_result, xmm_temp2);
    __ aesenc(xmm_result, xmm_temp3);
    __ aesenc(xmm_result, xmm_temp4);

    load_key(xmm_temp1, key, 0x90, xmm_key_shuf_mask);
    load_key(xmm_temp2, key, 0xa0, xmm_key_shuf_mask);

    __ cmpl(keylen, 44);
    __ jccb(Assembler::equal, L_doLast);

    __ aesenc(xmm_result, xmm_temp1);
    __ aesenc(xmm_result, xmm_temp2);

    load_key(xmm_temp1, key, 0xb0, xmm_key_shuf_mask);
    load_key(xmm_temp2, key, 0xc0, xmm_key_shuf_mask);

    __ cmpl(keylen, 52);
    __ jccb(Assembler::equal, L_doLast);

    __ aesenc(xmm_result, xmm_temp1);
    __ aesenc(xmm_result, xmm_temp2);

    load_key(xmm_temp1, key, 0xd0, xmm_key_shuf_mask);
    load_key(xmm_temp2, key, 0xe0, xmm_key_shuf_mask);

    __ BIND(L_doLast);
    __ aesenc(xmm_result, xmm_temp1);
    __ aesenclast(xmm_result, xmm_temp2);
    __ movdqu(Address(to, 0), xmm_result);        // store the result
    __ xorptr(rax, rax); // return 0
    __ leave(); // required for proper stackwalking of RuntimeStub frame
    __ ret(0);

    return start;
  }


  // Arguments:
  //
  // Inputs:
  //   c_rarg0   - source byte array address
  //   c_rarg1   - destination byte array address
  //   c_rarg2   - K (key) in little endian int array
  //
  address generate_aescrypt_decryptBlock() {
    assert(UseAES, "need AES instructions and misaligned SSE support");
    __ align(CodeEntryAlignment);
    StubCodeMark mark(this, "StubRoutines", "aescrypt_decryptBlock");
    Label L_doLast;
    address start = __ pc();

    const Register from        = c_rarg0;  // source array address
    const Register to          = c_rarg1;  // destination array address
    const Register key         = c_rarg2;  // key array address
    const Register keylen      = rax;

    const XMMRegister xmm_result = xmm0;
    const XMMRegister xmm_key_shuf_mask = xmm1;
    // On win64 xmm6-xmm15 must be preserved so don't use them.
    const XMMRegister xmm_temp1  = xmm2;
    const XMMRegister xmm_temp2  = xmm3;
    const XMMRegister xmm_temp3  = xmm4;
    const XMMRegister xmm_temp4  = xmm5;

    __ enter(); // required for proper stackwalking of RuntimeStub frame

    // keylen could be only {11, 13, 15} * 4 = {44, 52, 60}
    __ movl(keylen, Address(key, arrayOopDesc::length_offset_in_bytes() - arrayOopDesc::base_offset_in_bytes(T_INT)));

    __ movdqu(xmm_key_shuf_mask, ExternalAddress(StubRoutines::x86::key_shuffle_mask_addr()));
    __ movdqu(xmm_result, Address(from, 0));

    // for decryption java expanded key ordering is rotated one position from what we want
    // so we start from 0x10 here and hit 0x00 last
    // we don't know if the key is aligned, hence not using load-execute form
    load_key(xmm_temp1, key, 0x10, xmm_key_shuf_mask);
    load_key(xmm_temp2, key, 0x20, xmm_key_shuf_mask);
    load_key(xmm_temp3, key, 0x30, xmm_key_shuf_mask);
    load_key(xmm_temp4, key, 0x40, xmm_key_shuf_mask);

    __ pxor  (xmm_result, xmm_temp1);
    __ aesdec(xmm_result, xmm_temp2);
    __ aesdec(xmm_result, xmm_temp3);
    __ aesdec(xmm_result, xmm_temp4);

    load_key(xmm_temp1, key, 0x50, xmm_key_shuf_mask);
    load_key(xmm_temp2, key, 0x60, xmm_key_shuf_mask);
    load_key(xmm_temp3, key, 0x70, xmm_key_shuf_mask);
    load_key(xmm_temp4, key, 0x80, xmm_key_shuf_mask);

    __ aesdec(xmm_result, xmm_temp1);
    __ aesdec(xmm_result, xmm_temp2);
    __ aesdec(xmm_result, xmm_temp3);
    __ aesdec(xmm_result, xmm_temp4);

    load_key(xmm_temp1, key, 0x90, xmm_key_shuf_mask);
    load_key(xmm_temp2, key, 0xa0, xmm_key_shuf_mask);
    load_key(xmm_temp3, key, 0x00, xmm_key_shuf_mask);

    __ cmpl(keylen, 44);
    __ jccb(Assembler::equal, L_doLast);

    __ aesdec(xmm_result, xmm_temp1);
    __ aesdec(xmm_result, xmm_temp2);

    load_key(xmm_temp1, key, 0xb0, xmm_key_shuf_mask);
    load_key(xmm_temp2, key, 0xc0, xmm_key_shuf_mask);

    __ cmpl(keylen, 52);
    __ jccb(Assembler::equal, L_doLast);

    __ aesdec(xmm_result, xmm_temp1);
    __ aesdec(xmm_result, xmm_temp2);

    load_key(xmm_temp1, key, 0xd0, xmm_key_shuf_mask);
    load_key(xmm_temp2, key, 0xe0, xmm_key_shuf_mask);

    __ BIND(L_doLast);
    __ aesdec(xmm_result, xmm_temp1);
    __ aesdec(xmm_result, xmm_temp2);

    // for decryption the aesdeclast operation is always on key+0x00
    __ aesdeclast(xmm_result, xmm_temp3);
    __ movdqu(Address(to, 0), xmm_result);  // store the result
    __ xorptr(rax, rax); // return 0
    __ leave(); // required for proper stackwalking of RuntimeStub frame
    __ ret(0);

    return start;
  }


  // Arguments:
  //
  // Inputs:
  //   c_rarg0   - source byte array address
  //   c_rarg1   - destination byte array address
  //   c_rarg2   - K (key) in little endian int array
  //   c_rarg3   - r vector byte array address
  //   c_rarg4   - input length
  //
  // Output:
  //   rax       - input length
  //
  address generate_cipherBlockChaining_encryptAESCrypt() {
    assert(UseAES, "need AES instructions and misaligned SSE support");
    __ align(CodeEntryAlignment);
    StubCodeMark mark(this, "StubRoutines", "cipherBlockChaining_encryptAESCrypt");
    address start = __ pc();

    Label L_exit, L_key_192_256, L_key_256, L_loopTop_128, L_loopTop_192, L_loopTop_256;
    const Register from        = c_rarg0;  // source array address
    const Register to          = c_rarg1;  // destination array address
    const Register key         = c_rarg2;  // key array address
    const Register rvec        = c_rarg3;  // r byte array initialized from initvector array address
                                           // and left with the results of the last encryption block
#ifndef _WIN64
    const Register len_reg     = c_rarg4;  // src len (must be multiple of blocksize 16)
#else
    const Address  len_mem(rbp, 6 * wordSize);  // length is on stack on Win64
    const Register len_reg     = r11;      // pick the volatile windows register
#endif
    const Register pos         = rax;

    // xmm register assignments for the loops below
    const XMMRegister xmm_result = xmm0;
    const XMMRegister xmm_temp   = xmm1;
    // keys 0-10 preloaded into xmm2-xmm12
    const int XMM_REG_NUM_KEY_FIRST = 2;
    const int XMM_REG_NUM_KEY_LAST  = 15;
    const XMMRegister xmm_key0   = as_XMMRegister(XMM_REG_NUM_KEY_FIRST);
    const XMMRegister xmm_key10  = as_XMMRegister(XMM_REG_NUM_KEY_FIRST+10);
    const XMMRegister xmm_key11  = as_XMMRegister(XMM_REG_NUM_KEY_FIRST+11);
    const XMMRegister xmm_key12  = as_XMMRegister(XMM_REG_NUM_KEY_FIRST+12);
    const XMMRegister xmm_key13  = as_XMMRegister(XMM_REG_NUM_KEY_FIRST+13);

    __ enter(); // required for proper stackwalking of RuntimeStub frame

#ifdef _WIN64
    // on win64, fill len_reg from stack position
    __ movl(len_reg, len_mem);
#else
    __ push(len_reg); // Save
#endif

    const XMMRegister xmm_key_shuf_mask = xmm_temp;  // used temporarily to swap key bytes up front
    __ movdqu(xmm_key_shuf_mask, ExternalAddress(StubRoutines::x86::key_shuffle_mask_addr()));
    // load up xmm regs xmm2 thru xmm12 with key 0x00 - 0xa0
    for (int rnum = XMM_REG_NUM_KEY_FIRST, offset = 0x00; rnum <= XMM_REG_NUM_KEY_FIRST+10; rnum++) {
      load_key(as_XMMRegister(rnum), key, offset, xmm_key_shuf_mask);
      offset += 0x10;
    }
    __ movdqu(xmm_result, Address(rvec, 0x00));   // initialize xmm_result with r vec

    // now split to different paths depending on the keylen (len in ints of AESCrypt.KLE array (52=192, or 60=256))
    __ movl(rax, Address(key, arrayOopDesc::length_offset_in_bytes() - arrayOopDesc::base_offset_in_bytes(T_INT)));
    __ cmpl(rax, 44);
    __ jcc(Assembler::notEqual, L_key_192_256);

    // 128 bit code follows here
    __ movptr(pos, 0);
    __ align(OptoLoopAlignment);

    __ BIND(L_loopTop_128);
    __ movdqu(xmm_temp, Address(from, pos, Address::times_1, 0));   // get next 16 bytes of input
    __ pxor  (xmm_result, xmm_temp);               // xor with the current r vector
    __ pxor  (xmm_result, xmm_key0);               // do the aes rounds
    for (int rnum = XMM_REG_NUM_KEY_FIRST + 1; rnum <= XMM_REG_NUM_KEY_FIRST + 9; rnum++) {
      __ aesenc(xmm_result, as_XMMRegister(rnum));
    }
    __ aesenclast(xmm_result, xmm_key10);
    __ movdqu(Address(to, pos, Address::times_1, 0), xmm_result);     // store into the next 16 bytes of output
    // no need to store r to memory until we exit
    __ addptr(pos, AESBlockSize);
    __ subptr(len_reg, AESBlockSize);
    __ jcc(Assembler::notEqual, L_loopTop_128);

    __ BIND(L_exit);
    __ movdqu(Address(rvec, 0), xmm_result);     // final value of r stored in rvec of CipherBlockChaining object

#ifdef _WIN64
    __ movl(rax, len_mem);
#else
    __ pop(rax); // return length
#endif
    __ leave(); // required for proper stackwalking of RuntimeStub frame
    __ ret(0);

    __ BIND(L_key_192_256);
    // here rax = len in ints of AESCrypt.KLE array (52=192, or 60=256)
    load_key(xmm_key11, key, 0xb0, xmm_key_shuf_mask);
    load_key(xmm_key12, key, 0xc0, xmm_key_shuf_mask);
    __ cmpl(rax, 52);
    __ jcc(Assembler::notEqual, L_key_256);

    // 192-bit code follows here (could be changed to use more xmm registers)
    __ movptr(pos, 0);
    __ align(OptoLoopAlignment);

    __ BIND(L_loopTop_192);
    __ movdqu(xmm_temp, Address(from, pos, Address::times_1, 0));   // get next 16 bytes of input
    __ pxor  (xmm_result, xmm_temp);               // xor with the current r vector
    __ pxor  (xmm_result, xmm_key0);               // do the aes rounds
    for (int rnum = XMM_REG_NUM_KEY_FIRST + 1; rnum  <= XMM_REG_NUM_KEY_FIRST + 11; rnum++) {
      __ aesenc(xmm_result, as_XMMRegister(rnum));
    }
    __ aesenclast(xmm_result, xmm_key12);
    __ movdqu(Address(to, pos, Address::times_1, 0), xmm_result);     // store into the next 16 bytes of output
    // no need to store r to memory until we exit
    __ addptr(pos, AESBlockSize);
    __ subptr(len_reg, AESBlockSize);
    __ jcc(Assembler::notEqual, L_loopTop_192);
    __ jmp(L_exit);

    __ BIND(L_key_256);
    // 256-bit code follows here (could be changed to use more xmm registers)
    load_key(xmm_key13, key, 0xd0, xmm_key_shuf_mask);
    __ movptr(pos, 0);
    __ align(OptoLoopAlignment);

    __ BIND(L_loopTop_256);
    __ movdqu(xmm_temp, Address(from, pos, Address::times_1, 0));   // get next 16 bytes of input
    __ pxor  (xmm_result, xmm_temp);               // xor with the current r vector
    __ pxor  (xmm_result, xmm_key0);               // do the aes rounds
    for (int rnum = XMM_REG_NUM_KEY_FIRST + 1; rnum  <= XMM_REG_NUM_KEY_FIRST + 13; rnum++) {
      __ aesenc(xmm_result, as_XMMRegister(rnum));
    }
    load_key(xmm_temp, key, 0xe0);
    __ aesenclast(xmm_result, xmm_temp);
    __ movdqu(Address(to, pos, Address::times_1, 0), xmm_result);     // store into the next 16 bytes of output
    // no need to store r to memory until we exit
    __ addptr(pos, AESBlockSize);
    __ subptr(len_reg, AESBlockSize);
    __ jcc(Assembler::notEqual, L_loopTop_256);
    __ jmp(L_exit);

    return start;
  }

  // Safefetch stubs.
  void generate_safefetch(const char* name, int size, address* entry,
                          address* fault_pc, address* continuation_pc) {
    // safefetch signatures:
    //   int      SafeFetch32(int*      adr, int      errValue);
    //   intptr_t SafeFetchN (intptr_t* adr, intptr_t errValue);
    //
    // arguments:
    //   c_rarg0 = adr
    //   c_rarg1 = errValue
    //
    // result:
    //   PPC_RET  = *adr or errValue

    StubCodeMark mark(this, "StubRoutines", name);

    // Entry point, pc or function descriptor.
    *entry = __ pc();

    // Load *adr into c_rarg1, may fault.
    *fault_pc = __ pc();
    switch (size) {
      case 4:
        // int32_t
        __ movl(c_rarg1, Address(c_rarg0, 0));
        break;
      case 8:
        // int64_t
        __ movq(c_rarg1, Address(c_rarg0, 0));
        break;
      default:
        ShouldNotReachHere();
    }

    // return errValue or *adr
    *continuation_pc = __ pc();
    __ movq(rax, c_rarg1);
    __ ret(0);
  }

  // This is a version of CBC/AES Decrypt which does 4 blocks in a loop at a time
  // to hide instruction latency
  //
  // Arguments:
  //
  // Inputs:
  //   c_rarg0   - source byte array address
  //   c_rarg1   - destination byte array address
  //   c_rarg2   - K (key) in little endian int array
  //   c_rarg3   - r vector byte array address
  //   c_rarg4   - input length
  //
  // Output:
  //   rax       - input length
  //
  address generate_cipherBlockChaining_decryptAESCrypt_Parallel() {
    assert(UseAES, "need AES instructions and misaligned SSE support");
    __ align(CodeEntryAlignment);
    StubCodeMark mark(this, "StubRoutines", "cipherBlockChaining_decryptAESCrypt");
    address start = __ pc();

    const Register from        = c_rarg0;  // source array address
    const Register to          = c_rarg1;  // destination array address
    const Register key         = c_rarg2;  // key array address
    const Register rvec        = c_rarg3;  // r byte array initialized from initvector array address
                                           // and left with the results of the last encryption block
#ifndef _WIN64
    const Register len_reg     = c_rarg4;  // src len (must be multiple of blocksize 16)
#else
    const Address  len_mem(rbp, 6 * wordSize);  // length is on stack on Win64
    const Register len_reg     = r11;      // pick the volatile windows register
#endif
    const Register pos         = rax;

    const int PARALLEL_FACTOR = 4;
    const int ROUNDS[3] = { 10, 12, 14 }; // aes rounds for key128, key192, key256

    Label L_exit;
    Label L_singleBlock_loopTopHead[3]; // 128, 192, 256
    Label L_singleBlock_loopTopHead2[3]; // 128, 192, 256
    Label L_singleBlock_loopTop[3]; // 128, 192, 256
    Label L_multiBlock_loopTopHead[3]; // 128, 192, 256
    Label L_multiBlock_loopTop[3]; // 128, 192, 256

    // keys 0-10 preloaded into xmm5-xmm15
    const int XMM_REG_NUM_KEY_FIRST = 5;
    const int XMM_REG_NUM_KEY_LAST  = 15;
    const XMMRegister xmm_key_first = as_XMMRegister(XMM_REG_NUM_KEY_FIRST);
    const XMMRegister xmm_key_last  = as_XMMRegister(XMM_REG_NUM_KEY_LAST);

    __ enter(); // required for proper stackwalking of RuntimeStub frame

#ifdef _WIN64
    // on win64, fill len_reg from stack position
    __ movl(len_reg, len_mem);
#else
    __ push(len_reg); // Save
#endif
    __ push(rbx);
    // the java expanded key ordering is rotated one position from what we want
    // so we start from 0x10 here and hit 0x00 last
    const XMMRegister xmm_key_shuf_mask = xmm1;  // used temporarily to swap key bytes up front
    __ movdqu(xmm_key_shuf_mask, ExternalAddress(StubRoutines::x86::key_shuffle_mask_addr()));
    // load up xmm regs 5 thru 15 with key 0x10 - 0xa0 - 0x00
    for (int rnum = XMM_REG_NUM_KEY_FIRST, offset = 0x10; rnum < XMM_REG_NUM_KEY_LAST; rnum++) {
      load_key(as_XMMRegister(rnum), key, offset, xmm_key_shuf_mask);
      offset += 0x10;
    }
    load_key(xmm_key_last, key, 0x00, xmm_key_shuf_mask);

    const XMMRegister xmm_prev_block_cipher = xmm1;  // holds cipher of previous block

    // registers holding the four results in the parallelized loop
    const XMMRegister xmm_result0 = xmm0;
    const XMMRegister xmm_result1 = xmm2;
    const XMMRegister xmm_result2 = xmm3;
    const XMMRegister xmm_result3 = xmm4;

    __ movdqu(xmm_prev_block_cipher, Address(rvec, 0x00));   // initialize with initial rvec

    __ xorptr(pos, pos);

    // now split to different paths depending on the keylen (len in ints of AESCrypt.KLE array (52=192, or 60=256))
    __ movl(rbx, Address(key, arrayOopDesc::length_offset_in_bytes() - arrayOopDesc::base_offset_in_bytes(T_INT)));
    __ cmpl(rbx, 52);
    __ jcc(Assembler::equal, L_multiBlock_loopTopHead[1]);
    __ cmpl(rbx, 60);
    __ jcc(Assembler::equal, L_multiBlock_loopTopHead[2]);

#define DoFour(opc, src_reg)           \
  __ opc(xmm_result0, src_reg);         \
  __ opc(xmm_result1, src_reg);         \
  __ opc(xmm_result2, src_reg);         \
  __ opc(xmm_result3, src_reg);         \

    for (int k = 0; k < 3; ++k) {
      __ BIND(L_multiBlock_loopTopHead[k]);
      if (k != 0) {
        __ cmpptr(len_reg, PARALLEL_FACTOR * AESBlockSize); // see if at least 4 blocks left
        __ jcc(Assembler::less, L_singleBlock_loopTopHead2[k]);
      }
      if (k == 1) {
        __ subptr(rsp, 6 * wordSize);
        __ movdqu(Address(rsp, 0), xmm15); //save last_key from xmm15
        load_key(xmm15, key, 0xb0); // 0xb0; 192-bit key goes up to 0xc0
        __ movdqu(Address(rsp, 2 * wordSize), xmm15);
        load_key(xmm1, key, 0xc0);  // 0xc0;
        __ movdqu(Address(rsp, 4 * wordSize), xmm1);
      } else if (k == 2) {
        __ subptr(rsp, 10 * wordSize);
        __ movdqu(Address(rsp, 0), xmm15); //save last_key from xmm15
        load_key(xmm15, key, 0xd0); // 0xd0; 256-bit key goes upto 0xe0
        __ movdqu(Address(rsp, 6 * wordSize), xmm15);
        load_key(xmm1, key, 0xe0);  // 0xe0;
        __ movdqu(Address(rsp, 8 * wordSize), xmm1);
        load_key(xmm15, key, 0xb0); // 0xb0;
        __ movdqu(Address(rsp, 2 * wordSize), xmm15);
        load_key(xmm1, key, 0xc0);  // 0xc0;
        __ movdqu(Address(rsp, 4 * wordSize), xmm1);
      }
      __ align(OptoLoopAlignment);
      __ BIND(L_multiBlock_loopTop[k]);
      __ cmpptr(len_reg, PARALLEL_FACTOR * AESBlockSize); // see if at least 4 blocks left
      __ jcc(Assembler::less, L_singleBlock_loopTopHead[k]);

      if  (k != 0) {
        __ movdqu(xmm15, Address(rsp, 2 * wordSize));
        __ movdqu(xmm1, Address(rsp, 4 * wordSize));
      }

      __ movdqu(xmm_result0, Address(from, pos, Address::times_1, 0 * AESBlockSize)); // get next 4 blocks into xmmresult registers
      __ movdqu(xmm_result1, Address(from, pos, Address::times_1, 1 * AESBlockSize));
      __ movdqu(xmm_result2, Address(from, pos, Address::times_1, 2 * AESBlockSize));
      __ movdqu(xmm_result3, Address(from, pos, Address::times_1, 3 * AESBlockSize));

      DoFour(pxor, xmm_key_first);
      if (k == 0) {
        for (int rnum = 1; rnum < ROUNDS[k]; rnum++) {
          DoFour(aesdec, as_XMMRegister(rnum + XMM_REG_NUM_KEY_FIRST));
        }
        DoFour(aesdeclast, xmm_key_last);
      } else if (k == 1) {
        for (int rnum = 1; rnum <= ROUNDS[k]-2; rnum++) {
          DoFour(aesdec, as_XMMRegister(rnum + XMM_REG_NUM_KEY_FIRST));
        }
        __ movdqu(xmm_key_last, Address(rsp, 0)); // xmm15 needs to be loaded again.
        DoFour(aesdec, xmm1);  // key : 0xc0
        __ movdqu(xmm_prev_block_cipher, Address(rvec, 0x00));  // xmm1 needs to be loaded again
        DoFour(aesdeclast, xmm_key_last);
      } else if (k == 2) {
        for (int rnum = 1; rnum <= ROUNDS[k] - 4; rnum++) {
          DoFour(aesdec, as_XMMRegister(rnum + XMM_REG_NUM_KEY_FIRST));
        }
        DoFour(aesdec, xmm1);  // key : 0xc0
        __ movdqu(xmm15, Address(rsp, 6 * wordSize));
        __ movdqu(xmm1, Address(rsp, 8 * wordSize));
        DoFour(aesdec, xmm15);  // key : 0xd0
        __ movdqu(xmm_key_last, Address(rsp, 0)); // xmm15 needs to be loaded again.
        DoFour(aesdec, xmm1);  // key : 0xe0
        __ movdqu(xmm_prev_block_cipher, Address(rvec, 0x00));  // xmm1 needs to be loaded again
        DoFour(aesdeclast, xmm_key_last);
      }

      // for each result, xor with the r vector of previous cipher block
      __ pxor(xmm_result0, xmm_prev_block_cipher);
      __ movdqu(xmm_prev_block_cipher, Address(from, pos, Address::times_1, 0 * AESBlockSize));
      __ pxor(xmm_result1, xmm_prev_block_cipher);
      __ movdqu(xmm_prev_block_cipher, Address(from, pos, Address::times_1, 1 * AESBlockSize));
      __ pxor(xmm_result2, xmm_prev_block_cipher);
      __ movdqu(xmm_prev_block_cipher, Address(from, pos, Address::times_1, 2 * AESBlockSize));
      __ pxor(xmm_result3, xmm_prev_block_cipher);
      __ movdqu(xmm_prev_block_cipher, Address(from, pos, Address::times_1, 3 * AESBlockSize));   // this will carry over to next set of blocks
      if (k != 0) {
        __ movdqu(Address(rvec, 0x00), xmm_prev_block_cipher);
      }

      __ movdqu(Address(to, pos, Address::times_1, 0 * AESBlockSize), xmm_result0);     // store 4 results into the next 64 bytes of output
      __ movdqu(Address(to, pos, Address::times_1, 1 * AESBlockSize), xmm_result1);
      __ movdqu(Address(to, pos, Address::times_1, 2 * AESBlockSize), xmm_result2);
      __ movdqu(Address(to, pos, Address::times_1, 3 * AESBlockSize), xmm_result3);

      __ addptr(pos, PARALLEL_FACTOR * AESBlockSize);
      __ subptr(len_reg, PARALLEL_FACTOR * AESBlockSize);
      __ jmp(L_multiBlock_loopTop[k]);

      // registers used in the non-parallelized loops
      // xmm register assignments for the loops below
      const XMMRegister xmm_result = xmm0;
      const XMMRegister xmm_prev_block_cipher_save = xmm2;
      const XMMRegister xmm_key11 = xmm3;
      const XMMRegister xmm_key12 = xmm4;
      const XMMRegister key_tmp = xmm4;

      __ BIND(L_singleBlock_loopTopHead[k]);
      if (k == 1) {
        __ addptr(rsp, 6 * wordSize);
      } else if (k == 2) {
        __ addptr(rsp, 10 * wordSize);
      }
      __ cmpptr(len_reg, 0); // any blocks left??
      __ jcc(Assembler::equal, L_exit);
      __ BIND(L_singleBlock_loopTopHead2[k]);
      if (k == 1) {
        load_key(xmm_key11, key, 0xb0); // 0xb0; 192-bit key goes upto 0xc0
        load_key(xmm_key12, key, 0xc0); // 0xc0; 192-bit key goes upto 0xc0
      }
      if (k == 2) {
        load_key(xmm_key11, key, 0xb0); // 0xb0; 256-bit key goes upto 0xe0
      }
      __ align(OptoLoopAlignment);
      __ BIND(L_singleBlock_loopTop[k]);
      __ movdqu(xmm_result, Address(from, pos, Address::times_1, 0)); // get next 16 bytes of cipher input
      __ movdqa(xmm_prev_block_cipher_save, xmm_result); // save for next r vector
      __ pxor(xmm_result, xmm_key_first); // do the aes dec rounds
      for (int rnum = 1; rnum <= 9 ; rnum++) {
          __ aesdec(xmm_result, as_XMMRegister(rnum + XMM_REG_NUM_KEY_FIRST));
      }
      if (k == 1) {
        __ aesdec(xmm_result, xmm_key11);
        __ aesdec(xmm_result, xmm_key12);
      }
      if (k == 2) {
        __ aesdec(xmm_result, xmm_key11);
        load_key(key_tmp, key, 0xc0);
        __ aesdec(xmm_result, key_tmp);
        load_key(key_tmp, key, 0xd0);
        __ aesdec(xmm_result, key_tmp);
        load_key(key_tmp, key, 0xe0);
        __ aesdec(xmm_result, key_tmp);
      }

      __ aesdeclast(xmm_result, xmm_key_last); // xmm15 always came from key+0
      __ pxor(xmm_result, xmm_prev_block_cipher); // xor with the current r vector
      __ movdqu(Address(to, pos, Address::times_1, 0), xmm_result); // store into the next 16 bytes of output
      // no need to store r to memory until we exit
      __ movdqa(xmm_prev_block_cipher, xmm_prev_block_cipher_save); // set up next r vector with cipher input from this block
      __ addptr(pos, AESBlockSize);
      __ subptr(len_reg, AESBlockSize);
      __ jcc(Assembler::notEqual, L_singleBlock_loopTop[k]);
      if (k != 2) {
        __ jmp(L_exit);
      }
    } //for 128/192/256

    __ BIND(L_exit);
    __ movdqu(Address(rvec, 0), xmm_prev_block_cipher);     // final value of r stored in rvec of CipherBlockChaining object
    __ pop(rbx);
#ifdef _WIN64
    __ movl(rax, len_mem);
#else
    __ pop(rax); // return length
#endif
    __ leave(); // required for proper stackwalking of RuntimeStub frame
    __ ret(0);
    return start;
}

  address generate_upper_word_mask() {
    __ align(64);
    StubCodeMark mark(this, "StubRoutines", "upper_word_mask");
    address start = __ pc();
    __ emit_data64(0x0000000000000000, relocInfo::none);
    __ emit_data64(0xFFFFFFFF00000000, relocInfo::none);
    return start;
  }

  address generate_shuffle_byte_flip_mask() {
    __ align(64);
    StubCodeMark mark(this, "StubRoutines", "shuffle_byte_flip_mask");
    address start = __ pc();
    __ emit_data64(0x08090a0b0c0d0e0f, relocInfo::none);
    __ emit_data64(0x0001020304050607, relocInfo::none);
    return start;
  }

  // ofs and limit are use for multi-block byte array.
  // int com.sun.security.provider.DigestBase.implCompressMultiBlock(byte[] b, int ofs, int limit)
  address generate_sha1_implCompress(bool multi_block, const char *name) {
    __ align(CodeEntryAlignment);
    StubCodeMark mark(this, "StubRoutines", name);
    address start = __ pc();

    Register buf = c_rarg0;
    Register state = c_rarg1;
    Register ofs = c_rarg2;
    Register limit = c_rarg3;

    const XMMRegister abcd = xmm0;
    const XMMRegister e0 = xmm1;
    const XMMRegister e1 = xmm2;
    const XMMRegister msg0 = xmm3;

    const XMMRegister msg1 = xmm4;
    const XMMRegister msg2 = xmm5;
    const XMMRegister msg3 = xmm6;
    const XMMRegister shuf_mask = xmm7;

    __ enter();

    __ subptr(rsp, 4 * wordSize);

    __ fast_sha1(abcd, e0, e1, msg0, msg1, msg2, msg3, shuf_mask,
      buf, state, ofs, limit, rsp, multi_block);

    __ addptr(rsp, 4 * wordSize);

    __ leave();
    __ ret(0);
    return start;
  }

  address generate_pshuffle_byte_flip_mask() {
    __ align(64);
    StubCodeMark mark(this, "StubRoutines", "pshuffle_byte_flip_mask");
    address start = __ pc();
    __ emit_data64(0x0405060700010203, relocInfo::none);
    __ emit_data64(0x0c0d0e0f08090a0b, relocInfo::none);

    if (VM_Version::supports_avx2()) {
      __ emit_data64(0x0405060700010203, relocInfo::none); // second copy
      __ emit_data64(0x0c0d0e0f08090a0b, relocInfo::none);
      // _SHUF_00BA
      __ emit_data64(0x0b0a090803020100, relocInfo::none);
      __ emit_data64(0xFFFFFFFFFFFFFFFF, relocInfo::none);
      __ emit_data64(0x0b0a090803020100, relocInfo::none);
      __ emit_data64(0xFFFFFFFFFFFFFFFF, relocInfo::none);
      // _SHUF_DC00
      __ emit_data64(0xFFFFFFFFFFFFFFFF, relocInfo::none);
      __ emit_data64(0x0b0a090803020100, relocInfo::none);
      __ emit_data64(0xFFFFFFFFFFFFFFFF, relocInfo::none);
      __ emit_data64(0x0b0a090803020100, relocInfo::none);
    }

    return start;
  }

  //Mask for byte-swapping a couple of qwords in an XMM register using (v)pshufb.
  address generate_pshuffle_byte_flip_mask_sha512() {
    __ align(32);
    StubCodeMark mark(this, "StubRoutines", "pshuffle_byte_flip_mask_sha512");
    address start = __ pc();
    if (VM_Version::supports_avx2()) {
      __ emit_data64(0x0001020304050607, relocInfo::none); // PSHUFFLE_BYTE_FLIP_MASK
      __ emit_data64(0x08090a0b0c0d0e0f, relocInfo::none);
      __ emit_data64(0x1011121314151617, relocInfo::none);
      __ emit_data64(0x18191a1b1c1d1e1f, relocInfo::none);
      __ emit_data64(0x0000000000000000, relocInfo::none); //MASK_YMM_LO
      __ emit_data64(0x0000000000000000, relocInfo::none);
      __ emit_data64(0xFFFFFFFFFFFFFFFF, relocInfo::none);
      __ emit_data64(0xFFFFFFFFFFFFFFFF, relocInfo::none);
    }

    return start;
  }

// ofs and limit are use for multi-block byte array.
// int com.sun.security.provider.DigestBase.implCompressMultiBlock(byte[] b, int ofs, int limit)
  address generate_sha256_implCompress(bool multi_block, const char *name) {
    assert(VM_Version::supports_sha() || VM_Version::supports_avx2(), "");
    __ align(CodeEntryAlignment);
    StubCodeMark mark(this, "StubRoutines", name);
    address start = __ pc();

    Register buf = c_rarg0;
    Register state = c_rarg1;
    Register ofs = c_rarg2;
    Register limit = c_rarg3;

    const XMMRegister msg = xmm0;
    const XMMRegister state0 = xmm1;
    const XMMRegister state1 = xmm2;
    const XMMRegister msgtmp0 = xmm3;

    const XMMRegister msgtmp1 = xmm4;
    const XMMRegister msgtmp2 = xmm5;
    const XMMRegister msgtmp3 = xmm6;
    const XMMRegister msgtmp4 = xmm7;

    const XMMRegister shuf_mask = xmm8;

    __ enter();

    __ subptr(rsp, 4 * wordSize);

    if (VM_Version::supports_sha()) {
      __ fast_sha256(msg, state0, state1, msgtmp0, msgtmp1, msgtmp2, msgtmp3, msgtmp4,
        buf, state, ofs, limit, rsp, multi_block, shuf_mask);
    } else if (VM_Version::supports_avx2()) {
      __ sha256_AVX2(msg, state0, state1, msgtmp0, msgtmp1, msgtmp2, msgtmp3, msgtmp4,
        buf, state, ofs, limit, rsp, multi_block, shuf_mask);
    }
    __ addptr(rsp, 4 * wordSize);
    __ vzeroupper();
    __ leave();
    __ ret(0);
    return start;
  }

  address generate_sha512_implCompress(bool multi_block, const char *name) {
    assert(VM_Version::supports_avx2(), "");
    assert(VM_Version::supports_bmi2(), "");
    __ align(CodeEntryAlignment);
    StubCodeMark mark(this, "StubRoutines", name);
    address start = __ pc();

    Register buf = c_rarg0;
    Register state = c_rarg1;
    Register ofs = c_rarg2;
    Register limit = c_rarg3;

    const XMMRegister msg = xmm0;
    const XMMRegister state0 = xmm1;
    const XMMRegister state1 = xmm2;
    const XMMRegister msgtmp0 = xmm3;
    const XMMRegister msgtmp1 = xmm4;
    const XMMRegister msgtmp2 = xmm5;
    const XMMRegister msgtmp3 = xmm6;
    const XMMRegister msgtmp4 = xmm7;

    const XMMRegister shuf_mask = xmm8;

    __ enter();

    __ sha512_AVX2(msg, state0, state1, msgtmp0, msgtmp1, msgtmp2, msgtmp3, msgtmp4,
    buf, state, ofs, limit, rsp, multi_block, shuf_mask);

    __ vzeroupper();
    __ leave();
    __ ret(0);
    return start;
  }

  // This is a version of CTR/AES crypt which does 6 blocks in a loop at a time
  // to hide instruction latency
  //
  // Arguments:
  //
  // Inputs:
  //   c_rarg0   - source byte array address
  //   c_rarg1   - destination byte array address
  //   c_rarg2   - K (key) in little endian int array
  //   c_rarg3   - counter vector byte array address
  //   Linux
  //     c_rarg4   -          input length
  //     c_rarg5   -          saved encryptedCounter start
  //     rbp + 6 * wordSize - saved used length
  //   Windows
  //     rbp + 6 * wordSize - input length
  //     rbp + 7 * wordSize - saved encryptedCounter start
  //     rbp + 8 * wordSize - saved used length
  //
  // Output:
  //   rax       - input length
  //
  address generate_counterMode_AESCrypt_Parallel() {
    assert(UseAES, "need AES instructions and misaligned SSE support");
    __ align(CodeEntryAlignment);
    StubCodeMark mark(this, "StubRoutines", "counterMode_AESCrypt");
    address start = __ pc();
    const Register from = c_rarg0; // source array address
    const Register to = c_rarg1; // destination array address
    const Register key = c_rarg2; // key array address
    const Register counter = c_rarg3; // counter byte array initialized from counter array address
                                      // and updated with the incremented counter in the end
#ifndef _WIN64
    const Register len_reg = c_rarg4;
    const Register saved_encCounter_start = c_rarg5;
    const Register used_addr = r10;
    const Address  used_mem(rbp, 2 * wordSize);
    const Register used = r11;
#else
    const Address len_mem(rbp, 6 * wordSize); // length is on stack on Win64
    const Address saved_encCounter_mem(rbp, 7 * wordSize); // length is on stack on Win64
    const Address used_mem(rbp, 8 * wordSize); // length is on stack on Win64
    const Register len_reg = r10; // pick the first volatile windows register
    const Register saved_encCounter_start = r11;
    const Register used_addr = r13;
    const Register used = r14;
#endif
    const Register pos = rax;

    const int PARALLEL_FACTOR = 6;
    const XMMRegister xmm_counter_shuf_mask = xmm0;
    const XMMRegister xmm_key_shuf_mask = xmm1; // used temporarily to swap key bytes up front
    const XMMRegister xmm_curr_counter = xmm2;

    const XMMRegister xmm_key_tmp0 = xmm3;
    const XMMRegister xmm_key_tmp1 = xmm4;

    // registers holding the four results in the parallelized loop
    const XMMRegister xmm_result0 = xmm5;
    const XMMRegister xmm_result1 = xmm6;
    const XMMRegister xmm_result2 = xmm7;
    const XMMRegister xmm_result3 = xmm8;
    const XMMRegister xmm_result4 = xmm9;
    const XMMRegister xmm_result5 = xmm10;

    const XMMRegister xmm_from0 = xmm11;
    const XMMRegister xmm_from1 = xmm12;
    const XMMRegister xmm_from2 = xmm13;
    const XMMRegister xmm_from3 = xmm14; //the last one is xmm14. we have to preserve it on WIN64.
    const XMMRegister xmm_from4 = xmm3; //reuse xmm3~4. Because xmm_key_tmp0~1 are useless when loading input text
    const XMMRegister xmm_from5 = xmm4;

    //for key_128, key_192, key_256
    const int rounds[3] = {10, 12, 14};
    Label L_exit_preLoop, L_preLoop_start;
    Label L_multiBlock_loopTop[3];
    Label L_singleBlockLoopTop[3];
    Label L__incCounter[3][6]; //for 6 blocks
    Label L__incCounter_single[3]; //for single block, key128, key192, key256
    Label L_processTail_insr[3], L_processTail_4_insr[3], L_processTail_2_insr[3], L_processTail_1_insr[3], L_processTail_exit_insr[3];
    Label L_processTail_4_extr[3], L_processTail_2_extr[3], L_processTail_1_extr[3], L_processTail_exit_extr[3];

    Label L_exit;

    __ enter(); // required for proper stackwalking of RuntimeStub frame

#ifdef _WIN64
    // allocate spill slots for r13, r14
    enum {
        saved_r13_offset,
        saved_r14_offset
    };
    __ subptr(rsp, 2 * wordSize);
    __ movptr(Address(rsp, saved_r13_offset * wordSize), r13);
    __ movptr(Address(rsp, saved_r14_offset * wordSize), r14);

    // on win64, fill len_reg from stack position
    __ movl(len_reg, len_mem);
    __ movptr(saved_encCounter_start, saved_encCounter_mem);
    __ movptr(used_addr, used_mem);
    __ movl(used, Address(used_addr, 0));
#else
    __ push(len_reg); // Save
    __ movptr(used_addr, used_mem);
    __ movl(used, Address(used_addr, 0));
#endif

    __ push(rbx); // Save RBX
    __ movdqu(xmm_curr_counter, Address(counter, 0x00)); // initialize counter with initial counter
    __ movdqu(xmm_counter_shuf_mask, ExternalAddress(StubRoutines::x86::counter_shuffle_mask_addr()), pos); // pos as scratch
    __ pshufb(xmm_curr_counter, xmm_counter_shuf_mask); //counter is shuffled
    __ movptr(pos, 0);

    // Use the partially used encrpyted counter from last invocation
    __ BIND(L_preLoop_start);
    __ cmpptr(used, 16);
    __ jcc(Assembler::aboveEqual, L_exit_preLoop);
      __ cmpptr(len_reg, 0);
      __ jcc(Assembler::lessEqual, L_exit_preLoop);
      __ movb(rbx, Address(saved_encCounter_start, used));
      __ xorb(rbx, Address(from, pos));
      __ movb(Address(to, pos), rbx);
      __ addptr(pos, 1);
      __ addptr(used, 1);
      __ subptr(len_reg, 1);

    __ jmp(L_preLoop_start);

    __ BIND(L_exit_preLoop);
    __ movl(Address(used_addr, 0), used);

    // key length could be only {11, 13, 15} * 4 = {44, 52, 60}
    __ movdqu(xmm_key_shuf_mask, ExternalAddress(StubRoutines::x86::key_shuffle_mask_addr()), rbx); // rbx as scratch
    __ movl(rbx, Address(key, arrayOopDesc::length_offset_in_bytes() - arrayOopDesc::base_offset_in_bytes(T_INT)));
    __ cmpl(rbx, 52);
    __ jcc(Assembler::equal, L_multiBlock_loopTop[1]);
    __ cmpl(rbx, 60);
    __ jcc(Assembler::equal, L_multiBlock_loopTop[2]);

#define CTR_DoSix(opc, src_reg)                \
    __ opc(xmm_result0, src_reg);              \
    __ opc(xmm_result1, src_reg);              \
    __ opc(xmm_result2, src_reg);              \
    __ opc(xmm_result3, src_reg);              \
    __ opc(xmm_result4, src_reg);              \
    __ opc(xmm_result5, src_reg);

    // k == 0 :  generate code for key_128
    // k == 1 :  generate code for key_192
    // k == 2 :  generate code for key_256
    for (int k = 0; k < 3; ++k) {
      //multi blocks starts here
      __ align(OptoLoopAlignment);
      __ BIND(L_multiBlock_loopTop[k]);
      __ cmpptr(len_reg, PARALLEL_FACTOR * AESBlockSize); // see if at least PARALLEL_FACTOR blocks left
      __ jcc(Assembler::less, L_singleBlockLoopTop[k]);
      load_key(xmm_key_tmp0, key, 0x00, xmm_key_shuf_mask);

      //load, then increase counters
      CTR_DoSix(movdqa, xmm_curr_counter);
      inc_counter(rbx, xmm_result1, 0x01, L__incCounter[k][0]);
      inc_counter(rbx, xmm_result2, 0x02, L__incCounter[k][1]);
      inc_counter(rbx, xmm_result3, 0x03, L__incCounter[k][2]);
      inc_counter(rbx, xmm_result4, 0x04, L__incCounter[k][3]);
      inc_counter(rbx, xmm_result5,  0x05, L__incCounter[k][4]);
      inc_counter(rbx, xmm_curr_counter, 0x06, L__incCounter[k][5]);
      CTR_DoSix(pshufb, xmm_counter_shuf_mask); // after increased, shuffled counters back for PXOR
      CTR_DoSix(pxor, xmm_key_tmp0);   //PXOR with Round 0 key

      //load two ROUND_KEYs at a time
      for (int i = 1; i < rounds[k]; ) {
        load_key(xmm_key_tmp1, key, (0x10 * i), xmm_key_shuf_mask);
        load_key(xmm_key_tmp0, key, (0x10 * (i+1)), xmm_key_shuf_mask);
        CTR_DoSix(aesenc, xmm_key_tmp1);
        i++;
        if (i != rounds[k]) {
          CTR_DoSix(aesenc, xmm_key_tmp0);
        } else {
          CTR_DoSix(aesenclast, xmm_key_tmp0);
        }
        i++;
      }

      // get next PARALLEL_FACTOR blocks into xmm_result registers
      __ movdqu(xmm_from0, Address(from, pos, Address::times_1, 0 * AESBlockSize));
      __ movdqu(xmm_from1, Address(from, pos, Address::times_1, 1 * AESBlockSize));
      __ movdqu(xmm_from2, Address(from, pos, Address::times_1, 2 * AESBlockSize));
      __ movdqu(xmm_from3, Address(from, pos, Address::times_1, 3 * AESBlockSize));
      __ movdqu(xmm_from4, Address(from, pos, Address::times_1, 4 * AESBlockSize));
      __ movdqu(xmm_from5, Address(from, pos, Address::times_1, 5 * AESBlockSize));

      __ pxor(xmm_result0, xmm_from0);
      __ pxor(xmm_result1, xmm_from1);
      __ pxor(xmm_result2, xmm_from2);
      __ pxor(xmm_result3, xmm_from3);
      __ pxor(xmm_result4, xmm_from4);
      __ pxor(xmm_result5, xmm_from5);

      // store 6 results into the next 64 bytes of output
      __ movdqu(Address(to, pos, Address::times_1, 0 * AESBlockSize), xmm_result0);
      __ movdqu(Address(to, pos, Address::times_1, 1 * AESBlockSize), xmm_result1);
      __ movdqu(Address(to, pos, Address::times_1, 2 * AESBlockSize), xmm_result2);
      __ movdqu(Address(to, pos, Address::times_1, 3 * AESBlockSize), xmm_result3);
      __ movdqu(Address(to, pos, Address::times_1, 4 * AESBlockSize), xmm_result4);
      __ movdqu(Address(to, pos, Address::times_1, 5 * AESBlockSize), xmm_result5);

      __ addptr(pos, PARALLEL_FACTOR * AESBlockSize); // increase the length of crypt text
      __ subptr(len_reg, PARALLEL_FACTOR * AESBlockSize); // decrease the remaining length
      __ jmp(L_multiBlock_loopTop[k]);

      // singleBlock starts here
      __ align(OptoLoopAlignment);
      __ BIND(L_singleBlockLoopTop[k]);
      __ cmpptr(len_reg, 0);
      __ jcc(Assembler::lessEqual, L_exit);
      load_key(xmm_key_tmp0, key, 0x00, xmm_key_shuf_mask);
      __ movdqa(xmm_result0, xmm_curr_counter);
      inc_counter(rbx, xmm_curr_counter, 0x01, L__incCounter_single[k]);
      __ pshufb(xmm_result0, xmm_counter_shuf_mask);
      __ pxor(xmm_result0, xmm_key_tmp0);
      for (int i = 1; i < rounds[k]; i++) {
        load_key(xmm_key_tmp0, key, (0x10 * i), xmm_key_shuf_mask);
        __ aesenc(xmm_result0, xmm_key_tmp0);
      }
      load_key(xmm_key_tmp0, key, (rounds[k] * 0x10), xmm_key_shuf_mask);
      __ aesenclast(xmm_result0, xmm_key_tmp0);
      __ cmpptr(len_reg, AESBlockSize);
      __ jcc(Assembler::less, L_processTail_insr[k]);
        __ movdqu(xmm_from0, Address(from, pos, Address::times_1, 0 * AESBlockSize));
        __ pxor(xmm_result0, xmm_from0);
        __ movdqu(Address(to, pos, Address::times_1, 0 * AESBlockSize), xmm_result0);
        __ addptr(pos, AESBlockSize);
        __ subptr(len_reg, AESBlockSize);
        __ jmp(L_singleBlockLoopTop[k]);
      __ BIND(L_processTail_insr[k]);                               // Process the tail part of the input array
        __ addptr(pos, len_reg);                                    // 1. Insert bytes from src array into xmm_from0 register
        __ testptr(len_reg, 8);
        __ jcc(Assembler::zero, L_processTail_4_insr[k]);
          __ subptr(pos,8);
          __ pinsrq(xmm_from0, Address(from, pos), 0);
        __ BIND(L_processTail_4_insr[k]);
        __ testptr(len_reg, 4);
        __ jcc(Assembler::zero, L_processTail_2_insr[k]);
          __ subptr(pos,4);
          __ pslldq(xmm_from0, 4);
          __ pinsrd(xmm_from0, Address(from, pos), 0);
        __ BIND(L_processTail_2_insr[k]);
        __ testptr(len_reg, 2);
        __ jcc(Assembler::zero, L_processTail_1_insr[k]);
          __ subptr(pos, 2);
          __ pslldq(xmm_from0, 2);
          __ pinsrw(xmm_from0, Address(from, pos), 0);
        __ BIND(L_processTail_1_insr[k]);
        __ testptr(len_reg, 1);
        __ jcc(Assembler::zero, L_processTail_exit_insr[k]);
          __ subptr(pos, 1);
          __ pslldq(xmm_from0, 1);
          __ pinsrb(xmm_from0, Address(from, pos), 0);
        __ BIND(L_processTail_exit_insr[k]);

        __ movdqu(Address(saved_encCounter_start, 0), xmm_result0);  // 2. Perform pxor of the encrypted counter and plaintext Bytes.
        __ pxor(xmm_result0, xmm_from0);                             //    Also the encrypted counter is saved for next invocation.

        __ testptr(len_reg, 8);
        __ jcc(Assembler::zero, L_processTail_4_extr[k]);            // 3. Extract bytes from xmm_result0 into the dest. array
          __ pextrq(Address(to, pos), xmm_result0, 0);
          __ psrldq(xmm_result0, 8);
          __ addptr(pos, 8);
        __ BIND(L_processTail_4_extr[k]);
        __ testptr(len_reg, 4);
        __ jcc(Assembler::zero, L_processTail_2_extr[k]);
          __ pextrd(Address(to, pos), xmm_result0, 0);
          __ psrldq(xmm_result0, 4);
          __ addptr(pos, 4);
        __ BIND(L_processTail_2_extr[k]);
        __ testptr(len_reg, 2);
        __ jcc(Assembler::zero, L_processTail_1_extr[k]);
          __ pextrw(Address(to, pos), xmm_result0, 0);
          __ psrldq(xmm_result0, 2);
          __ addptr(pos, 2);
        __ BIND(L_processTail_1_extr[k]);
        __ testptr(len_reg, 1);
        __ jcc(Assembler::zero, L_processTail_exit_extr[k]);
          __ pextrb(Address(to, pos), xmm_result0, 0);

        __ BIND(L_processTail_exit_extr[k]);
        __ movl(Address(used_addr, 0), len_reg);
        __ jmp(L_exit);

    }

    __ BIND(L_exit);
    __ pshufb(xmm_curr_counter, xmm_counter_shuf_mask); //counter is shuffled back.
    __ movdqu(Address(counter, 0), xmm_curr_counter); //save counter back
    __ pop(rbx); // pop the saved RBX.
#ifdef _WIN64
    __ movl(rax, len_mem);
    __ movptr(r13, Address(rsp, saved_r13_offset * wordSize));
    __ movptr(r14, Address(rsp, saved_r14_offset * wordSize));
    __ addptr(rsp, 2 * wordSize);
#else
    __ pop(rax); // return 'len'
#endif
    __ leave(); // required for proper stackwalking of RuntimeStub frame
    __ ret(0);
    return start;
  }

void roundDec(XMMRegister xmm_reg) {
  __ vaesdec(xmm1, xmm1, xmm_reg, Assembler::AVX_512bit);
  __ vaesdec(xmm2, xmm2, xmm_reg, Assembler::AVX_512bit);
  __ vaesdec(xmm3, xmm3, xmm_reg, Assembler::AVX_512bit);
  __ vaesdec(xmm4, xmm4, xmm_reg, Assembler::AVX_512bit);
  __ vaesdec(xmm5, xmm5, xmm_reg, Assembler::AVX_512bit);
  __ vaesdec(xmm6, xmm6, xmm_reg, Assembler::AVX_512bit);
  __ vaesdec(xmm7, xmm7, xmm_reg, Assembler::AVX_512bit);
  __ vaesdec(xmm8, xmm8, xmm_reg, Assembler::AVX_512bit);
}

void roundDeclast(XMMRegister xmm_reg) {
  __ vaesdeclast(xmm1, xmm1, xmm_reg, Assembler::AVX_512bit);
  __ vaesdeclast(xmm2, xmm2, xmm_reg, Assembler::AVX_512bit);
  __ vaesdeclast(xmm3, xmm3, xmm_reg, Assembler::AVX_512bit);
  __ vaesdeclast(xmm4, xmm4, xmm_reg, Assembler::AVX_512bit);
  __ vaesdeclast(xmm5, xmm5, xmm_reg, Assembler::AVX_512bit);
  __ vaesdeclast(xmm6, xmm6, xmm_reg, Assembler::AVX_512bit);
  __ vaesdeclast(xmm7, xmm7, xmm_reg, Assembler::AVX_512bit);
  __ vaesdeclast(xmm8, xmm8, xmm_reg, Assembler::AVX_512bit);
}

  void ev_load_key(XMMRegister xmmdst, Register key, int offset, XMMRegister xmm_shuf_mask = NULL) {
    __ movdqu(xmmdst, Address(key, offset));
    if (xmm_shuf_mask != NULL) {
      __ pshufb(xmmdst, xmm_shuf_mask);
    } else {
      __ pshufb(xmmdst, ExternalAddress(StubRoutines::x86::key_shuffle_mask_addr()));
    }
    __ evshufi64x2(xmmdst, xmmdst, xmmdst, 0x0, Assembler::AVX_512bit);

  }

address generate_cipherBlockChaining_decryptVectorAESCrypt() {
    assert(VM_Version::supports_vaes(), "need AES instructions and misaligned SSE support");
    __ align(CodeEntryAlignment);
    StubCodeMark mark(this, "StubRoutines", "cipherBlockChaining_decryptAESCrypt");
    address start = __ pc();

    const Register from = c_rarg0;  // source array address
    const Register to = c_rarg1;  // destination array address
    const Register key = c_rarg2;  // key array address
    const Register rvec = c_rarg3;  // r byte array initialized from initvector array address
    // and left with the results of the last encryption block
#ifndef _WIN64
    const Register len_reg = c_rarg4;  // src len (must be multiple of blocksize 16)
#else
    const Address  len_mem(rbp, 6 * wordSize);  // length is on stack on Win64
    const Register len_reg = r11;      // pick the volatile windows register
#endif

    Label Loop, Loop1, L_128, L_256, L_192, KEY_192, KEY_256, Loop2, Lcbc_dec_rem_loop,
          Lcbc_dec_rem_last, Lcbc_dec_ret, Lcbc_dec_rem, Lcbc_exit;

    __ enter();

#ifdef _WIN64
  // on win64, fill len_reg from stack position
    __ movl(len_reg, len_mem);
#else
    __ push(len_reg); // Save
#endif
    __ push(rbx);
    __ vzeroupper();

    // Temporary variable declaration for swapping key bytes
    const XMMRegister xmm_key_shuf_mask = xmm1;
    __ movdqu(xmm_key_shuf_mask, ExternalAddress(StubRoutines::x86::key_shuffle_mask_addr()));

    // Calculate number of rounds from key size: 44 for 10-rounds, 52 for 12-rounds, 60 for 14-rounds
    const Register rounds = rbx;
    __ movl(rounds, Address(key, arrayOopDesc::length_offset_in_bytes() - arrayOopDesc::base_offset_in_bytes(T_INT)));

    const XMMRegister IV = xmm0;
    // Load IV and broadcast value to 512-bits
    __ evbroadcasti64x2(IV, Address(rvec, 0), Assembler::AVX_512bit);

    // Temporary variables for storing round keys
    const XMMRegister RK0 = xmm30;
    const XMMRegister RK1 = xmm9;
    const XMMRegister RK2 = xmm18;
    const XMMRegister RK3 = xmm19;
    const XMMRegister RK4 = xmm20;
    const XMMRegister RK5 = xmm21;
    const XMMRegister RK6 = xmm22;
    const XMMRegister RK7 = xmm23;
    const XMMRegister RK8 = xmm24;
    const XMMRegister RK9 = xmm25;
    const XMMRegister RK10 = xmm26;

     // Load and shuffle key
    // the java expanded key ordering is rotated one position from what we want
    // so we start from 1*16 here and hit 0*16 last
    ev_load_key(RK1, key, 1 * 16, xmm_key_shuf_mask);
    ev_load_key(RK2, key, 2 * 16, xmm_key_shuf_mask);
    ev_load_key(RK3, key, 3 * 16, xmm_key_shuf_mask);
    ev_load_key(RK4, key, 4 * 16, xmm_key_shuf_mask);
    ev_load_key(RK5, key, 5 * 16, xmm_key_shuf_mask);
    ev_load_key(RK6, key, 6 * 16, xmm_key_shuf_mask);
    ev_load_key(RK7, key, 7 * 16, xmm_key_shuf_mask);
    ev_load_key(RK8, key, 8 * 16, xmm_key_shuf_mask);
    ev_load_key(RK9, key, 9 * 16, xmm_key_shuf_mask);
    ev_load_key(RK10, key, 10 * 16, xmm_key_shuf_mask);
    ev_load_key(RK0, key, 0*16, xmm_key_shuf_mask);

    // Variables for storing source cipher text
    const XMMRegister S0 = xmm10;
    const XMMRegister S1 = xmm11;
    const XMMRegister S2 = xmm12;
    const XMMRegister S3 = xmm13;
    const XMMRegister S4 = xmm14;
    const XMMRegister S5 = xmm15;
    const XMMRegister S6 = xmm16;
    const XMMRegister S7 = xmm17;

    // Variables for storing decrypted text
    const XMMRegister B0 = xmm1;
    const XMMRegister B1 = xmm2;
    const XMMRegister B2 = xmm3;
    const XMMRegister B3 = xmm4;
    const XMMRegister B4 = xmm5;
    const XMMRegister B5 = xmm6;
    const XMMRegister B6 = xmm7;
    const XMMRegister B7 = xmm8;

    __ cmpl(rounds, 44);
    __ jcc(Assembler::greater, KEY_192);
    __ jmp(Loop);

    __ BIND(KEY_192);
    const XMMRegister RK11 = xmm27;
    const XMMRegister RK12 = xmm28;
    ev_load_key(RK11, key, 11*16, xmm_key_shuf_mask);
    ev_load_key(RK12, key, 12*16, xmm_key_shuf_mask);

    __ cmpl(rounds, 52);
    __ jcc(Assembler::greater, KEY_256);
    __ jmp(Loop);

    __ BIND(KEY_256);
    const XMMRegister RK13 = xmm29;
    const XMMRegister RK14 = xmm31;
    ev_load_key(RK13, key, 13*16, xmm_key_shuf_mask);
    ev_load_key(RK14, key, 14*16, xmm_key_shuf_mask);

    __ BIND(Loop);
    __ cmpl(len_reg, 512);
    __ jcc(Assembler::below, Lcbc_dec_rem);
    __ BIND(Loop1);
    __ subl(len_reg, 512);
    __ evmovdquq(S0, Address(from, 0 * 64), Assembler::AVX_512bit);
    __ evmovdquq(S1, Address(from, 1 * 64), Assembler::AVX_512bit);
    __ evmovdquq(S2, Address(from, 2 * 64), Assembler::AVX_512bit);
    __ evmovdquq(S3, Address(from, 3 * 64), Assembler::AVX_512bit);
    __ evmovdquq(S4, Address(from, 4 * 64), Assembler::AVX_512bit);
    __ evmovdquq(S5, Address(from, 5 * 64), Assembler::AVX_512bit);
    __ evmovdquq(S6, Address(from, 6 * 64), Assembler::AVX_512bit);
    __ evmovdquq(S7, Address(from, 7 * 64), Assembler::AVX_512bit);
    __ leaq(from, Address(from, 8 * 64));

    __ evpxorq(B0, S0, RK1, Assembler::AVX_512bit);
    __ evpxorq(B1, S1, RK1, Assembler::AVX_512bit);
    __ evpxorq(B2, S2, RK1, Assembler::AVX_512bit);
    __ evpxorq(B3, S3, RK1, Assembler::AVX_512bit);
    __ evpxorq(B4, S4, RK1, Assembler::AVX_512bit);
    __ evpxorq(B5, S5, RK1, Assembler::AVX_512bit);
    __ evpxorq(B6, S6, RK1, Assembler::AVX_512bit);
    __ evpxorq(B7, S7, RK1, Assembler::AVX_512bit);

    __ evalignq(IV, S0, IV, 0x06);
    __ evalignq(S0, S1, S0, 0x06);
    __ evalignq(S1, S2, S1, 0x06);
    __ evalignq(S2, S3, S2, 0x06);
    __ evalignq(S3, S4, S3, 0x06);
    __ evalignq(S4, S5, S4, 0x06);
    __ evalignq(S5, S6, S5, 0x06);
    __ evalignq(S6, S7, S6, 0x06);

    roundDec(RK2);
    roundDec(RK3);
    roundDec(RK4);
    roundDec(RK5);
    roundDec(RK6);
    roundDec(RK7);
    roundDec(RK8);
    roundDec(RK9);
    roundDec(RK10);

    __ cmpl(rounds, 44);
    __ jcc(Assembler::belowEqual, L_128);
    roundDec(RK11);
    roundDec(RK12);

    __ cmpl(rounds, 52);
    __ jcc(Assembler::belowEqual, L_192);
    roundDec(RK13);
    roundDec(RK14);

    __ BIND(L_256);
    roundDeclast(RK0);
    __ jmp(Loop2);

    __ BIND(L_128);
    roundDeclast(RK0);
    __ jmp(Loop2);

    __ BIND(L_192);
    roundDeclast(RK0);

    __ BIND(Loop2);
    __ evpxorq(B0, B0, IV, Assembler::AVX_512bit);
    __ evpxorq(B1, B1, S0, Assembler::AVX_512bit);
    __ evpxorq(B2, B2, S1, Assembler::AVX_512bit);
    __ evpxorq(B3, B3, S2, Assembler::AVX_512bit);
    __ evpxorq(B4, B4, S3, Assembler::AVX_512bit);
    __ evpxorq(B5, B5, S4, Assembler::AVX_512bit);
    __ evpxorq(B6, B6, S5, Assembler::AVX_512bit);
    __ evpxorq(B7, B7, S6, Assembler::AVX_512bit);
    __ evmovdquq(IV, S7, Assembler::AVX_512bit);

    __ evmovdquq(Address(to, 0 * 64), B0, Assembler::AVX_512bit);
    __ evmovdquq(Address(to, 1 * 64), B1, Assembler::AVX_512bit);
    __ evmovdquq(Address(to, 2 * 64), B2, Assembler::AVX_512bit);
    __ evmovdquq(Address(to, 3 * 64), B3, Assembler::AVX_512bit);
    __ evmovdquq(Address(to, 4 * 64), B4, Assembler::AVX_512bit);
    __ evmovdquq(Address(to, 5 * 64), B5, Assembler::AVX_512bit);
    __ evmovdquq(Address(to, 6 * 64), B6, Assembler::AVX_512bit);
    __ evmovdquq(Address(to, 7 * 64), B7, Assembler::AVX_512bit);
    __ leaq(to, Address(to, 8 * 64));
    __ jmp(Loop);

    __ BIND(Lcbc_dec_rem);
    __ evshufi64x2(IV, IV, IV, 0x03, Assembler::AVX_512bit);

    __ BIND(Lcbc_dec_rem_loop);
    __ subl(len_reg, 16);
    __ jcc(Assembler::carrySet, Lcbc_dec_ret);

    __ movdqu(S0, Address(from, 0));
    __ evpxorq(B0, S0, RK1, Assembler::AVX_512bit);
    __ vaesdec(B0, B0, RK2, Assembler::AVX_512bit);
    __ vaesdec(B0, B0, RK3, Assembler::AVX_512bit);
    __ vaesdec(B0, B0, RK4, Assembler::AVX_512bit);
    __ vaesdec(B0, B0, RK5, Assembler::AVX_512bit);
    __ vaesdec(B0, B0, RK6, Assembler::AVX_512bit);
    __ vaesdec(B0, B0, RK7, Assembler::AVX_512bit);
    __ vaesdec(B0, B0, RK8, Assembler::AVX_512bit);
    __ vaesdec(B0, B0, RK9, Assembler::AVX_512bit);
    __ vaesdec(B0, B0, RK10, Assembler::AVX_512bit);
    __ cmpl(rounds, 44);
    __ jcc(Assembler::belowEqual, Lcbc_dec_rem_last);

    __ vaesdec(B0, B0, RK11, Assembler::AVX_512bit);
    __ vaesdec(B0, B0, RK12, Assembler::AVX_512bit);
    __ cmpl(rounds, 52);
    __ jcc(Assembler::belowEqual, Lcbc_dec_rem_last);

    __ vaesdec(B0, B0, RK13, Assembler::AVX_512bit);
    __ vaesdec(B0, B0, RK14, Assembler::AVX_512bit);

    __ BIND(Lcbc_dec_rem_last);
    __ vaesdeclast(B0, B0, RK0, Assembler::AVX_512bit);

    __ evpxorq(B0, B0, IV, Assembler::AVX_512bit);
    __ evmovdquq(IV, S0, Assembler::AVX_512bit);
    __ movdqu(Address(to, 0), B0);
    __ leaq(from, Address(from, 16));
    __ leaq(to, Address(to, 16));
    __ jmp(Lcbc_dec_rem_loop);

    __ BIND(Lcbc_dec_ret);
    __ movdqu(Address(rvec, 0), IV);

    // Zero out the round keys
    __ evpxorq(RK0, RK0, RK0, Assembler::AVX_512bit);
    __ evpxorq(RK1, RK1, RK1, Assembler::AVX_512bit);
    __ evpxorq(RK2, RK2, RK2, Assembler::AVX_512bit);
    __ evpxorq(RK3, RK3, RK3, Assembler::AVX_512bit);
    __ evpxorq(RK4, RK4, RK4, Assembler::AVX_512bit);
    __ evpxorq(RK5, RK5, RK5, Assembler::AVX_512bit);
    __ evpxorq(RK6, RK6, RK6, Assembler::AVX_512bit);
    __ evpxorq(RK7, RK7, RK7, Assembler::AVX_512bit);
    __ evpxorq(RK8, RK8, RK8, Assembler::AVX_512bit);
    __ evpxorq(RK9, RK9, RK9, Assembler::AVX_512bit);
    __ evpxorq(RK10, RK10, RK10, Assembler::AVX_512bit);
    __ cmpl(rounds, 44);
    __ jcc(Assembler::belowEqual, Lcbc_exit);
    __ evpxorq(RK11, RK11, RK11, Assembler::AVX_512bit);
    __ evpxorq(RK12, RK12, RK12, Assembler::AVX_512bit);
    __ cmpl(rounds, 52);
    __ jcc(Assembler::belowEqual, Lcbc_exit);
    __ evpxorq(RK13, RK13, RK13, Assembler::AVX_512bit);
    __ evpxorq(RK14, RK14, RK14, Assembler::AVX_512bit);

    __ BIND(Lcbc_exit);
    __ pop(rbx);
#ifdef _WIN64
    __ movl(rax, len_mem);
#else
    __ pop(rax); // return length
#endif
    __ leave(); // required for proper stackwalking of RuntimeStub frame
    __ ret(0);
    return start;
}

// Polynomial x^128+x^127+x^126+x^121+1
address ghash_polynomial_addr() {
    __ align(CodeEntryAlignment);
    StubCodeMark mark(this, "StubRoutines", "_ghash_poly_addr");
    address start = __ pc();
    __ emit_data64(0x0000000000000001, relocInfo::none);
    __ emit_data64(0xc200000000000000, relocInfo::none);
    return start;
}

address ghash_shufflemask_addr() {
    __ align(CodeEntryAlignment);
    StubCodeMark mark(this, "StubRoutines", "_ghash_shuffmask_addr");
    address start = __ pc();
    __ emit_data64(0x0f0f0f0f0f0f0f0f, relocInfo::none);
    __ emit_data64(0x0f0f0f0f0f0f0f0f, relocInfo::none);
    return start;
}

// Ghash single and multi block operations using AVX instructions
address generate_avx_ghash_processBlocks() {
    __ align(CodeEntryAlignment);

    StubCodeMark mark(this, "StubRoutines", "ghash_processBlocks");
    address start = __ pc();

    // arguments
    const Register state = c_rarg0;
    const Register htbl = c_rarg1;
    const Register data = c_rarg2;
    const Register blocks = c_rarg3;
    __ enter();
   // Save state before entering routine
    __ avx_ghash(state, htbl, data, blocks);
    __ leave(); // required for proper stackwalking of RuntimeStub frame
    __ ret(0);
    return start;
}

  // byte swap x86 long
  address generate_ghash_long_swap_mask() {
    __ align(CodeEntryAlignment);
    StubCodeMark mark(this, "StubRoutines", "ghash_long_swap_mask");
    address start = __ pc();
    __ emit_data64(0x0f0e0d0c0b0a0908, relocInfo::none );
    __ emit_data64(0x0706050403020100, relocInfo::none );
  return start;
  }

  // byte swap x86 byte array
  address generate_ghash_byte_swap_mask() {
    __ align(CodeEntryAlignment);
    StubCodeMark mark(this, "StubRoutines", "ghash_byte_swap_mask");
    address start = __ pc();
    __ emit_data64(0x08090a0b0c0d0e0f, relocInfo::none );
    __ emit_data64(0x0001020304050607, relocInfo::none );
  return start;
  }

  /* Single and multi-block ghash operations */
  address generate_ghash_processBlocks() {
    __ align(CodeEntryAlignment);
    Label L_ghash_loop, L_exit;
    StubCodeMark mark(this, "StubRoutines", "ghash_processBlocks");
    address start = __ pc();

    const Register state        = c_rarg0;
    const Register subkeyH      = c_rarg1;
    const Register data         = c_rarg2;
    const Register blocks       = c_rarg3;

    const XMMRegister xmm_temp0 = xmm0;
    const XMMRegister xmm_temp1 = xmm1;
    const XMMRegister xmm_temp2 = xmm2;
    const XMMRegister xmm_temp3 = xmm3;
    const XMMRegister xmm_temp4 = xmm4;
    const XMMRegister xmm_temp5 = xmm5;
    const XMMRegister xmm_temp6 = xmm6;
    const XMMRegister xmm_temp7 = xmm7;
    const XMMRegister xmm_temp8 = xmm8;
    const XMMRegister xmm_temp9 = xmm9;
    const XMMRegister xmm_temp10 = xmm10;

    __ enter();

    __ movdqu(xmm_temp10, ExternalAddress(StubRoutines::x86::ghash_long_swap_mask_addr()));

    __ movdqu(xmm_temp0, Address(state, 0));
    __ pshufb(xmm_temp0, xmm_temp10);


    __ BIND(L_ghash_loop);
    __ movdqu(xmm_temp2, Address(data, 0));
    __ pshufb(xmm_temp2, ExternalAddress(StubRoutines::x86::ghash_byte_swap_mask_addr()));

    __ movdqu(xmm_temp1, Address(subkeyH, 0));
    __ pshufb(xmm_temp1, xmm_temp10);

    __ pxor(xmm_temp0, xmm_temp2);

    //
    // Multiply with the hash key
    //
    __ movdqu(xmm_temp3, xmm_temp0);
    __ pclmulqdq(xmm_temp3, xmm_temp1, 0);      // xmm3 holds a0*b0
    __ movdqu(xmm_temp4, xmm_temp0);
    __ pclmulqdq(xmm_temp4, xmm_temp1, 16);     // xmm4 holds a0*b1

    __ movdqu(xmm_temp5, xmm_temp0);
    __ pclmulqdq(xmm_temp5, xmm_temp1, 1);      // xmm5 holds a1*b0
    __ movdqu(xmm_temp6, xmm_temp0);
    __ pclmulqdq(xmm_temp6, xmm_temp1, 17);     // xmm6 holds a1*b1

    __ pxor(xmm_temp4, xmm_temp5);      // xmm4 holds a0*b1 + a1*b0

    __ movdqu(xmm_temp5, xmm_temp4);    // move the contents of xmm4 to xmm5
    __ psrldq(xmm_temp4, 8);    // shift by xmm4 64 bits to the right
    __ pslldq(xmm_temp5, 8);    // shift by xmm5 64 bits to the left
    __ pxor(xmm_temp3, xmm_temp5);
    __ pxor(xmm_temp6, xmm_temp4);      // Register pair <xmm6:xmm3> holds the result
                                        // of the carry-less multiplication of
                                        // xmm0 by xmm1.

    // We shift the result of the multiplication by one bit position
    // to the left to cope for the fact that the bits are reversed.
    __ movdqu(xmm_temp7, xmm_temp3);
    __ movdqu(xmm_temp8, xmm_temp6);
    __ pslld(xmm_temp3, 1);
    __ pslld(xmm_temp6, 1);
    __ psrld(xmm_temp7, 31);
    __ psrld(xmm_temp8, 31);
    __ movdqu(xmm_temp9, xmm_temp7);
    __ pslldq(xmm_temp8, 4);
    __ pslldq(xmm_temp7, 4);
    __ psrldq(xmm_temp9, 12);
    __ por(xmm_temp3, xmm_temp7);
    __ por(xmm_temp6, xmm_temp8);
    __ por(xmm_temp6, xmm_temp9);

    //
    // First phase of the reduction
    //
    // Move xmm3 into xmm7, xmm8, xmm9 in order to perform the shifts
    // independently.
    __ movdqu(xmm_temp7, xmm_temp3);
    __ movdqu(xmm_temp8, xmm_temp3);
    __ movdqu(xmm_temp9, xmm_temp3);
    __ pslld(xmm_temp7, 31);    // packed right shift shifting << 31
    __ pslld(xmm_temp8, 30);    // packed right shift shifting << 30
    __ pslld(xmm_temp9, 25);    // packed right shift shifting << 25
    __ pxor(xmm_temp7, xmm_temp8);      // xor the shifted versions
    __ pxor(xmm_temp7, xmm_temp9);
    __ movdqu(xmm_temp8, xmm_temp7);
    __ pslldq(xmm_temp7, 12);
    __ psrldq(xmm_temp8, 4);
    __ pxor(xmm_temp3, xmm_temp7);      // first phase of the reduction complete

    //
    // Second phase of the reduction
    //
    // Make 3 copies of xmm3 in xmm2, xmm4, xmm5 for doing these
    // shift operations.
    __ movdqu(xmm_temp2, xmm_temp3);
    __ movdqu(xmm_temp4, xmm_temp3);
    __ movdqu(xmm_temp5, xmm_temp3);
    __ psrld(xmm_temp2, 1);     // packed left shifting >> 1
    __ psrld(xmm_temp4, 2);     // packed left shifting >> 2
    __ psrld(xmm_temp5, 7);     // packed left shifting >> 7
    __ pxor(xmm_temp2, xmm_temp4);      // xor the shifted versions
    __ pxor(xmm_temp2, xmm_temp5);
    __ pxor(xmm_temp2, xmm_temp8);
    __ pxor(xmm_temp3, xmm_temp2);
    __ pxor(xmm_temp6, xmm_temp3);      // the result is in xmm6

    __ decrement(blocks);
    __ jcc(Assembler::zero, L_exit);
    __ movdqu(xmm_temp0, xmm_temp6);
    __ addptr(data, 16);
    __ jmp(L_ghash_loop);

    __ BIND(L_exit);
    __ pshufb(xmm_temp6, xmm_temp10);          // Byte swap 16-byte result
    __ movdqu(Address(state, 0), xmm_temp6);   // store the result
    __ leave();
    __ ret(0);
    return start;
  }

  //base64 character set
  address base64_charset_addr() {
    __ align(CodeEntryAlignment);
    StubCodeMark mark(this, "StubRoutines", "base64_charset");
    address start = __ pc();
    __ emit_data64(0x0000004200000041, relocInfo::none);
    __ emit_data64(0x0000004400000043, relocInfo::none);
    __ emit_data64(0x0000004600000045, relocInfo::none);
    __ emit_data64(0x0000004800000047, relocInfo::none);
    __ emit_data64(0x0000004a00000049, relocInfo::none);
    __ emit_data64(0x0000004c0000004b, relocInfo::none);
    __ emit_data64(0x0000004e0000004d, relocInfo::none);
    __ emit_data64(0x000000500000004f, relocInfo::none);
    __ emit_data64(0x0000005200000051, relocInfo::none);
    __ emit_data64(0x0000005400000053, relocInfo::none);
    __ emit_data64(0x0000005600000055, relocInfo::none);
    __ emit_data64(0x0000005800000057, relocInfo::none);
    __ emit_data64(0x0000005a00000059, relocInfo::none);
    __ emit_data64(0x0000006200000061, relocInfo::none);
    __ emit_data64(0x0000006400000063, relocInfo::none);
    __ emit_data64(0x0000006600000065, relocInfo::none);
    __ emit_data64(0x0000006800000067, relocInfo::none);
    __ emit_data64(0x0000006a00000069, relocInfo::none);
    __ emit_data64(0x0000006c0000006b, relocInfo::none);
    __ emit_data64(0x0000006e0000006d, relocInfo::none);
    __ emit_data64(0x000000700000006f, relocInfo::none);
    __ emit_data64(0x0000007200000071, relocInfo::none);
    __ emit_data64(0x0000007400000073, relocInfo::none);
    __ emit_data64(0x0000007600000075, relocInfo::none);
    __ emit_data64(0x0000007800000077, relocInfo::none);
    __ emit_data64(0x0000007a00000079, relocInfo::none);
    __ emit_data64(0x0000003100000030, relocInfo::none);
    __ emit_data64(0x0000003300000032, relocInfo::none);
    __ emit_data64(0x0000003500000034, relocInfo::none);
    __ emit_data64(0x0000003700000036, relocInfo::none);
    __ emit_data64(0x0000003900000038, relocInfo::none);
    __ emit_data64(0x0000002f0000002b, relocInfo::none);
    return start;
  }

  //base64 url character set
  address base64url_charset_addr() {
    __ align(CodeEntryAlignment);
    StubCodeMark mark(this, "StubRoutines", "base64url_charset");
    address start = __ pc();
    __ emit_data64(0x0000004200000041, relocInfo::none);
    __ emit_data64(0x0000004400000043, relocInfo::none);
    __ emit_data64(0x0000004600000045, relocInfo::none);
    __ emit_data64(0x0000004800000047, relocInfo::none);
    __ emit_data64(0x0000004a00000049, relocInfo::none);
    __ emit_data64(0x0000004c0000004b, relocInfo::none);
    __ emit_data64(0x0000004e0000004d, relocInfo::none);
    __ emit_data64(0x000000500000004f, relocInfo::none);
    __ emit_data64(0x0000005200000051, relocInfo::none);
    __ emit_data64(0x0000005400000053, relocInfo::none);
    __ emit_data64(0x0000005600000055, relocInfo::none);
    __ emit_data64(0x0000005800000057, relocInfo::none);
    __ emit_data64(0x0000005a00000059, relocInfo::none);
    __ emit_data64(0x0000006200000061, relocInfo::none);
    __ emit_data64(0x0000006400000063, relocInfo::none);
    __ emit_data64(0x0000006600000065, relocInfo::none);
    __ emit_data64(0x0000006800000067, relocInfo::none);
    __ emit_data64(0x0000006a00000069, relocInfo::none);
    __ emit_data64(0x0000006c0000006b, relocInfo::none);
    __ emit_data64(0x0000006e0000006d, relocInfo::none);
    __ emit_data64(0x000000700000006f, relocInfo::none);
    __ emit_data64(0x0000007200000071, relocInfo::none);
    __ emit_data64(0x0000007400000073, relocInfo::none);
    __ emit_data64(0x0000007600000075, relocInfo::none);
    __ emit_data64(0x0000007800000077, relocInfo::none);
    __ emit_data64(0x0000007a00000079, relocInfo::none);
    __ emit_data64(0x0000003100000030, relocInfo::none);
    __ emit_data64(0x0000003300000032, relocInfo::none);
    __ emit_data64(0x0000003500000034, relocInfo::none);
    __ emit_data64(0x0000003700000036, relocInfo::none);
    __ emit_data64(0x0000003900000038, relocInfo::none);
    __ emit_data64(0x0000005f0000002d, relocInfo::none);

    return start;
  }

  address base64_bswap_mask_addr() {
    __ align(CodeEntryAlignment);
    StubCodeMark mark(this, "StubRoutines", "bswap_mask_base64");
    address start = __ pc();
    __ emit_data64(0x0504038002010080, relocInfo::none);
    __ emit_data64(0x0b0a098008070680, relocInfo::none);
    __ emit_data64(0x0908078006050480, relocInfo::none);
    __ emit_data64(0x0f0e0d800c0b0a80, relocInfo::none);
    __ emit_data64(0x0605048003020180, relocInfo::none);
    __ emit_data64(0x0c0b0a8009080780, relocInfo::none);
    __ emit_data64(0x0504038002010080, relocInfo::none);
    __ emit_data64(0x0b0a098008070680, relocInfo::none);

    return start;
  }

  address base64_right_shift_mask_addr() {
    __ align(CodeEntryAlignment);
    StubCodeMark mark(this, "StubRoutines", "right_shift_mask");
    address start = __ pc();
    __ emit_data64(0x0006000400020000, relocInfo::none);
    __ emit_data64(0x0006000400020000, relocInfo::none);
    __ emit_data64(0x0006000400020000, relocInfo::none);
    __ emit_data64(0x0006000400020000, relocInfo::none);
    __ emit_data64(0x0006000400020000, relocInfo::none);
    __ emit_data64(0x0006000400020000, relocInfo::none);
    __ emit_data64(0x0006000400020000, relocInfo::none);
    __ emit_data64(0x0006000400020000, relocInfo::none);

    return start;
  }

  address base64_left_shift_mask_addr() {
    __ align(CodeEntryAlignment);
    StubCodeMark mark(this, "StubRoutines", "left_shift_mask");
    address start = __ pc();
    __ emit_data64(0x0000000200040000, relocInfo::none);
    __ emit_data64(0x0000000200040000, relocInfo::none);
    __ emit_data64(0x0000000200040000, relocInfo::none);
    __ emit_data64(0x0000000200040000, relocInfo::none);
    __ emit_data64(0x0000000200040000, relocInfo::none);
    __ emit_data64(0x0000000200040000, relocInfo::none);
    __ emit_data64(0x0000000200040000, relocInfo::none);
    __ emit_data64(0x0000000200040000, relocInfo::none);

    return start;
  }

  address base64_and_mask_addr() {
    __ align(CodeEntryAlignment);
    StubCodeMark mark(this, "StubRoutines", "and_mask");
    address start = __ pc();
    __ emit_data64(0x3f003f003f000000, relocInfo::none);
    __ emit_data64(0x3f003f003f000000, relocInfo::none);
    __ emit_data64(0x3f003f003f000000, relocInfo::none);
    __ emit_data64(0x3f003f003f000000, relocInfo::none);
    __ emit_data64(0x3f003f003f000000, relocInfo::none);
    __ emit_data64(0x3f003f003f000000, relocInfo::none);
    __ emit_data64(0x3f003f003f000000, relocInfo::none);
    __ emit_data64(0x3f003f003f000000, relocInfo::none);
    return start;
  }

  address base64_gather_mask_addr() {
    __ align(CodeEntryAlignment);
    StubCodeMark mark(this, "StubRoutines", "gather_mask");
    address start = __ pc();
    __ emit_data64(0xffffffffffffffff, relocInfo::none);
    return start;
  }

// Code for generating Base64 encoding.
// Intrinsic function prototype in Base64.java:
// private void encodeBlock(byte[] src, int sp, int sl, byte[] dst, int dp, boolean isURL) {
  address generate_base64_encodeBlock() {
    __ align(CodeEntryAlignment);
    StubCodeMark mark(this, "StubRoutines", "implEncode");
    address start = __ pc();
    __ enter();

    // Save callee-saved registers before using them
    __ push(r12);
    __ push(r13);
    __ push(r14);
    __ push(r15);

    // arguments
    const Register source = c_rarg0; // Source Array
    const Register start_offset = c_rarg1; // start offset
    const Register end_offset = c_rarg2; // end offset
    const Register dest = c_rarg3; // destination array

#ifndef _WIN64
    const Register dp = c_rarg4;  // Position for writing to dest array
    const Register isURL = c_rarg5;// Base64 or URL character set
#else
    const Address  dp_mem(rbp, 6 * wordSize);  // length is on stack on Win64
    const Address isURL_mem(rbp, 7 * wordSize);
    const Register isURL = r10;      // pick the volatile windows register
    const Register dp = r12;
    __ movl(dp, dp_mem);
    __ movl(isURL, isURL_mem);
#endif

    const Register length = r14;
    Label L_process80, L_process32, L_process3, L_exit, L_processdata;

    // calculate length from offsets
    __ movl(length, end_offset);
    __ subl(length, start_offset);
    __ cmpl(length, 0);
    __ jcc(Assembler::lessEqual, L_exit);

    __ lea(r11, ExternalAddress(StubRoutines::x86::base64_charset_addr()));
    // check if base64 charset(isURL=0) or base64 url charset(isURL=1) needs to be loaded
    __ cmpl(isURL, 0);
    __ jcc(Assembler::equal, L_processdata);
    __ lea(r11, ExternalAddress(StubRoutines::x86::base64url_charset_addr()));

    // load masks required for encoding data
    __ BIND(L_processdata);
    __ movdqu(xmm16, ExternalAddress(StubRoutines::x86::base64_gather_mask_addr()));
    // Set 64 bits of K register.
    __ evpcmpeqb(k3, xmm16, xmm16, Assembler::AVX_512bit);
    __ evmovdquq(xmm12, ExternalAddress(StubRoutines::x86::base64_bswap_mask_addr()), Assembler::AVX_256bit, r13);
    __ evmovdquq(xmm13, ExternalAddress(StubRoutines::x86::base64_right_shift_mask_addr()), Assembler::AVX_512bit, r13);
    __ evmovdquq(xmm14, ExternalAddress(StubRoutines::x86::base64_left_shift_mask_addr()), Assembler::AVX_512bit, r13);
    __ evmovdquq(xmm15, ExternalAddress(StubRoutines::x86::base64_and_mask_addr()), Assembler::AVX_512bit, r13);

    // Vector Base64 implementation, producing 96 bytes of encoded data
    __ BIND(L_process80);
    __ cmpl(length, 80);
    __ jcc(Assembler::below, L_process32);
    __ evmovdquq(xmm0, Address(source, start_offset, Address::times_1, 0), Assembler::AVX_256bit);
    __ evmovdquq(xmm1, Address(source, start_offset, Address::times_1, 24), Assembler::AVX_256bit);
    __ evmovdquq(xmm2, Address(source, start_offset, Address::times_1, 48), Assembler::AVX_256bit);

    //permute the input data in such a manner that we have continuity of the source
    __ vpermq(xmm3, xmm0, 148, Assembler::AVX_256bit);
    __ vpermq(xmm4, xmm1, 148, Assembler::AVX_256bit);
    __ vpermq(xmm5, xmm2, 148, Assembler::AVX_256bit);

    //shuffle input and group 3 bytes of data and to it add 0 as the 4th byte.
    //we can deal with 12 bytes at a time in a 128 bit register
    __ vpshufb(xmm3, xmm3, xmm12, Assembler::AVX_256bit);
    __ vpshufb(xmm4, xmm4, xmm12, Assembler::AVX_256bit);
    __ vpshufb(xmm5, xmm5, xmm12, Assembler::AVX_256bit);

    //convert byte to word. Each 128 bit register will have 6 bytes for processing
    __ vpmovzxbw(xmm3, xmm3, Assembler::AVX_512bit);
    __ vpmovzxbw(xmm4, xmm4, Assembler::AVX_512bit);
    __ vpmovzxbw(xmm5, xmm5, Assembler::AVX_512bit);

    // Extract bits in the following pattern 6, 4+2, 2+4, 6 to convert 3, 8 bit numbers to 4, 6 bit numbers
    __ evpsrlvw(xmm0, xmm3, xmm13,  Assembler::AVX_512bit);
    __ evpsrlvw(xmm1, xmm4, xmm13, Assembler::AVX_512bit);
    __ evpsrlvw(xmm2, xmm5, xmm13, Assembler::AVX_512bit);

    __ evpsllvw(xmm3, xmm3, xmm14, Assembler::AVX_512bit);
    __ evpsllvw(xmm4, xmm4, xmm14, Assembler::AVX_512bit);
    __ evpsllvw(xmm5, xmm5, xmm14, Assembler::AVX_512bit);

    __ vpsrlq(xmm0, xmm0, 8, Assembler::AVX_512bit);
    __ vpsrlq(xmm1, xmm1, 8, Assembler::AVX_512bit);
    __ vpsrlq(xmm2, xmm2, 8, Assembler::AVX_512bit);

    __ vpsllq(xmm3, xmm3, 8, Assembler::AVX_512bit);
    __ vpsllq(xmm4, xmm4, 8, Assembler::AVX_512bit);
    __ vpsllq(xmm5, xmm5, 8, Assembler::AVX_512bit);

    __ vpandq(xmm3, xmm3, xmm15, Assembler::AVX_512bit);
    __ vpandq(xmm4, xmm4, xmm15, Assembler::AVX_512bit);
    __ vpandq(xmm5, xmm5, xmm15, Assembler::AVX_512bit);

    // Get the final 4*6 bits base64 encoding
    __ vporq(xmm3, xmm3, xmm0, Assembler::AVX_512bit);
    __ vporq(xmm4, xmm4, xmm1, Assembler::AVX_512bit);
    __ vporq(xmm5, xmm5, xmm2, Assembler::AVX_512bit);

    // Shift
    __ vpsrlq(xmm3, xmm3, 8, Assembler::AVX_512bit);
    __ vpsrlq(xmm4, xmm4, 8, Assembler::AVX_512bit);
    __ vpsrlq(xmm5, xmm5, 8, Assembler::AVX_512bit);

    // look up 6 bits in the base64 character set to fetch the encoding
    // we are converting word to dword as gather instructions need dword indices for looking up encoding
    __ vextracti64x4(xmm6, xmm3, 0);
    __ vpmovzxwd(xmm0, xmm6, Assembler::AVX_512bit);
    __ vextracti64x4(xmm6, xmm3, 1);
    __ vpmovzxwd(xmm1, xmm6, Assembler::AVX_512bit);

    __ vextracti64x4(xmm6, xmm4, 0);
    __ vpmovzxwd(xmm2, xmm6, Assembler::AVX_512bit);
    __ vextracti64x4(xmm6, xmm4, 1);
    __ vpmovzxwd(xmm3, xmm6, Assembler::AVX_512bit);

    __ vextracti64x4(xmm4, xmm5, 0);
    __ vpmovzxwd(xmm6, xmm4, Assembler::AVX_512bit);

    __ vextracti64x4(xmm4, xmm5, 1);
    __ vpmovzxwd(xmm7, xmm4, Assembler::AVX_512bit);

    __ kmovql(k2, k3);
    __ evpgatherdd(xmm4, k2, Address(r11, xmm0, Address::times_4, 0), Assembler::AVX_512bit);
    __ kmovql(k2, k3);
    __ evpgatherdd(xmm5, k2, Address(r11, xmm1, Address::times_4, 0), Assembler::AVX_512bit);
    __ kmovql(k2, k3);
    __ evpgatherdd(xmm8, k2, Address(r11, xmm2, Address::times_4, 0), Assembler::AVX_512bit);
    __ kmovql(k2, k3);
    __ evpgatherdd(xmm9, k2, Address(r11, xmm3, Address::times_4, 0), Assembler::AVX_512bit);
    __ kmovql(k2, k3);
    __ evpgatherdd(xmm10, k2, Address(r11, xmm6, Address::times_4, 0), Assembler::AVX_512bit);
    __ kmovql(k2, k3);
    __ evpgatherdd(xmm11, k2, Address(r11, xmm7, Address::times_4, 0), Assembler::AVX_512bit);

    //Down convert dword to byte. Final output is 16*6 = 96 bytes long
    __ evpmovdb(Address(dest, dp, Address::times_1, 0), xmm4, Assembler::AVX_512bit);
    __ evpmovdb(Address(dest, dp, Address::times_1, 16), xmm5, Assembler::AVX_512bit);
    __ evpmovdb(Address(dest, dp, Address::times_1, 32), xmm8, Assembler::AVX_512bit);
    __ evpmovdb(Address(dest, dp, Address::times_1, 48), xmm9, Assembler::AVX_512bit);
    __ evpmovdb(Address(dest, dp, Address::times_1, 64), xmm10, Assembler::AVX_512bit);
    __ evpmovdb(Address(dest, dp, Address::times_1, 80), xmm11, Assembler::AVX_512bit);

    __ addq(dest, 96);
    __ addq(source, 72);
    __ subq(length, 72);
    __ jmp(L_process80);

    // Vector Base64 implementation generating 32 bytes of encoded data
    __ BIND(L_process32);
    __ cmpl(length, 32);
    __ jcc(Assembler::below, L_process3);
    __ evmovdquq(xmm0, Address(source, start_offset), Assembler::AVX_256bit);
    __ vpermq(xmm0, xmm0, 148, Assembler::AVX_256bit);
    __ vpshufb(xmm6, xmm0, xmm12, Assembler::AVX_256bit);
    __ vpmovzxbw(xmm6, xmm6, Assembler::AVX_512bit);
    __ evpsrlvw(xmm2, xmm6, xmm13, Assembler::AVX_512bit);
    __ evpsllvw(xmm3, xmm6, xmm14, Assembler::AVX_512bit);

    __ vpsrlq(xmm2, xmm2, 8, Assembler::AVX_512bit);
    __ vpsllq(xmm3, xmm3, 8, Assembler::AVX_512bit);
    __ vpandq(xmm3, xmm3, xmm15, Assembler::AVX_512bit);
    __ vporq(xmm1, xmm2, xmm3, Assembler::AVX_512bit);
    __ vpsrlq(xmm1, xmm1, 8, Assembler::AVX_512bit);
    __ vextracti64x4(xmm9, xmm1, 0);
    __ vpmovzxwd(xmm6, xmm9, Assembler::AVX_512bit);
    __ vextracti64x4(xmm9, xmm1, 1);
    __ vpmovzxwd(xmm5, xmm9,  Assembler::AVX_512bit);
    __ kmovql(k2, k3);
    __ evpgatherdd(xmm8, k2, Address(r11, xmm6, Address::times_4, 0), Assembler::AVX_512bit);
    __ kmovql(k2, k3);
    __ evpgatherdd(xmm10, k2, Address(r11, xmm5, Address::times_4, 0), Assembler::AVX_512bit);
    __ evpmovdb(Address(dest, dp, Address::times_1, 0), xmm8, Assembler::AVX_512bit);
    __ evpmovdb(Address(dest, dp, Address::times_1, 16), xmm10, Assembler::AVX_512bit);
    __ subq(length, 24);
    __ addq(dest, 32);
    __ addq(source, 24);
    __ jmp(L_process32);

    // Scalar data processing takes 3 bytes at a time and produces 4 bytes of encoded data
    /* This code corresponds to the scalar version of the following snippet in Base64.java
    ** int bits = (src[sp0++] & 0xff) << 16 |(src[sp0++] & 0xff) << 8 |(src[sp0++] & 0xff);
    ** dst[dp0++] = (byte)base64[(bits >> > 18) & 0x3f];
    ** dst[dp0++] = (byte)base64[(bits >> > 12) & 0x3f];
    ** dst[dp0++] = (byte)base64[(bits >> > 6) & 0x3f];
    ** dst[dp0++] = (byte)base64[bits & 0x3f];*/
    __ BIND(L_process3);
    __ cmpl(length, 3);
    __ jcc(Assembler::below, L_exit);
    // Read 1 byte at a time
    __ movzbl(rax, Address(source, start_offset));
    __ shll(rax, 0x10);
    __ movl(r15, rax);
    __ movzbl(rax, Address(source, start_offset, Address::times_1, 1));
    __ shll(rax, 0x8);
    __ movzwl(rax, rax);
    __ orl(r15, rax);
    __ movzbl(rax, Address(source, start_offset, Address::times_1, 2));
    __ orl(rax, r15);
    // Save 3 bytes read in r15
    __ movl(r15, rax);
    __ shrl(rax, 0x12);
    __ andl(rax, 0x3f);
    // rax contains the index, r11 contains base64 lookup table
    __ movb(rax, Address(r11, rax, Address::times_4));
    // Write the encoded byte to destination
    __ movb(Address(dest, dp, Address::times_1, 0), rax);
    __ movl(rax, r15);
    __ shrl(rax, 0xc);
    __ andl(rax, 0x3f);
    __ movb(rax, Address(r11, rax, Address::times_4));
    __ movb(Address(dest, dp, Address::times_1, 1), rax);
    __ movl(rax, r15);
    __ shrl(rax, 0x6);
    __ andl(rax, 0x3f);
    __ movb(rax, Address(r11, rax, Address::times_4));
    __ movb(Address(dest, dp, Address::times_1, 2), rax);
    __ movl(rax, r15);
    __ andl(rax, 0x3f);
    __ movb(rax, Address(r11, rax, Address::times_4));
    __ movb(Address(dest, dp, Address::times_1, 3), rax);
    __ subl(length, 3);
    __ addq(dest, 4);
    __ addq(source, 3);
    __ jmp(L_process3);
    __ BIND(L_exit);
    __ pop(r15);
    __ pop(r14);
    __ pop(r13);
    __ pop(r12);
    __ leave();
    __ ret(0);
    return start;
  }

  /**
   *  Arguments:
   *
   * Inputs:
   *   c_rarg0   - int crc
   *   c_rarg1   - byte* buf
   *   c_rarg2   - int length
   *
   * Ouput:
   *       rax   - int crc result
   */
  address generate_updateBytesCRC32() {
    assert(UseCRC32Intrinsics, "need AVX and CLMUL instructions");

    __ align(CodeEntryAlignment);
    StubCodeMark mark(this, "StubRoutines", "updateBytesCRC32");

    address start = __ pc();
    // Win64: rcx, rdx, r8, r9 (c_rarg0, c_rarg1, ...)
    // Unix:  rdi, rsi, rdx, rcx, r8, r9 (c_rarg0, c_rarg1, ...)
    // rscratch1: r10
    const Register crc   = c_rarg0;  // crc
    const Register buf   = c_rarg1;  // source java byte array address
    const Register len   = c_rarg2;  // length
    const Register table = c_rarg3;  // crc_table address (reuse register)
    const Register tmp   = r11;
    assert_different_registers(crc, buf, len, table, tmp, rax);

    BLOCK_COMMENT("Entry:");
    __ enter(); // required for proper stackwalking of RuntimeStub frame

    __ kernel_crc32(crc, buf, len, table, tmp);

    __ movl(rax, crc);
    __ vzeroupper();
    __ leave(); // required for proper stackwalking of RuntimeStub frame
    __ ret(0);

    return start;
  }

  /**
  *  Arguments:
  *
  * Inputs:
  *   c_rarg0   - int crc
  *   c_rarg1   - byte* buf
  *   c_rarg2   - long length
  *   c_rarg3   - table_start - optional (present only when doing a library_call,
  *              not used by x86 algorithm)
  *
  * Ouput:
  *       rax   - int crc result
  */
  address generate_updateBytesCRC32C(bool is_pclmulqdq_supported) {
      assert(UseCRC32CIntrinsics, "need SSE4_2");
      __ align(CodeEntryAlignment);
      StubCodeMark mark(this, "StubRoutines", "updateBytesCRC32C");
      address start = __ pc();
      //reg.arg        int#0        int#1        int#2        int#3        int#4        int#5        float regs
      //Windows        RCX          RDX          R8           R9           none         none         XMM0..XMM3
      //Lin / Sol      RDI          RSI          RDX          RCX          R8           R9           XMM0..XMM7
      const Register crc = c_rarg0;  // crc
      const Register buf = c_rarg1;  // source java byte array address
      const Register len = c_rarg2;  // length
      const Register a = rax;
      const Register j = r9;
      const Register k = r10;
      const Register l = r11;
#ifdef _WIN64
      const Register y = rdi;
      const Register z = rsi;
#else
      const Register y = rcx;
      const Register z = r8;
#endif
      assert_different_registers(crc, buf, len, a, j, k, l, y, z);

      BLOCK_COMMENT("Entry:");
      __ enter(); // required for proper stackwalking of RuntimeStub frame
#ifdef _WIN64
      __ push(y);
      __ push(z);
#endif
      __ crc32c_ipl_alg2_alt2(crc, buf, len,
                              a, j, k,
                              l, y, z,
                              c_farg0, c_farg1, c_farg2,
                              is_pclmulqdq_supported);
      __ movl(rax, crc);
#ifdef _WIN64
      __ pop(z);
      __ pop(y);
#endif
      __ vzeroupper();
      __ leave(); // required for proper stackwalking of RuntimeStub frame
      __ ret(0);

      return start;
  }

  /**
   *  Arguments:
   *
   *  Input:
   *    c_rarg0   - x address
   *    c_rarg1   - x length
   *    c_rarg2   - y address
   *    c_rarg3   - y length
   * not Win64
   *    c_rarg4   - z address
   *    c_rarg5   - z length
   * Win64
   *    rsp+40    - z address
   *    rsp+48    - z length
   */
  address generate_multiplyToLen() {
    __ align(CodeEntryAlignment);
    StubCodeMark mark(this, "StubRoutines", "multiplyToLen");

    address start = __ pc();
    // Win64: rcx, rdx, r8, r9 (c_rarg0, c_rarg1, ...)
    // Unix:  rdi, rsi, rdx, rcx, r8, r9 (c_rarg0, c_rarg1, ...)
    const Register x     = rdi;
    const Register xlen  = rax;
    const Register y     = rsi;
    const Register ylen  = rcx;
    const Register z     = r8;
    const Register zlen  = r11;

    // Next registers will be saved on stack in multiply_to_len().
    const Register tmp1  = r12;
    const Register tmp2  = r13;
    const Register tmp3  = r14;
    const Register tmp4  = r15;
    const Register tmp5  = rbx;

    BLOCK_COMMENT("Entry:");
    __ enter(); // required for proper stackwalking of RuntimeStub frame

#ifndef _WIN64
    __ movptr(zlen, r9); // Save r9 in r11 - zlen
#endif
    setup_arg_regs(4); // x => rdi, xlen => rsi, y => rdx
                       // ylen => rcx, z => r8, zlen => r11
                       // r9 and r10 may be used to save non-volatile registers
#ifdef _WIN64
    // last 2 arguments (#4, #5) are on stack on Win64
    __ movptr(z, Address(rsp, 6 * wordSize));
    __ movptr(zlen, Address(rsp, 7 * wordSize));
#endif

    __ movptr(xlen, rsi);
    __ movptr(y,    rdx);
    __ multiply_to_len(x, xlen, y, ylen, z, zlen, tmp1, tmp2, tmp3, tmp4, tmp5);

    restore_arg_regs();

    __ leave(); // required for proper stackwalking of RuntimeStub frame
    __ ret(0);

    return start;
  }

  /**
  *  Arguments:
  *
  *  Input:
  *    c_rarg0   - obja     address
  *    c_rarg1   - objb     address
  *    c_rarg3   - length   length
  *    c_rarg4   - scale    log2_array_indxscale
  *
  *  Output:
  *        rax   - int >= mismatched index, < 0 bitwise complement of tail
  */
  address generate_vectorizedMismatch() {
    __ align(CodeEntryAlignment);
    StubCodeMark mark(this, "StubRoutines", "vectorizedMismatch");
    address start = __ pc();

    BLOCK_COMMENT("Entry:");
    __ enter();

#ifdef _WIN64  // Win64: rcx, rdx, r8, r9 (c_rarg0, c_rarg1, ...)
    const Register scale = c_rarg0;  //rcx, will exchange with r9
    const Register objb = c_rarg1;   //rdx
    const Register length = c_rarg2; //r8
    const Register obja = c_rarg3;   //r9
    __ xchgq(obja, scale);  //now obja and scale contains the correct contents

    const Register tmp1 = r10;
    const Register tmp2 = r11;
#endif
#ifndef _WIN64 // Unix:  rdi, rsi, rdx, rcx, r8, r9 (c_rarg0, c_rarg1, ...)
    const Register obja = c_rarg0;   //U:rdi
    const Register objb = c_rarg1;   //U:rsi
    const Register length = c_rarg2; //U:rdx
    const Register scale = c_rarg3;  //U:rcx
    const Register tmp1 = r8;
    const Register tmp2 = r9;
#endif
    const Register result = rax; //return value
    const XMMRegister vec0 = xmm0;
    const XMMRegister vec1 = xmm1;
    const XMMRegister vec2 = xmm2;

    __ vectorized_mismatch(obja, objb, length, scale, result, tmp1, tmp2, vec0, vec1, vec2);

    __ vzeroupper();
    __ leave();
    __ ret(0);

    return start;
  }

/**
   *  Arguments:
   *
  //  Input:
  //    c_rarg0   - x address
  //    c_rarg1   - x length
  //    c_rarg2   - z address
  //    c_rarg3   - z lenth
   *
   */
  address generate_squareToLen() {

    __ align(CodeEntryAlignment);
    StubCodeMark mark(this, "StubRoutines", "squareToLen");

    address start = __ pc();
    // Win64: rcx, rdx, r8, r9 (c_rarg0, c_rarg1, ...)
    // Unix:  rdi, rsi, rdx, rcx (c_rarg0, c_rarg1, ...)
    const Register x      = rdi;
    const Register len    = rsi;
    const Register z      = r8;
    const Register zlen   = rcx;

   const Register tmp1      = r12;
   const Register tmp2      = r13;
   const Register tmp3      = r14;
   const Register tmp4      = r15;
   const Register tmp5      = rbx;

    BLOCK_COMMENT("Entry:");
    __ enter(); // required for proper stackwalking of RuntimeStub frame

    setup_arg_regs(4); // x => rdi, len => rsi, z => rdx
                       // zlen => rcx
                       // r9 and r10 may be used to save non-volatile registers
    __ movptr(r8, rdx);
    __ square_to_len(x, len, z, zlen, tmp1, tmp2, tmp3, tmp4, tmp5, rdx, rax);

    restore_arg_regs();

    __ leave(); // required for proper stackwalking of RuntimeStub frame
    __ ret(0);

    return start;
  }

  address generate_method_entry_barrier() {
    __ align(CodeEntryAlignment);
    StubCodeMark mark(this, "StubRoutines", "nmethod_entry_barrier");

    Label deoptimize_label;

    address start = __ pc();

    __ push(-1); // cookie, this is used for writing the new rsp when deoptimizing

    BLOCK_COMMENT("Entry:");
    __ enter(); // save rbp

    // save c_rarg0, because we want to use that value.
    // We could do without it but then we depend on the number of slots used by pusha
    __ push(c_rarg0);

    __ lea(c_rarg0, Address(rsp, wordSize * 3)); // 1 for cookie, 1 for rbp, 1 for c_rarg0 - this should be the return address

    __ pusha();

    // The method may have floats as arguments, and we must spill them before calling
    // the VM runtime.
    assert(Argument::n_float_register_parameters_j == 8, "Assumption");
    const int xmm_size = wordSize * 2;
    const int xmm_spill_size = xmm_size * Argument::n_float_register_parameters_j;
    __ subptr(rsp, xmm_spill_size);
    __ movdqu(Address(rsp, xmm_size * 7), xmm7);
    __ movdqu(Address(rsp, xmm_size * 6), xmm6);
    __ movdqu(Address(rsp, xmm_size * 5), xmm5);
    __ movdqu(Address(rsp, xmm_size * 4), xmm4);
    __ movdqu(Address(rsp, xmm_size * 3), xmm3);
    __ movdqu(Address(rsp, xmm_size * 2), xmm2);
    __ movdqu(Address(rsp, xmm_size * 1), xmm1);
    __ movdqu(Address(rsp, xmm_size * 0), xmm0);

    __ call_VM_leaf(CAST_FROM_FN_PTR(address, static_cast<int (*)(address*)>(BarrierSetNMethod::nmethod_stub_entry_barrier)), 1);

    __ movdqu(xmm0, Address(rsp, xmm_size * 0));
    __ movdqu(xmm1, Address(rsp, xmm_size * 1));
    __ movdqu(xmm2, Address(rsp, xmm_size * 2));
    __ movdqu(xmm3, Address(rsp, xmm_size * 3));
    __ movdqu(xmm4, Address(rsp, xmm_size * 4));
    __ movdqu(xmm5, Address(rsp, xmm_size * 5));
    __ movdqu(xmm6, Address(rsp, xmm_size * 6));
    __ movdqu(xmm7, Address(rsp, xmm_size * 7));
    __ addptr(rsp, xmm_spill_size);

    __ cmpl(rax, 1); // 1 means deoptimize
    __ jcc(Assembler::equal, deoptimize_label);

    __ popa();
    __ pop(c_rarg0);

    __ leave();

    __ addptr(rsp, 1 * wordSize); // cookie
    __ ret(0);


    __ BIND(deoptimize_label);

    __ popa();
    __ pop(c_rarg0);

    __ leave();

    // this can be taken out, but is good for verification purposes. getting a SIGSEGV
    // here while still having a correct stack is valuable
    __ testptr(rsp, Address(rsp, 0));

    __ movptr(rsp, Address(rsp, 0)); // new rsp was written in the barrier
    __ jmp(Address(rsp, -1 * wordSize)); // jmp target should be callers verified_entry_point

    return start;
  }

   /**
   *  Arguments:
   *
   *  Input:
   *    c_rarg0   - out address
   *    c_rarg1   - in address
   *    c_rarg2   - offset
   *    c_rarg3   - len
   * not Win64
   *    c_rarg4   - k
   * Win64
   *    rsp+40    - k
   */
  address generate_mulAdd() {
    __ align(CodeEntryAlignment);
    StubCodeMark mark(this, "StubRoutines", "mulAdd");

    address start = __ pc();
    // Win64: rcx, rdx, r8, r9 (c_rarg0, c_rarg1, ...)
    // Unix:  rdi, rsi, rdx, rcx, r8, r9 (c_rarg0, c_rarg1, ...)
    const Register out     = rdi;
    const Register in      = rsi;
    const Register offset  = r11;
    const Register len     = rcx;
    const Register k       = r8;

    // Next registers will be saved on stack in mul_add().
    const Register tmp1  = r12;
    const Register tmp2  = r13;
    const Register tmp3  = r14;
    const Register tmp4  = r15;
    const Register tmp5  = rbx;

    BLOCK_COMMENT("Entry:");
    __ enter(); // required for proper stackwalking of RuntimeStub frame

    setup_arg_regs(4); // out => rdi, in => rsi, offset => rdx
                       // len => rcx, k => r8
                       // r9 and r10 may be used to save non-volatile registers
#ifdef _WIN64
    // last argument is on stack on Win64
    __ movl(k, Address(rsp, 6 * wordSize));
#endif
    __ movptr(r11, rdx);  // move offset in rdx to offset(r11)
    __ mul_add(out, in, offset, len, k, tmp1, tmp2, tmp3, tmp4, tmp5, rdx, rax);

    restore_arg_regs();

    __ leave(); // required for proper stackwalking of RuntimeStub frame
    __ ret(0);

    return start;
  }

  address generate_libmExp() {
    StubCodeMark mark(this, "StubRoutines", "libmExp");

    address start = __ pc();

    const XMMRegister x0  = xmm0;
    const XMMRegister x1  = xmm1;
    const XMMRegister x2  = xmm2;
    const XMMRegister x3  = xmm3;

    const XMMRegister x4  = xmm4;
    const XMMRegister x5  = xmm5;
    const XMMRegister x6  = xmm6;
    const XMMRegister x7  = xmm7;

    const Register tmp   = r11;

    BLOCK_COMMENT("Entry:");
    __ enter(); // required for proper stackwalking of RuntimeStub frame

    __ fast_exp(x0, x1, x2, x3, x4, x5, x6, x7, rax, rcx, rdx, tmp);

    __ leave(); // required for proper stackwalking of RuntimeStub frame
    __ ret(0);

    return start;

  }

  address generate_libmLog() {
    StubCodeMark mark(this, "StubRoutines", "libmLog");

    address start = __ pc();

    const XMMRegister x0 = xmm0;
    const XMMRegister x1 = xmm1;
    const XMMRegister x2 = xmm2;
    const XMMRegister x3 = xmm3;

    const XMMRegister x4 = xmm4;
    const XMMRegister x5 = xmm5;
    const XMMRegister x6 = xmm6;
    const XMMRegister x7 = xmm7;

    const Register tmp1 = r11;
    const Register tmp2 = r8;

    BLOCK_COMMENT("Entry:");
    __ enter(); // required for proper stackwalking of RuntimeStub frame

    __ fast_log(x0, x1, x2, x3, x4, x5, x6, x7, rax, rcx, rdx, tmp1, tmp2);

    __ leave(); // required for proper stackwalking of RuntimeStub frame
    __ ret(0);

    return start;

  }

  address generate_libmLog10() {
    StubCodeMark mark(this, "StubRoutines", "libmLog10");

    address start = __ pc();

    const XMMRegister x0 = xmm0;
    const XMMRegister x1 = xmm1;
    const XMMRegister x2 = xmm2;
    const XMMRegister x3 = xmm3;

    const XMMRegister x4 = xmm4;
    const XMMRegister x5 = xmm5;
    const XMMRegister x6 = xmm6;
    const XMMRegister x7 = xmm7;

    const Register tmp = r11;

    BLOCK_COMMENT("Entry:");
    __ enter(); // required for proper stackwalking of RuntimeStub frame

    __ fast_log10(x0, x1, x2, x3, x4, x5, x6, x7, rax, rcx, rdx, tmp);

    __ leave(); // required for proper stackwalking of RuntimeStub frame
    __ ret(0);

    return start;

  }

  address generate_libmPow() {
    StubCodeMark mark(this, "StubRoutines", "libmPow");

    address start = __ pc();

    const XMMRegister x0 = xmm0;
    const XMMRegister x1 = xmm1;
    const XMMRegister x2 = xmm2;
    const XMMRegister x3 = xmm3;

    const XMMRegister x4 = xmm4;
    const XMMRegister x5 = xmm5;
    const XMMRegister x6 = xmm6;
    const XMMRegister x7 = xmm7;

    const Register tmp1 = r8;
    const Register tmp2 = r9;
    const Register tmp3 = r10;
    const Register tmp4 = r11;

    BLOCK_COMMENT("Entry:");
    __ enter(); // required for proper stackwalking of RuntimeStub frame

    __ fast_pow(x0, x1, x2, x3, x4, x5, x6, x7, rax, rcx, rdx, tmp1, tmp2, tmp3, tmp4);

    __ leave(); // required for proper stackwalking of RuntimeStub frame
    __ ret(0);

    return start;

  }

  address generate_libmSin() {
    StubCodeMark mark(this, "StubRoutines", "libmSin");

    address start = __ pc();

    const XMMRegister x0 = xmm0;
    const XMMRegister x1 = xmm1;
    const XMMRegister x2 = xmm2;
    const XMMRegister x3 = xmm3;

    const XMMRegister x4 = xmm4;
    const XMMRegister x5 = xmm5;
    const XMMRegister x6 = xmm6;
    const XMMRegister x7 = xmm7;

    const Register tmp1 = r8;
    const Register tmp2 = r9;
    const Register tmp3 = r10;
    const Register tmp4 = r11;

    BLOCK_COMMENT("Entry:");
    __ enter(); // required for proper stackwalking of RuntimeStub frame

#ifdef _WIN64
    __ push(rsi);
    __ push(rdi);
#endif
    __ fast_sin(x0, x1, x2, x3, x4, x5, x6, x7, rax, rbx, rcx, rdx, tmp1, tmp2, tmp3, tmp4);

#ifdef _WIN64
    __ pop(rdi);
    __ pop(rsi);
#endif

    __ leave(); // required for proper stackwalking of RuntimeStub frame
    __ ret(0);

    return start;

  }

  address generate_libmCos() {
    StubCodeMark mark(this, "StubRoutines", "libmCos");

    address start = __ pc();

    const XMMRegister x0 = xmm0;
    const XMMRegister x1 = xmm1;
    const XMMRegister x2 = xmm2;
    const XMMRegister x3 = xmm3;

    const XMMRegister x4 = xmm4;
    const XMMRegister x5 = xmm5;
    const XMMRegister x6 = xmm6;
    const XMMRegister x7 = xmm7;

    const Register tmp1 = r8;
    const Register tmp2 = r9;
    const Register tmp3 = r10;
    const Register tmp4 = r11;

    BLOCK_COMMENT("Entry:");
    __ enter(); // required for proper stackwalking of RuntimeStub frame

#ifdef _WIN64
    __ push(rsi);
    __ push(rdi);
#endif
    __ fast_cos(x0, x1, x2, x3, x4, x5, x6, x7, rax, rcx, rdx, tmp1, tmp2, tmp3, tmp4);

#ifdef _WIN64
    __ pop(rdi);
    __ pop(rsi);
#endif

    __ leave(); // required for proper stackwalking of RuntimeStub frame
    __ ret(0);

    return start;

  }

  address generate_libmTan() {
    StubCodeMark mark(this, "StubRoutines", "libmTan");

    address start = __ pc();

    const XMMRegister x0 = xmm0;
    const XMMRegister x1 = xmm1;
    const XMMRegister x2 = xmm2;
    const XMMRegister x3 = xmm3;

    const XMMRegister x4 = xmm4;
    const XMMRegister x5 = xmm5;
    const XMMRegister x6 = xmm6;
    const XMMRegister x7 = xmm7;

    const Register tmp1 = r8;
    const Register tmp2 = r9;
    const Register tmp3 = r10;
    const Register tmp4 = r11;

    BLOCK_COMMENT("Entry:");
    __ enter(); // required for proper stackwalking of RuntimeStub frame

#ifdef _WIN64
    __ push(rsi);
    __ push(rdi);
#endif
    __ fast_tan(x0, x1, x2, x3, x4, x5, x6, x7, rax, rcx, rdx, tmp1, tmp2, tmp3, tmp4);

#ifdef _WIN64
    __ pop(rdi);
    __ pop(rsi);
#endif

    __ leave(); // required for proper stackwalking of RuntimeStub frame
    __ ret(0);

    return start;

  }

void push_FrameInfo(MacroAssembler* _masm, Register fi, Register sp, Register fp, address pc) {
  if (!sp->is_valid()) { __ push(0); } else {
    if (sp == rsp) {
      __ movptr(fi, rsp);
      __ push(fi);
    } else {
      __ push(sp);
    }
  }

  if (!fp->is_valid()) __ push(0); else __ push(fp);

  __ lea(fi, ExternalAddress(pc));
  __ push(fi);

  __ movptr(fi, rsp); // make fi point to the beginning of FramInfo
}

void push_FrameInfo(MacroAssembler* _masm, Register fi, Register sp, Register fp, Register pc) {
  if (!sp->is_valid()) { __ push(0); } else {
    if (sp == rsp) {
      __ movptr(fi, rsp);
      __ push(fi);
    } else {
      __ push(sp);
    }
  }

  if (!fp->is_valid()) __ push(0); else __ push(fp);

  if (!pc->is_valid()) __ push(0); else __ push(pc);

  __ movptr(fi, rsp); // make fi point to the beginning of FramInfo
}

void pop_FrameInfo(MacroAssembler* _masm, Register sp, Register fp, Register pc) {
  if (!pc->is_valid()) __ lea(rsp, Address(rsp, wordSize)); else __ pop(pc);
  if (!fp->is_valid()) __ lea(rsp, Address(rsp, wordSize)); else __ pop(fp);
  if (!sp->is_valid()) __ lea(rsp, Address(rsp, wordSize)); else __ pop(sp);
}

static Register get_thread() {
#ifdef _LP64
  return r15_thread;
#else
  get_thread(rdi);
  return rdi;
#endif // LP64
}

static void setup_freeze_invocation(MacroAssembler* _masm, address pc) {
  Register thread = get_thread();
  NOT_LP64(__ push(thread));
  LP64_ONLY(__ movptr(c_rarg0, thread));
  __ set_last_Java_frame(rsp, rbp, pc);
}

static void teardown_freeze_invocation(MacroAssembler* _masm) {
  __ reset_last_Java_frame(true);
  NOT_LP64(__ pop(rdi));
}

// c_rarg1 is from interpreter
RuntimeStub* generate_cont_doYield() {
    const char *name = "cont_doYield";

    enum layout {
      frameinfo_11,
      frameinfo_12,
      frameinfo_21,
      frameinfo_22,
      frameinfo_31,
      frameinfo_32,
      rbp_off,
      rbpH_off,
      return_off,
      return_off2,
      framesize // inclusive of return address
    };
    // assert(is_even(framesize/2), "sp not 16-byte aligned");
    int insts_size = 512;
    int locs_size  = 64;
    CodeBuffer code(name, insts_size, locs_size);
    OopMapSet* oop_maps  = new OopMapSet();
    MacroAssembler* masm = new MacroAssembler(&code);
    MacroAssembler* _masm = masm;

    // MacroAssembler* masm = _masm;
    // StubCodeMark mark(this, "StubRoutines", name);

    // second argument is the FrameInfo
    Register fi = c_rarg1;

    address start = __ pc();

    __ movl(c_rarg2, c_rarg1);          // save from interpreter
    __ movptr(rax, Address(rsp, 0));    // use return address as the frame pc // __ lea(rax, InternalAddress(pcxxxx));
    __ lea(fi, Address(rsp, wordSize)); // skip return address
    __ movptr(c_rarg3, rbp);

    // __ stop("FFFFF");
    __ enter();

    // // return address and rbp are already in place
    // __ subptr(rsp, (framesize-4) << LogBytesPerInt); // prolog

    push_FrameInfo(masm, fi, fi, c_rarg3, rax);

    int frame_complete = __ pc() - start;
    address the_pc = __ pc();

    __ post_call_nop(); // this must be exactly after the pc value that is pushed into the frame info, we use this nop for fast CodeBlob lookup

    if (ContPerfTest > 5) {
      setup_freeze_invocation(_masm, the_pc);
      __ call_VM_leaf(CAST_FROM_FN_PTR(address, Continuation::freeze), 3);
      teardown_freeze_invocation(_masm);

      // if (from_java) {
      //__ set_last_Java_frame(rsp, rbp, the_pc); // may be unnecessary. also, consider MacroAssembler::call_VM_leaf_base
      //__ call_VM(noreg, CAST_FROM_FN_PTR(address, Continuation::freeze), fi, false); // do NOT check exceptions; they'll get forwarded to the caller
      // } else {
      //   __ call_VM_leaf(CAST_FROM_FN_PTR(address, Continuation::freeze_C), fi);
      // }
    }

    Label pinned;
    __ pop(c_rarg2); // read the pc from the FrameInfo
    if (ContPerfTest <= 5) { __ xorq(c_rarg2, c_rarg2); __ xorq(rax, rax); }
    __ testq(c_rarg2, c_rarg2);
    __ jcc(Assembler::zero, pinned);

    __ pop(rbp); // not pinned -- jump to Continuation.run (the entry frame)
    __ movptr(rbp, Address(rbp, 0)); // frame_info->fp has an indirection here. See Continuation::freeze for an explanation.
    __ pop(fi);
    __ movptr(rsp, fi);
    __ jmp(c_rarg2);

    __ bind(pinned); // pinned -- return to caller
    __ lea(rsp, Address(rsp, wordSize*2)); // "pop" the rest of the FrameInfo struct

    __ leave();
    __ ret(0);

    // return start;

    OopMap* map = new OopMap(framesize, 1);
    // map->set_callee_saved(VMRegImpl::stack2reg(rbp_off), rbp->as_VMReg());
    oop_maps->add_gc_map(the_pc - start, map);

    RuntimeStub* stub = // codeBlob framesize is in words (not VMRegImpl::slot_size)
    RuntimeStub::new_runtime_stub(name,
                                  &code,
                                  frame_complete,
                                  (framesize >> (LogBytesPerWord - LogBytesPerInt)),
                                  oop_maps, false);
    return stub;
  }

  address generate_cont_jump_from_safepoint() {
    StubCodeMark mark(this, "StubRoutines","Continuation jump from safepoint");

    Register fi = rbx;

    address start = __ pc();

    __ get_thread(r15_thread);
    __ reset_last_Java_frame(true); // false would be fine, too, I guess

    __ lea(fi, Address(r15_thread, JavaThread::cont_frame_offset()));
    __ movptr(rdx, Address(fi, wordSize*0)); // pc
    __ movptr(rbp, Address(fi, wordSize*1)); // fp
    __ movptr(rbp, Address(rbp, 0)); // fp is indirect. See Continuation::freeze for an explanation.
    __ movptr(rsp, Address(fi, wordSize*2)); // sp

    __ xorq(rax, rax);
    __ movptr(Address(fi, wordSize*0), rax); // pc
    __ movptr(Address(fi, wordSize*1), rax); // fp
    __ movptr(Address(fi, wordSize*2), rax); // sp
    __ movb(Address(r15_thread, JavaThread::cont_preempt_offset()), 0);

    __ jmp(rdx);

    return start;
  }

  // c_rarg1 - sp
  // c_rarg2 - fp
  // c_rarg3 - pc
  address generate_cont_jump() {
    StubCodeMark mark(this, "StubRoutines","Continuation Jump");
    address start = __ pc();

    __ movptr(rbp, c_rarg2);
    __ movptr(rbp, Address(rbp, 0)); // rbp is indirect. See Continuation::freeze for an explanation.
    __ movptr(rsp, c_rarg1);
    __ jmp(c_rarg3);

    return start;
  }

  address generate_cont_thaw(bool return_barrier, bool exception) {
    assert (return_barrier || !exception, "must be");

    address start = __ pc();

    // TODO: Handle Valhalla return types. May require generating different return barriers.

    Register fi = r11;

    if (!return_barrier) {
      __ pop(c_rarg3); // pop return address. if we don't do this, we get a drift, where the bottom-most frozen frame continuously grows
      // __ lea(rsp, Address(rsp, wordSize)); // pop return address. if we don't do this, we get a drift, where the bottom-most frozen frame continuously grows
      // write sp to thread->_cont_frame.sp
      __ lea(fi, Address(r15_thread, JavaThread::cont_frame_offset()));
      __ movptr(Address(fi, wordSize*2), rsp); // sp
    } else {
      Label no_saved_sp;
      __ lea(fi, Address(r15_thread, JavaThread::cont_frame_offset()));
      __ movptr(fi, Address(fi, wordSize*2)); // sp
      __ testq(fi, fi);
      __ jcc(Assembler::zero, no_saved_sp);
      __ movptr(rsp, fi);
      __ bind(no_saved_sp);
    }

    Label thaw_success;
    __ movptr(fi, rsp);
    if (return_barrier) {
      __ push(rax); __ push_d(xmm0); // preserve possible return value from a method returning to the return barrier
    }
    __ movl(c_rarg1, return_barrier);
    push_FrameInfo(_masm, fi, fi, rbp, c_rarg3);
    if (ContPerfTest > 105) {
      __ call_VM_leaf(CAST_FROM_FN_PTR(address, Continuation::prepare_thaw), fi, c_rarg1);
    } else {
      __ xorq(rax, rax);
    }
    __ testq(rax, rax);           // rax contains the size of the frames to thaw, 0 if overflow or no more frames
    __ jcc(Assembler::notZero, thaw_success);

    pop_FrameInfo(_masm, fi, rbp, rbx);
    if (return_barrier) {
      __ pop_d(xmm0); __ pop(rax); // restore return value (no safepoint in the call to thaw, so even an oop return value should be OK)
    }
    __ movptr(rsp, fi); // we're now on the yield frame (which is in an address above us b/c rsp has been pushed down)
    __ jmp(rbx); // a jump to StubRoutines::throw_StackOverflowError_entry

    __ bind(thaw_success);

    pop_FrameInfo(_masm, fi, rbp, c_rarg3); // c_rarg3 would still be our return address
    if (return_barrier) {
      __ pop_d(xmm0); __ pop(rdx);   // TEMPORARILY restore return value (we're going to push it again, but rsp is about to move)
    }

    __ subq(rsp, rax);             // make room for the thawed frames
    __ subptr(rsp, wordSize);      // make room for return address
    if (return_barrier) {
      __ push(rdx); __ push_d(xmm0); // save original return value -- again
    }
    push_FrameInfo(_masm, fi, fi, rbp, c_rarg3);
    __ movl(c_rarg1, return_barrier);
    __ movl(c_rarg2, exception);
    if (ContPerfTest > 112) {
      if (!return_barrier && JvmtiExport::can_support_continuations()) {
        __ call_VM(noreg, CAST_FROM_FN_PTR(address, Continuation::thaw), fi, c_rarg1, c_rarg2);
      } else {
        __ call_VM_leaf(CAST_FROM_FN_PTR(address, Continuation::thaw_leaf), fi, c_rarg1, c_rarg2);
      }
    }
    if (exception) {
      __ movptr(rdx, rax); // rdx must contain the original pc in the case of exception
    }
    pop_FrameInfo(_masm, fi, rbp, rbx);
    if (return_barrier) {
      __ pop_d(xmm0); __ pop(rax); // restore return value (no safepoint in the call to thaw, so even an oop return value should be OK)
    }

    __ movptr(rsp, fi); // we're now on the yield frame (which is in an address above us b/c rsp has been pushed down)

    if (!return_barrier) {
      // This is necessary for forced yields, as the return addres (in rbx) is captured in a call_VM, and skips the restoration of rbcp and locals
      // ... but it does no harm even for ordinary yields
      // TODO: use InterpreterMacroAssembler
      static const Register _locals_register = LP64_ONLY(r14) NOT_LP64(rdi);
      static const Register _bcp_register    = LP64_ONLY(r13) NOT_LP64(rsi);

      Label not_interpreter;
      __ testq(rax, rax); // rax is true iff we're jumping into the interpreter
      __ jcc(Assembler::zero, not_interpreter);

      // see InterpreterMacroAssembler::restore_bcp/restore_locals
      __ movptr(_bcp_register,    Address(rbp, frame::interpreter_frame_bcp_offset    * wordSize));
      __ movptr(_locals_register, Address(rbp, frame::interpreter_frame_locals_offset * wordSize));
      // __ reinit_heapbase();

      __ bind(not_interpreter);

      __ movl(rax, 0); // return 0 (success) from doYield
    }

    __ jmp(rbx);

    return start;
  }

  address generate_cont_thaw() {
    StubCodeMark mark(this, "StubRoutines", "Cont thaw");
    address start = __ pc();
    generate_cont_thaw(false, false);
    return start;
  }

  address generate_cont_returnBarrier() {
    // TODO: will probably need multiple return barriers depending on return type
    StubCodeMark mark(this, "StubRoutines", "cont return barrier");
    address start = __ pc();

    if (CONT_FULL_STACK)
      __ stop("RETURN BARRIER -- UNREACHABLE 0");

    generate_cont_thaw(true, false);

    return start;
  }

  address generate_cont_returnBarrier_exception() {
    StubCodeMark mark(this, "StubRoutines", "cont return barrier exception handler");
    address start = __ pc();

    if (CONT_FULL_STACK)
      __ stop("RETURN BARRIER -- UNREACHABLE 0");

    generate_cont_thaw(true, true);

    return start;
  }

  address generate_cont_getPC() {
    StubCodeMark mark(this, "StubRoutines", "GetPC");
    address start = __ pc();

    __ movptr(rax, Address(rsp, 0));
    __ ret(0);

    return start;
  }

  address generate_cont_getSP() { // used by C2
    StubCodeMark mark(this, "StubRoutines", "getSP");
    address start = __ pc();

    __ set_cont_fastpath(get_thread(), 1);
    __ lea(rax, Address(rsp, wordSize));
    __ ret(0);

    return start;
  }

  address generate_cont_getFP() {
    StubCodeMark mark(this, "StubRoutines", "GetFP");
    address start = __ pc();

    __ stop("WHAT?");
    __ lea(rax, Address(rsp, wordSize));
    __ ret(0);

    return start;
  }

#undef __
#define __ masm->

  // Continuation point for throwing of implicit exceptions that are
  // not handled in the current activation. Fabricates an exception
  // oop and initiates normal exception dispatching in this
  // frame. Since we need to preserve callee-saved values (currently
  // only for C2, but done for C1 as well) we need a callee-saved oop
  // map and therefore have to make these stubs into RuntimeStubs
  // rather than BufferBlobs.  If the compiler needs all registers to
  // be preserved between the fault point and the exception handler
  // then it must assume responsibility for that in
  // AbstractCompiler::continuation_for_implicit_null_exception or
  // continuation_for_implicit_division_by_zero_exception. All other
  // implicit exceptions (e.g., NullPointerException or
  // AbstractMethodError on entry) are either at call sites or
  // otherwise assume that stack unwinding will be initiated, so
  // caller saved registers were assumed volatile in the compiler.
  address generate_throw_exception(const char* name,
                                   address runtime_entry,
                                   Register arg1 = noreg,
                                   Register arg2 = noreg) {
    // Information about frame layout at time of blocking runtime call.
    // Note that we only have to preserve callee-saved registers since
    // the compilers are responsible for supplying a continuation point
    // if they expect all registers to be preserved.
    enum layout {
      rbp_off = frame::arg_reg_save_area_bytes/BytesPerInt,
      rbp_off2,
      return_off,
      return_off2,
      framesize // inclusive of return address
    };

    int insts_size = 512;
    int locs_size  = 64;

    CodeBuffer code(name, insts_size, locs_size);
    OopMapSet* oop_maps  = new OopMapSet();
    MacroAssembler* masm = new MacroAssembler(&code);

    address start = __ pc();

    // This is an inlined and slightly modified version of call_VM
    // which has the ability to fetch the return PC out of
    // thread-local storage and also sets up last_Java_sp slightly
    // differently than the real call_VM

    __ enter(); // required for proper stackwalking of RuntimeStub frame

    assert(is_even(framesize/2), "sp not 16-byte aligned");

    // return address and rbp are already in place
    __ subptr(rsp, (framesize-4) << LogBytesPerInt); // prolog

    int frame_complete = __ pc() - start;

    // Set up last_Java_sp and last_Java_fp
    address the_pc = __ pc();
    __ set_last_Java_frame(rsp, rbp, the_pc);
    __ andptr(rsp, -(StackAlignmentInBytes));    // Align stack

    // Call runtime
    if (arg1 != noreg) {
      assert(arg2 != c_rarg1, "clobbered");
      __ movptr(c_rarg1, arg1);
    }
    if (arg2 != noreg) {
      __ movptr(c_rarg2, arg2);
    }
    __ movptr(c_rarg0, r15_thread);
    BLOCK_COMMENT("call runtime_entry");
    __ call(RuntimeAddress(runtime_entry));

    // Generate oop map
    OopMap* map = new OopMap(framesize, 0);

    oop_maps->add_gc_map(the_pc - start, map);

    __ reset_last_Java_frame(true);

    __ leave(); // required for proper stackwalking of RuntimeStub frame

    // check for pending exceptions
#ifdef ASSERT
    Label L;
    __ cmpptr(Address(r15_thread, Thread::pending_exception_offset()),
            (int32_t) NULL_WORD);
    __ jcc(Assembler::notEqual, L);
    __ should_not_reach_here();
    __ bind(L);
#endif // ASSERT
    __ jump(RuntimeAddress(StubRoutines::forward_exception_entry()));


    // codeBlob framesize is in words (not VMRegImpl::slot_size)
    RuntimeStub* stub =
      RuntimeStub::new_runtime_stub(name,
                                    &code,
                                    frame_complete,
                                    (framesize >> (LogBytesPerWord - LogBytesPerInt)),
                                    oop_maps, false);
    return stub->entry_point();
  }

  void create_control_words() {
    // Round to nearest, 53-bit mode, exceptions masked
    StubRoutines::_fpu_cntrl_wrd_std   = 0x027F;
    // Round to zero, 53-bit mode, exception mased
    StubRoutines::_fpu_cntrl_wrd_trunc = 0x0D7F;
    // Round to nearest, 24-bit mode, exceptions masked
    StubRoutines::_fpu_cntrl_wrd_24    = 0x007F;
    // Round to nearest, 64-bit mode, exceptions masked
    StubRoutines::_mxcsr_std           = 0x1F80;
    // Note: the following two constants are 80-bit values
    //       layout is critical for correct loading by FPU.
    // Bias for strict fp multiply/divide
    StubRoutines::_fpu_subnormal_bias1[0]= 0x00000000; // 2^(-15360) == 0x03ff 8000 0000 0000 0000
    StubRoutines::_fpu_subnormal_bias1[1]= 0x80000000;
    StubRoutines::_fpu_subnormal_bias1[2]= 0x03ff;
    // Un-Bias for strict fp multiply/divide
    StubRoutines::_fpu_subnormal_bias2[0]= 0x00000000; // 2^(+15360) == 0x7bff 8000 0000 0000 0000
    StubRoutines::_fpu_subnormal_bias2[1]= 0x80000000;
    StubRoutines::_fpu_subnormal_bias2[2]= 0x7bff;
  }

  // Initialization
  void generate_initial() {
    // Generates all stubs and initializes the entry points

    // This platform-specific settings are needed by generate_call_stub()
    create_control_words();

    // entry points that exist in all platforms Note: This is code
    // that could be shared among different platforms - however the
    // benefit seems to be smaller than the disadvantage of having a
    // much more complicated generator structure. See also comment in
    // stubRoutines.hpp.

    StubRoutines::_forward_exception_entry = generate_forward_exception();

    StubRoutines::_call_stub_entry =
      generate_call_stub(StubRoutines::_call_stub_return_address);

    // is referenced by megamorphic call
    StubRoutines::_catch_exception_entry = generate_catch_exception();

    // atomic calls
    StubRoutines::_atomic_xchg_entry          = generate_atomic_xchg();
    StubRoutines::_atomic_xchg_long_entry     = generate_atomic_xchg_long();
    StubRoutines::_atomic_cmpxchg_entry       = generate_atomic_cmpxchg();
    StubRoutines::_atomic_cmpxchg_byte_entry  = generate_atomic_cmpxchg_byte();
    StubRoutines::_atomic_cmpxchg_long_entry  = generate_atomic_cmpxchg_long();
    StubRoutines::_atomic_add_entry           = generate_atomic_add();
    StubRoutines::_atomic_add_long_entry      = generate_atomic_add_long();
    StubRoutines::_fence_entry                = generate_orderaccess_fence();

    // platform dependent
    StubRoutines::x86::_get_previous_fp_entry = generate_get_previous_fp();
    StubRoutines::x86::_get_previous_sp_entry = generate_get_previous_sp();

    StubRoutines::x86::_verify_mxcsr_entry    = generate_verify_mxcsr();

    // Build this early so it's available for the interpreter.
    StubRoutines::_throw_StackOverflowError_entry =
      generate_throw_exception("StackOverflowError throw_exception",
                               CAST_FROM_FN_PTR(address,
                                                SharedRuntime::
                                                throw_StackOverflowError));
    StubRoutines::_throw_delayed_StackOverflowError_entry =
      generate_throw_exception("delayed StackOverflowError throw_exception",
                               CAST_FROM_FN_PTR(address,
                                                SharedRuntime::
                                                throw_delayed_StackOverflowError));
    if (UseCRC32Intrinsics) {
      // set table address before stub generation which use it
      StubRoutines::_crc_table_adr = (address)StubRoutines::x86::_crc_table;
      StubRoutines::_updateBytesCRC32 = generate_updateBytesCRC32();
    }

    if (UseCRC32CIntrinsics) {
      bool supports_clmul = VM_Version::supports_clmul();
      StubRoutines::x86::generate_CRC32C_table(supports_clmul);
      StubRoutines::_crc32c_table_addr = (address)StubRoutines::x86::_crc32c_table;
      StubRoutines::_updateBytesCRC32C = generate_updateBytesCRC32C(supports_clmul);
    }
    if (VM_Version::supports_sse2() && UseLibmIntrinsic && InlineIntrinsics) {
      if (vmIntrinsics::is_intrinsic_available(vmIntrinsics::_dsin) ||
          vmIntrinsics::is_intrinsic_available(vmIntrinsics::_dcos) ||
          vmIntrinsics::is_intrinsic_available(vmIntrinsics::_dtan)) {
        StubRoutines::x86::_ONEHALF_adr = (address)StubRoutines::x86::_ONEHALF;
        StubRoutines::x86::_P_2_adr = (address)StubRoutines::x86::_P_2;
        StubRoutines::x86::_SC_4_adr = (address)StubRoutines::x86::_SC_4;
        StubRoutines::x86::_Ctable_adr = (address)StubRoutines::x86::_Ctable;
        StubRoutines::x86::_SC_2_adr = (address)StubRoutines::x86::_SC_2;
        StubRoutines::x86::_SC_3_adr = (address)StubRoutines::x86::_SC_3;
        StubRoutines::x86::_SC_1_adr = (address)StubRoutines::x86::_SC_1;
        StubRoutines::x86::_PI_INV_TABLE_adr = (address)StubRoutines::x86::_PI_INV_TABLE;
        StubRoutines::x86::_PI_4_adr = (address)StubRoutines::x86::_PI_4;
        StubRoutines::x86::_PI32INV_adr = (address)StubRoutines::x86::_PI32INV;
        StubRoutines::x86::_SIGN_MASK_adr = (address)StubRoutines::x86::_SIGN_MASK;
        StubRoutines::x86::_P_1_adr = (address)StubRoutines::x86::_P_1;
        StubRoutines::x86::_P_3_adr = (address)StubRoutines::x86::_P_3;
        StubRoutines::x86::_NEG_ZERO_adr = (address)StubRoutines::x86::_NEG_ZERO;
      }
      if (vmIntrinsics::is_intrinsic_available(vmIntrinsics::_dexp)) {
        StubRoutines::_dexp = generate_libmExp();
      }
      if (vmIntrinsics::is_intrinsic_available(vmIntrinsics::_dlog)) {
        StubRoutines::_dlog = generate_libmLog();
      }
      if (vmIntrinsics::is_intrinsic_available(vmIntrinsics::_dlog10)) {
        StubRoutines::_dlog10 = generate_libmLog10();
      }
      if (vmIntrinsics::is_intrinsic_available(vmIntrinsics::_dpow)) {
        StubRoutines::_dpow = generate_libmPow();
      }
      if (vmIntrinsics::is_intrinsic_available(vmIntrinsics::_dsin)) {
        StubRoutines::_dsin = generate_libmSin();
      }
      if (vmIntrinsics::is_intrinsic_available(vmIntrinsics::_dcos)) {
        StubRoutines::_dcos = generate_libmCos();
      }
      if (vmIntrinsics::is_intrinsic_available(vmIntrinsics::_dtan)) {
        StubRoutines::_dtan = generate_libmTan();
      }
    }
  }

  void generate_phase1() {
    // Continuation stubs:
    StubRoutines::_cont_thaw          = generate_cont_thaw();
    StubRoutines::_cont_returnBarrier = generate_cont_returnBarrier();
    StubRoutines::_cont_returnBarrierExc = generate_cont_returnBarrier_exception();
    StubRoutines::_cont_doYield_stub = generate_cont_doYield();
    StubRoutines::_cont_doYield    = StubRoutines::_cont_doYield_stub->entry_point();
    StubRoutines::_cont_jump_from_sp = generate_cont_jump_from_safepoint();
    StubRoutines::_cont_jump       = generate_cont_jump();
    StubRoutines::_cont_getSP      = generate_cont_getSP();
    StubRoutines::_cont_getPC      = generate_cont_getPC();
  }

  void generate_all() {
    // Generates all stubs and initializes the entry points

    // These entry points require SharedInfo::stack0 to be set up in
    // non-core builds and need to be relocatable, so they each
    // fabricate a RuntimeStub internally.
    StubRoutines::_throw_AbstractMethodError_entry =
      generate_throw_exception("AbstractMethodError throw_exception",
                               CAST_FROM_FN_PTR(address,
                                                SharedRuntime::
                                                throw_AbstractMethodError));

    StubRoutines::_throw_IncompatibleClassChangeError_entry =
      generate_throw_exception("IncompatibleClassChangeError throw_exception",
                               CAST_FROM_FN_PTR(address,
                                                SharedRuntime::
                                                throw_IncompatibleClassChangeError));

    StubRoutines::_throw_NullPointerException_at_call_entry =
      generate_throw_exception("NullPointerException at call throw_exception",
                               CAST_FROM_FN_PTR(address,
                                                SharedRuntime::
                                                throw_NullPointerException_at_call));

    // entry points that are platform specific
    StubRoutines::x86::_f2i_fixup = generate_f2i_fixup();
    StubRoutines::x86::_f2l_fixup = generate_f2l_fixup();
    StubRoutines::x86::_d2i_fixup = generate_d2i_fixup();
    StubRoutines::x86::_d2l_fixup = generate_d2l_fixup();

    StubRoutines::x86::_float_sign_mask  = generate_fp_mask("float_sign_mask",  0x7FFFFFFF7FFFFFFF);
    StubRoutines::x86::_float_sign_flip  = generate_fp_mask("float_sign_flip",  0x8000000080000000);
    StubRoutines::x86::_double_sign_mask = generate_fp_mask("double_sign_mask", 0x7FFFFFFFFFFFFFFF);
    StubRoutines::x86::_double_sign_flip = generate_fp_mask("double_sign_flip", 0x8000000000000000);
    StubRoutines::x86::_vector_float_sign_mask = generate_vector_mask("vector_float_sign_mask", 0x7FFFFFFF7FFFFFFF);
    StubRoutines::x86::_vector_float_sign_flip = generate_vector_mask("vector_float_sign_flip", 0x8000000080000000);
    StubRoutines::x86::_vector_double_sign_mask = generate_vector_mask("vector_double_sign_mask", 0x7FFFFFFFFFFFFFFF);
    StubRoutines::x86::_vector_double_sign_flip = generate_vector_mask("vector_double_sign_flip", 0x8000000000000000);
    StubRoutines::x86::_vector_short_to_byte_mask = generate_vector_mask("vector_short_to_byte_mask", 0x00ff00ff00ff00ff);
    StubRoutines::x86::_vector_byte_perm_mask = generate_vector_byte_perm_mask("vector_byte_perm_mask");
    StubRoutines::x86::_vector_long_sign_mask = generate_vector_mask("vector_long_sign_mask", 0x8000000000000000);

    // support for verify_oop (must happen after universe_init)
    StubRoutines::_verify_oop_subroutine_entry = generate_verify_oop();

    // arraycopy stubs used by compilers
    generate_arraycopy_stubs();

    // don't bother generating these AES intrinsic stubs unless global flag is set
    if (UseAESIntrinsics) {
      StubRoutines::x86::_key_shuffle_mask_addr = generate_key_shuffle_mask();  // needed by the others
      StubRoutines::_aescrypt_encryptBlock = generate_aescrypt_encryptBlock();
      StubRoutines::_aescrypt_decryptBlock = generate_aescrypt_decryptBlock();
      StubRoutines::_cipherBlockChaining_encryptAESCrypt = generate_cipherBlockChaining_encryptAESCrypt();
      if (VM_Version::supports_vaes() &&  VM_Version::supports_avx512vl() && VM_Version::supports_avx512dq() ) {
        StubRoutines::_cipherBlockChaining_decryptAESCrypt = generate_cipherBlockChaining_decryptVectorAESCrypt();
      } else {
        StubRoutines::_cipherBlockChaining_decryptAESCrypt = generate_cipherBlockChaining_decryptAESCrypt_Parallel();
      }
    }
    if (UseAESCTRIntrinsics){
      StubRoutines::x86::_counter_shuffle_mask_addr = generate_counter_shuffle_mask();
      StubRoutines::_counterMode_AESCrypt = generate_counterMode_AESCrypt_Parallel();
    }

    if (UseSHA1Intrinsics) {
      StubRoutines::x86::_upper_word_mask_addr = generate_upper_word_mask();
      StubRoutines::x86::_shuffle_byte_flip_mask_addr = generate_shuffle_byte_flip_mask();
      StubRoutines::_sha1_implCompress = generate_sha1_implCompress(false, "sha1_implCompress");
      StubRoutines::_sha1_implCompressMB = generate_sha1_implCompress(true, "sha1_implCompressMB");
    }
    if (UseSHA256Intrinsics) {
      StubRoutines::x86::_k256_adr = (address)StubRoutines::x86::_k256;
      char* dst = (char*)StubRoutines::x86::_k256_W;
      char* src = (char*)StubRoutines::x86::_k256;
      for (int ii = 0; ii < 16; ++ii) {
        memcpy(dst + 32 * ii,      src + 16 * ii, 16);
        memcpy(dst + 32 * ii + 16, src + 16 * ii, 16);
      }
      StubRoutines::x86::_k256_W_adr = (address)StubRoutines::x86::_k256_W;
      StubRoutines::x86::_pshuffle_byte_flip_mask_addr = generate_pshuffle_byte_flip_mask();
      StubRoutines::_sha256_implCompress = generate_sha256_implCompress(false, "sha256_implCompress");
      StubRoutines::_sha256_implCompressMB = generate_sha256_implCompress(true, "sha256_implCompressMB");
    }
    if (UseSHA512Intrinsics) {
      StubRoutines::x86::_k512_W_addr = (address)StubRoutines::x86::_k512_W;
      StubRoutines::x86::_pshuffle_byte_flip_mask_addr_sha512 = generate_pshuffle_byte_flip_mask_sha512();
      StubRoutines::_sha512_implCompress = generate_sha512_implCompress(false, "sha512_implCompress");
      StubRoutines::_sha512_implCompressMB = generate_sha512_implCompress(true, "sha512_implCompressMB");
    }

    // Generate GHASH intrinsics code
    if (UseGHASHIntrinsics) {
    StubRoutines::x86::_ghash_long_swap_mask_addr = generate_ghash_long_swap_mask();
    StubRoutines::x86::_ghash_byte_swap_mask_addr = generate_ghash_byte_swap_mask();
      if (VM_Version::supports_avx()) {
        StubRoutines::x86::_ghash_shuffmask_addr = ghash_shufflemask_addr();
        StubRoutines::x86::_ghash_poly_addr = ghash_polynomial_addr();
        StubRoutines::_ghash_processBlocks = generate_avx_ghash_processBlocks();
      } else {
        StubRoutines::_ghash_processBlocks = generate_ghash_processBlocks();
      }
    }

    if (UseBASE64Intrinsics) {
      StubRoutines::x86::_and_mask = base64_and_mask_addr();
      StubRoutines::x86::_bswap_mask = base64_bswap_mask_addr();
      StubRoutines::x86::_base64_charset = base64_charset_addr();
      StubRoutines::x86::_url_charset = base64url_charset_addr();
      StubRoutines::x86::_gather_mask = base64_gather_mask_addr();
      StubRoutines::x86::_left_shift_mask = base64_left_shift_mask_addr();
      StubRoutines::x86::_right_shift_mask = base64_right_shift_mask_addr();
      StubRoutines::_base64_encodeBlock = generate_base64_encodeBlock();
    }

    // Safefetch stubs.
    generate_safefetch("SafeFetch32", sizeof(int),     &StubRoutines::_safefetch32_entry,
                                                       &StubRoutines::_safefetch32_fault_pc,
                                                       &StubRoutines::_safefetch32_continuation_pc);
    generate_safefetch("SafeFetchN", sizeof(intptr_t), &StubRoutines::_safefetchN_entry,
                                                       &StubRoutines::_safefetchN_fault_pc,
                                                       &StubRoutines::_safefetchN_continuation_pc);

    BarrierSetNMethod* bs_nm = BarrierSet::barrier_set()->barrier_set_nmethod();
    if (bs_nm != NULL) {
      StubRoutines::x86::_method_entry_barrier = generate_method_entry_barrier();
    }
#ifdef COMPILER2
    if (UseMultiplyToLenIntrinsic) {
      StubRoutines::_multiplyToLen = generate_multiplyToLen();
    }
    if (UseSquareToLenIntrinsic) {
      StubRoutines::_squareToLen = generate_squareToLen();
    }
    if (UseMulAddIntrinsic) {
      StubRoutines::_mulAdd = generate_mulAdd();
    }
#ifndef _WINDOWS
    if (UseMontgomeryMultiplyIntrinsic) {
      StubRoutines::_montgomeryMultiply
        = CAST_FROM_FN_PTR(address, SharedRuntime::montgomery_multiply);
    }
    if (UseMontgomerySquareIntrinsic) {
      StubRoutines::_montgomerySquare
        = CAST_FROM_FN_PTR(address, SharedRuntime::montgomery_square);
    }
#endif // WINDOWS
#endif // COMPILER2

    if (UseVectorizedMismatchIntrinsic) {
      StubRoutines::_vectorizedMismatch = generate_vectorizedMismatch();
    }
  }

 public:
  StubGenerator(CodeBuffer* code, int phase) : StubCodeGenerator(code) {
    if (phase == 0) {
      generate_initial();
    } else if (phase == 1) {
      generate_phase1();
    } else {
      generate_all();
    }
  }
}; // end class declaration

<<<<<<< HEAD
void StubGenerator_generate(CodeBuffer* code, int phase) {
  StubGenerator g(code, phase);
=======
#define UCM_TABLE_MAX_ENTRIES 16
void StubGenerator_generate(CodeBuffer* code, bool all) {
  if (UnsafeCopyMemory::_table == NULL) {
    UnsafeCopyMemory::create_table(UCM_TABLE_MAX_ENTRIES);
  }
  StubGenerator g(code, all);
>>>>>>> 805258f3
}<|MERGE_RESOLUTION|>--- conflicted
+++ resolved
@@ -6473,15 +6473,10 @@
   }
 }; // end class declaration
 
-<<<<<<< HEAD
+#define UCM_TABLE_MAX_ENTRIES 16
 void StubGenerator_generate(CodeBuffer* code, int phase) {
-  StubGenerator g(code, phase);
-=======
-#define UCM_TABLE_MAX_ENTRIES 16
-void StubGenerator_generate(CodeBuffer* code, bool all) {
   if (UnsafeCopyMemory::_table == NULL) {
     UnsafeCopyMemory::create_table(UCM_TABLE_MAX_ENTRIES);
   }
-  StubGenerator g(code, all);
->>>>>>> 805258f3
+  StubGenerator g(code, phase);
 }