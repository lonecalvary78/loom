--- conflicted
+++ resolved
@@ -7066,7 +7066,6 @@
     return start;
   }
 
-<<<<<<< HEAD
   address generate_cont_preempt_stub() {
     if (!Continuations::enabled()) return nullptr;
     StubCodeMark mark(this, "StubRoutines","Continuation preempt stub");
@@ -7135,7 +7134,12 @@
     // so that the comparison fails and the skip is not attempted in case the pc was indeed changed.
     __ movptr(r20, NULL_WORD);
 
-=======
+    __ leave();
+    __ ret(lr);
+
+    return start;
+  }
+
   // In sun.security.util.math.intpoly.IntegerPolynomial1305, integers
   // are represented as long[5], with BITS_PER_LIMB = 26.
   // Pack five 26-bit limbs into three 64-bit registers.
@@ -7295,7 +7299,6 @@
 
     __ bind(DONE);
     __ pop(callee_saved, sp);
->>>>>>> e261a936
     __ leave();
     __ ret(lr);
 
