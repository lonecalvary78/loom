--- conflicted
+++ resolved
@@ -259,12 +259,8 @@
 }
 
 uint Runtime1::runtime_blob_current_thread_offset(frame f) {
-<<<<<<< HEAD
-  Unimplemented();
-=======
   // On PPC virtual threads don't save the JavaThread* in their context (e.g. C1 stub frames).
   ShouldNotCallThis();
->>>>>>> 6a81ccdc
   return 0;
 }
 
