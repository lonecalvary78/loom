--- conflicted
+++ resolved
@@ -1627,13 +1627,8 @@
   macro(_stackSize_offset,     k, "stackSize", long_signature, false); \
   macro(_tid_offset,           k, "tid", long_signature, false); \
   macro(_thread_status_offset, k, "threadStatus", int_signature, false); \
-<<<<<<< HEAD
   macro(_park_blocker_offset,  k, "parkBlocker", object_signature, false); \
-  macro(_park_event_offset,    k, "nativeParkEventPointer", long_signature, false); \
   macro(_continuation_offset,  k, "cont", continuation_signature, false)
-=======
-  macro(_park_blocker_offset,  k, "parkBlocker", object_signature, false)
->>>>>>> 05a9f354
 
 void java_lang_Thread::compute_offsets() {
   assert(_group_offset == 0, "offsets should be initialized only once");
