/*
 * Copyright (c) 2016, 2020, Oracle and/or its affiliates. All rights reserved.
 * DO NOT ALTER OR REMOVE COPYRIGHT NOTICES OR THIS FILE HEADER.
 *
 * This code is free software; you can redistribute it and/or modify it
 * under the terms of the GNU General Public License version 2 only, as
 * published by the Free Software Foundation.
 *
 * This code is distributed in the hope that it will be useful, but WITHOUT
 * ANY WARRANTY; without even the implied warranty of MERCHANTABILITY or
 * FITNESS FOR A PARTICULAR PURPOSE.  See the GNU General Public License
 * version 2 for more details (a copy is included in the LICENSE file that
 * accompanied this code).
 *
 * You should have received a copy of the GNU General Public License version
 * 2 along with this work; if not, write to the Free Software Foundation,
 * Inc., 51 Franklin St, Fifth Floor, Boston, MA 02110-1301 USA.
 *
 * Please contact Oracle, 500 Oracle Parkway, Redwood Shores, CA 94065 USA
 * or visit www.oracle.com if you need additional information or have any
 * questions.
 *
 */

#include "precompiled.hpp"
#include "classfile/javaClasses.inline.hpp"
#include "jfr/leakprofiler/checkpoint/objectSampleCheckpoint.hpp"
#include "jfr/leakprofiler/leakProfiler.hpp"
#include "jfr/recorder/checkpoint/jfrCheckpointManager.hpp"
#include "jfr/recorder/checkpoint/jfrCheckpointWriter.hpp"
#include "jfr/recorder/checkpoint/types/jfrTypeManager.hpp"
#include "jfr/recorder/checkpoint/types/jfrTypeSet.hpp"
#include "jfr/recorder/checkpoint/types/traceid/jfrTraceIdEpoch.hpp"
#include "jfr/recorder/jfrRecorder.hpp"
#include "jfr/recorder/repository/jfrChunkWriter.hpp"
#include "jfr/recorder/service/jfrOptionSet.hpp"
#include "jfr/recorder/storage/jfrMemorySpace.inline.hpp"
#include "jfr/recorder/storage/jfrStorageUtils.inline.hpp"
#include "jfr/utilities/jfrBigEndian.hpp"
#include "jfr/utilities/jfrIterator.hpp"
#include "jfr/utilities/jfrThreadIterator.hpp"
#include "jfr/utilities/jfrTypes.hpp"
#include "jfr/writers/jfrJavaEventWriter.hpp"
#include "logging/log.hpp"
#include "memory/iterator.hpp"
#include "memory/resourceArea.hpp"
#include "runtime/atomic.hpp"
#include "runtime/handles.inline.hpp"
#include "runtime/mutex.hpp"
#include "runtime/os.inline.hpp"
#include "runtime/safepoint.hpp"

typedef JfrCheckpointManager::Buffer* BufferPtr;

static JfrCheckpointManager* _instance = NULL;

static volatile bool constant_pending = false;

static bool is_constant_pending() {
  if (Atomic::load_acquire(&constant_pending)) {
    Atomic::release_store(&constant_pending, false); // reset
    return true;
  }
  return false;
}

static void set_constant_pending() {
  if (!Atomic::load_acquire(&constant_pending)) {
    Atomic::release_store(&constant_pending, true);
  }
}

JfrCheckpointManager& JfrCheckpointManager::instance() {
  return *_instance;
}

JfrCheckpointManager* JfrCheckpointManager::create(JfrChunkWriter& cw) {
  assert(_instance == NULL, "invariant");
  _instance = new JfrCheckpointManager(cw);
  return _instance;
}

void JfrCheckpointManager::destroy() {
  assert(_instance != NULL, "invariant");
  delete _instance;
  _instance = NULL;
}

JfrCheckpointManager::JfrCheckpointManager(JfrChunkWriter& cw) :
  _free_list_mspace(NULL),
  _epoch_transition_mspace(NULL),
  _lock(NULL),
  _service_thread(NULL),
  _chunkwriter(cw),
  _checkpoint_epoch_state(JfrTraceIdEpoch::epoch()) {}

JfrCheckpointManager::~JfrCheckpointManager() {
  if (_free_list_mspace != NULL) {
    delete _free_list_mspace;
  }
  if (_epoch_transition_mspace != NULL) {
    delete _epoch_transition_mspace;
  }
  if (_lock != NULL) {
    delete _lock;
  }
  JfrTypeManager::destroy();
}

static const size_t unlimited_mspace_size = 0;
static const size_t checkpoint_buffer_cache_count = 2;
static const size_t checkpoint_buffer_size = 512 * K;

static JfrCheckpointMspace* allocate_mspace(size_t size, size_t limit, size_t cache_count, JfrCheckpointManager* mgr) {
  return create_mspace<JfrCheckpointMspace, JfrCheckpointManager>(size, limit, cache_count, mgr);
}

bool JfrCheckpointManager::initialize() {
  assert(_free_list_mspace == NULL, "invariant");
  _free_list_mspace = allocate_mspace(checkpoint_buffer_size, unlimited_mspace_size, checkpoint_buffer_cache_count, this);
  if (_free_list_mspace == NULL) {
    return false;
  }
  assert(_epoch_transition_mspace == NULL, "invariant");
  _epoch_transition_mspace = allocate_mspace(checkpoint_buffer_size, unlimited_mspace_size, checkpoint_buffer_cache_count, this);
  if (_epoch_transition_mspace == NULL) {
    return false;
  }
  assert(_lock == NULL, "invariant");
  _lock = new Mutex(Monitor::leaf - 1, "Checkpoint mutex", Mutex::_allow_vm_block_flag, Monitor::_safepoint_check_never);
  if (_lock == NULL) {
    return false;
  }
  return JfrTypeManager::initialize();
}

void JfrCheckpointManager::register_service_thread(const Thread* thread) {
  _service_thread = thread;
}

void JfrCheckpointManager::register_full(BufferPtr t, Thread* thread) {
  // nothing here at the moment
  assert(t != NULL, "invariant");
  assert(t->acquired_by(thread), "invariant");
  assert(t->retired(), "invariant");
}

void JfrCheckpointManager::lock() {
  assert(!_lock->owned_by_self(), "invariant");
  _lock->lock_without_safepoint_check();
}

void JfrCheckpointManager::unlock() {
  _lock->unlock();
}

#ifdef ASSERT
bool JfrCheckpointManager::is_locked() const {
  return _lock->owned_by_self();
}

static void assert_free_lease(const BufferPtr buffer) {
  assert(buffer != NULL, "invariant");
  assert(buffer->acquired_by_self(), "invariant");
  assert(buffer->lease(), "invariant");
}

static void assert_release(const BufferPtr buffer) {
  assert(buffer != NULL, "invariant");
  assert(buffer->lease(), "invariant");
  assert(buffer->acquired_by_self(), "invariant");
}
#endif // ASSERT

static BufferPtr lease_free(size_t size, JfrCheckpointMspace* mspace, size_t retry_count, Thread* thread) {
  static const size_t max_elem_size = mspace->min_elem_size(); // min is max
  BufferPtr buffer;
  if (size <= max_elem_size) {
    BufferPtr buffer = mspace_get_free_lease_with_retry(size, mspace, retry_count, thread);
    if (buffer != NULL) {
      DEBUG_ONLY(assert_free_lease(buffer);)
      return buffer;
    }
  }
  buffer = mspace_allocate_transient_lease_to_free(size, mspace, thread);
  DEBUG_ONLY(assert_free_lease(buffer);)
  return buffer;
}

bool JfrCheckpointManager::use_epoch_transition_mspace(const Thread* thread) const {
  return _service_thread != thread && Atomic::load_acquire(&_checkpoint_epoch_state) != JfrTraceIdEpoch::epoch();
}

static const size_t lease_retry = 10;

BufferPtr JfrCheckpointManager::lease_buffer(Thread* thread, size_t size /* 0 */) {
  JfrCheckpointManager& manager = instance();
  if (manager.use_epoch_transition_mspace(thread)) {
    return lease_free(size, manager._epoch_transition_mspace, lease_retry, thread);
  }
  return lease_free(size, manager._free_list_mspace, lease_retry, thread);
}

JfrCheckpointMspace* JfrCheckpointManager::lookup(BufferPtr old) const {
  assert(old != NULL, "invariant");
  return _free_list_mspace->in_free_list(old) ? _free_list_mspace : _epoch_transition_mspace;
}

BufferPtr JfrCheckpointManager::lease_buffer(BufferPtr old, Thread* thread, size_t size /* 0 */) {
  assert(old != NULL, "invariant");
  JfrCheckpointMspace* mspace = instance().lookup(old);
  assert(mspace != NULL, "invariant");
  return lease_free(size, mspace, lease_retry, thread);
}

/*
 * If the buffer was a lease, release back.
 *
 * The buffer is effectively invalidated for the thread post-return,
 * and the caller should take means to ensure that it is not referenced.
 */
static void release(BufferPtr const buffer, Thread* thread) {
  DEBUG_ONLY(assert_release(buffer);)
  buffer->clear_lease();
  buffer->release();
}

BufferPtr JfrCheckpointManager::flush(BufferPtr old, size_t used, size_t requested, Thread* thread) {
  assert(old != NULL, "invariant");
  assert(old->lease(), "invariant");
  if (0 == requested) {
    // indicates a lease is being returned
    release(old, thread);
    set_constant_pending();
    return NULL;
  }
  // migration of in-flight information
  BufferPtr const new_buffer = lease_buffer(old, thread, used + requested);
  if (new_buffer != NULL) {
    migrate_outstanding_writes(old, new_buffer, used, requested);
  }
  release(old, thread);
  return new_buffer; // might be NULL
}

// offsets into the JfrCheckpointEntry
static const juint starttime_offset = sizeof(jlong);
static const juint duration_offset = starttime_offset + sizeof(jlong);
static const juint checkpoint_type_offset = duration_offset + sizeof(jlong);
static const juint types_offset = checkpoint_type_offset + sizeof(juint);
static const juint payload_offset = types_offset + sizeof(juint);

template <typename Return>
static Return read_data(const u1* data) {
  return JfrBigEndian::read<Return>(data);
}

static jlong total_size(const u1* data) {
  return read_data<jlong>(data);
}

static jlong starttime(const u1* data) {
  return read_data<jlong>(data + starttime_offset);
}

static jlong duration(const u1* data) {
  return read_data<jlong>(data + duration_offset);
}

static u1 checkpoint_type(const u1* data) {
  return read_data<u1>(data + checkpoint_type_offset);
}

static juint number_of_types(const u1* data) {
  return read_data<juint>(data + types_offset);
}

static void write_checkpoint_header(JfrChunkWriter& cw, int64_t delta_to_last_checkpoint, const u1* data) {
  cw.reserve(sizeof(u4));
  cw.write<u8>(EVENT_CHECKPOINT);
  cw.write(starttime(data));
  cw.write(duration(data));
  cw.write(delta_to_last_checkpoint);
  cw.write(checkpoint_type(data));
  cw.write(number_of_types(data));
}

static void write_checkpoint_content(JfrChunkWriter& cw, const u1* data, size_t size) {
  assert(data != NULL, "invariant");
  cw.write_unbuffered(data + payload_offset, size - sizeof(JfrCheckpointEntry));
}

static size_t write_checkpoint_event(JfrChunkWriter& cw, const u1* data) {
  assert(data != NULL, "invariant");
  const int64_t event_begin = cw.current_offset();
  const int64_t last_checkpoint_event = cw.last_checkpoint_offset();
  const int64_t delta_to_last_checkpoint = last_checkpoint_event == 0 ? 0 : last_checkpoint_event - event_begin;
  const int64_t checkpoint_size = total_size(data);
  write_checkpoint_header(cw, delta_to_last_checkpoint, data);
  write_checkpoint_content(cw, data, checkpoint_size);
  const int64_t event_size = cw.current_offset() - event_begin;
  cw.write_padded_at_offset<u4>(event_size, event_begin);
  cw.set_last_checkpoint_offset(event_begin);
  return (size_t)checkpoint_size;
}

static size_t write_checkpoints(JfrChunkWriter& cw, const u1* data, size_t size) {
  assert(cw.is_valid(), "invariant");
  assert(data != NULL, "invariant");
  assert(size > 0, "invariant");
  const u1* const limit = data + size;
  const u1* next = data;
  size_t processed = 0;
  while (next < limit) {
    const size_t checkpoint_size = write_checkpoint_event(cw, next);
    processed += checkpoint_size;
    next += checkpoint_size;
  }
  assert(next == limit, "invariant");
  return processed;
}

template <typename T>
class CheckpointWriteOp {
 private:
  JfrChunkWriter& _writer;
  size_t _processed;
 public:
  typedef T Type;
  CheckpointWriteOp(JfrChunkWriter& writer) : _writer(writer), _processed(0) {}
  bool write(Type* t, const u1* data, size_t size) {
    _processed += write_checkpoints(_writer, data, size);
    return true;
  }
  size_t processed() const { return _processed; }
};

typedef CheckpointWriteOp<JfrCheckpointMspace::Type> WriteOperation;
typedef ReleaseOp<JfrCheckpointMspace> CheckpointReleaseOperation;

template <template <typename> class WriterHost, template <typename, typename, typename> class CompositeOperation>
static size_t write_mspace(JfrCheckpointMspace* mspace, JfrChunkWriter& chunkwriter) {
  assert(mspace != NULL, "invariant");
  WriteOperation wo(chunkwriter);
  WriterHost<WriteOperation> wh(wo);
  CheckpointReleaseOperation cro(mspace, Thread::current(), false);
  CompositeOperation<WriterHost<WriteOperation>, CheckpointReleaseOperation, CompositeOperationAnd> co(&wh, &cro);
  assert(mspace->is_full_empty(), "invariant");
  process_free_list(co, mspace);
  return wo.processed();
}

void JfrCheckpointManager::begin_epoch_shift() {
  assert(SafepointSynchronize::is_at_safepoint(), "invariant");
  JfrTraceIdEpoch::begin_epoch_shift();
}

void JfrCheckpointManager::end_epoch_shift() {
  assert(SafepointSynchronize::is_at_safepoint(), "invariant");
  debug_only(const u1 current_epoch = JfrTraceIdEpoch::current();)
  JfrTraceIdEpoch::end_epoch_shift();
  assert(current_epoch != JfrTraceIdEpoch::current(), "invariant");
}

void JfrCheckpointManager::synchronize_checkpoint_manager_with_current_epoch() {
  assert(_checkpoint_epoch_state != JfrTraceIdEpoch::epoch(), "invariant");
  OrderAccess::storestore();
  _checkpoint_epoch_state = JfrTraceIdEpoch::epoch();
}

size_t JfrCheckpointManager::write() {
  const size_t processed = write_mspace<MutexedWriteOp, CompositeOperation>(_free_list_mspace, _chunkwriter);
  synchronize_checkpoint_manager_with_current_epoch();
  return processed;
}

size_t JfrCheckpointManager::write_epoch_transition_mspace() {
  return write_mspace<ExclusiveOp, CompositeOperation>(_epoch_transition_mspace, _chunkwriter);
}

typedef DiscardOp<DefaultDiscarder<JfrBuffer> > DiscardOperation;
size_t JfrCheckpointManager::clear() {
  clear_type_set();
  DiscardOperation discarder(mutexed); // mutexed discard mode
  process_free_list(discarder, _free_list_mspace);
  process_free_list(discarder, _epoch_transition_mspace);
  synchronize_checkpoint_manager_with_current_epoch();
  return discarder.elements();
}

// Optimization for write_static_type_set() and write_threads() is to write
// directly into the epoch transition mspace because we will immediately
// serialize and reset this mspace post-write.
static JfrBuffer* get_epoch_transition_buffer(JfrCheckpointMspace* mspace, Thread* t) {
  assert(mspace != NULL, "invariant");
  JfrBuffer* const buffer = mspace->free_head();
  assert(buffer != NULL, "invariant");
  buffer->acquire(t);
  buffer->set_lease();
  DEBUG_ONLY(assert_free_lease(buffer);)
  return buffer;
}

size_t JfrCheckpointManager::write_static_type_set() {
  Thread* const t = Thread::current();
  ResourceMark rm(t);
  HandleMark hm(t);
  JfrCheckpointWriter writer(t, get_epoch_transition_buffer(_epoch_transition_mspace, t), STATICS);
  JfrTypeManager::write_static_types(writer);
  return writer.used_size();
}

size_t JfrCheckpointManager::write_threads() {
  Thread* const t = Thread::current();
  ResourceMark rm(t);
  HandleMark hm(t);
  JfrCheckpointWriter writer(t, get_epoch_transition_buffer(_epoch_transition_mspace, t), THREADS);
  JfrTypeManager::write_threads(writer);
  return writer.used_size();
}

size_t JfrCheckpointManager::write_static_type_set_and_threads() {
  write_static_type_set();
  write_threads();
  return write_epoch_transition_mspace();
}

void JfrCheckpointManager::on_rotation() {
  assert(SafepointSynchronize::is_at_safepoint(), "invariant");
  JfrTypeManager::on_rotation();
  notify_threads();
}

void JfrCheckpointManager::clear_type_set() {
  assert(!SafepointSynchronize::is_at_safepoint(), "invariant");
  assert(!JfrRecorder::is_recording(), "invariant");
  // can safepoint here
  MutexLocker cld_lock(ClassLoaderDataGraph_lock);
  MutexLocker module_lock(Module_lock);
  JfrTypeSet::clear();
}

void JfrCheckpointManager::write_type_set() {
  assert(!SafepointSynchronize::is_at_safepoint(), "invariant");
  if (LeakProfiler::is_running()) {
    Thread* const t = Thread::current();
    // can safepoint here
    MutexLocker cld_lock(t, ClassLoaderDataGraph_lock);
    MutexLocker module_lock(t, Module_lock);
    JfrCheckpointWriter leakp_writer(t);
    JfrCheckpointWriter writer(t);
    JfrTypeSet::serialize(&writer, &leakp_writer, false, false);
    ObjectSampleCheckpoint::on_type_set(leakp_writer);
  } else {
    // can safepoint here
    MutexLocker cld_lock(ClassLoaderDataGraph_lock);
    MutexLocker module_lock(Module_lock);
    JfrCheckpointWriter writer(Thread::current());
    JfrTypeSet::serialize(&writer, NULL, false, false);
  }
  write();
}

void JfrCheckpointManager::write_type_set_for_unloaded_classes() {
  assert_locked_or_safepoint(ClassLoaderDataGraph_lock);
  JfrCheckpointWriter writer(Thread::current());
  const JfrCheckpointContext ctx = writer.context();
  JfrTypeSet::serialize(&writer, NULL, true, false);
  if (LeakProfiler::is_running()) {
    ObjectSampleCheckpoint::on_type_set_unload(writer);
  }
  if (!JfrRecorder::is_recording()) {
    // discard by rewind
    writer.set_context(ctx);
  }
}

typedef MutexedWriteOp<WriteOperation> FlushOperation;

size_t JfrCheckpointManager::flush_type_set() {
  size_t elements = 0;
  if (JfrTraceIdEpoch::has_changed_tag_state()) {
    JfrCheckpointWriter writer(Thread::current());
    // can safepoint here
    MutexLocker cld_lock(ClassLoaderDataGraph_lock);
    MutexLocker module_lock(Module_lock);
    elements = JfrTypeSet::serialize(&writer, NULL, false, true);
  }
  if (is_constant_pending()) {
    WriteOperation wo(_chunkwriter);
    FlushOperation fo(wo);
    assert(_free_list_mspace->is_full_empty(), "invariant");
    process_free_list(fo, _free_list_mspace);
  }
  return elements;
}

<<<<<<< HEAD
void JfrCheckpointManager::flush_static_type_set() {
  flush();
}

JfrBlobHandle JfrCheckpointManager::create_blob(Thread* t, traceid tid, oop vthread) {
  return JfrTypeManager::create_blob(t, tid, vthread);
=======
void JfrCheckpointManager::create_thread_blob(Thread* t) {
  JfrTypeManager::create_thread_blob(t);
>>>>>>> b0e1ee4b
}

void JfrCheckpointManager::write_checkpoint(Thread* t, traceid tid, oop vthread) {
  JfrTypeManager::write_checkpoint(t, tid, vthread);
}

class JfrNotifyClosure : public ThreadClosure {
 public:
  void do_thread(Thread* t) {
    assert(t != NULL, "invariant");
    assert(t->is_Java_thread(), "invariant");
    assert_locked_or_safepoint(Threads_lock);
    JfrJavaEventWriter::notify((JavaThread*)t);
  }
};

void JfrCheckpointManager::notify_threads() {
  assert(SafepointSynchronize::is_at_safepoint(), "invariant");
  JfrNotifyClosure tc;
  JfrJavaThreadIterator iter;
  while (iter.has_next()) {
    tc.do_thread(iter.next());
  }
}<|MERGE_RESOLUTION|>--- conflicted
+++ resolved
@@ -495,17 +495,8 @@
   return elements;
 }
 
-<<<<<<< HEAD
-void JfrCheckpointManager::flush_static_type_set() {
-  flush();
-}
-
 JfrBlobHandle JfrCheckpointManager::create_blob(Thread* t, traceid tid, oop vthread) {
   return JfrTypeManager::create_blob(t, tid, vthread);
-=======
-void JfrCheckpointManager::create_thread_blob(Thread* t) {
-  JfrTypeManager::create_thread_blob(t);
->>>>>>> b0e1ee4b
 }
 
 void JfrCheckpointManager::write_checkpoint(Thread* t, traceid tid, oop vthread) {
