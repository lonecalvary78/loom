--- conflicted
+++ resolved
@@ -129,11 +129,8 @@
   jc.can_get_current_contended_monitor = 1;
   jc.can_generate_early_vmstart = 1;
   jc.can_generate_early_class_hook_events = 1;
-<<<<<<< HEAD
   jc.can_support_fibers = 1;
-=======
   jc.can_support_continuations = 1;
->>>>>>> 1df44238
   return jc;
 }
 
@@ -467,13 +464,10 @@
     log_trace(jvmti)("can_generate_early_vmstart");
   if (cap->can_generate_early_class_hook_events)
     log_trace(jvmti)("can_generate_early_class_hook_events");
-<<<<<<< HEAD
   if (cap->can_support_fibers)
     log_trace(jvmti)("can_support_fibers");
-=======
   if (cap->can_support_continuations)
     log_trace(jvmti)("can_support_continuations");
->>>>>>> 1df44238
 }
 
 #endif