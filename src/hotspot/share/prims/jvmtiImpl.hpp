/*
 * Copyright (c) 1999, 2020, Oracle and/or its affiliates. All rights reserved.
 * DO NOT ALTER OR REMOVE COPYRIGHT NOTICES OR THIS FILE HEADER.
 *
 * This code is free software; you can redistribute it and/or modify it
 * under the terms of the GNU General Public License version 2 only, as
 * published by the Free Software Foundation.
 *
 * This code is distributed in the hope that it will be useful, but WITHOUT
 * ANY WARRANTY; without even the implied warranty of MERCHANTABILITY or
 * FITNESS FOR A PARTICULAR PURPOSE.  See the GNU General Public License
 * version 2 for more details (a copy is included in the LICENSE file that
 * accompanied this code).
 *
 * You should have received a copy of the GNU General Public License version
 * 2 along with this work; if not, write to the Free Software Foundation,
 * Inc., 51 Franklin St, Fifth Floor, Boston, MA 02110-1301 USA.
 *
 * Please contact Oracle, 500 Oracle Parkway, Redwood Shores, CA 94065 USA
 * or visit www.oracle.com if you need additional information or have any
 * questions.
 *
 */

#ifndef SHARE_PRIMS_JVMTIIMPL_HPP
#define SHARE_PRIMS_JVMTIIMPL_HPP

#include "classfile/systemDictionary.hpp"
#include "jvmtifiles/jvmti.h"
#include "oops/objArrayOop.hpp"
#include "prims/jvmtiEnvThreadState.hpp"
#include "prims/jvmtiEventController.hpp"
#include "prims/jvmtiTrace.hpp"
#include "prims/jvmtiUtil.hpp"
#include "runtime/stackValueCollection.hpp"
#include "runtime/vmOperations.hpp"
#include "utilities/ostream.hpp"

//
// Forward Declarations
//

class JvmtiBreakpoint;
class JvmtiBreakpoints;


///////////////////////////////////////////////////////////////
//
// class GrowableCache, GrowableElement
// Used by              : JvmtiBreakpointCache
// Used by JVMTI methods: none directly.
//
// GrowableCache is a permanent CHeap growable array of <GrowableElement *>
//
// In addition, the GrowableCache maintains a NULL terminated cache array of type address
// that's created from the element array using the function:
//     address GrowableElement::getCacheValue().
//
// Whenever the GrowableArray changes size, the cache array gets recomputed into a new C_HEAP allocated
// block of memory. Additionally, every time the cache changes its position in memory, the
//    void (*_listener_fun)(void *this_obj, address* cache)
// gets called with the cache's new address. This gives the user of the GrowableCache a callback
// to update its pointer to the address cache.
//

class GrowableElement : public CHeapObj<mtInternal> {
public:
  virtual ~GrowableElement() {}
  virtual address getCacheValue()          =0;
  virtual bool equals(GrowableElement* e)  =0;
  virtual GrowableElement *clone()         =0;
};

class GrowableCache {

private:
  // Object pointer passed into cache & listener functions.
  void *_this_obj;

  // Array of elements in the collection
  GrowableArray<GrowableElement *> *_elements;

  // Parallel array of cached values
  address *_cache;

  // Listener for changes to the _cache field.
  // Called whenever the _cache field has it's value changed
  // (but NOT when cached elements are recomputed).
  void (*_listener_fun)(void *, address*);

  static bool equals(void *, GrowableElement *);

  // recache all elements after size change, notify listener
  void recache();

public:
   GrowableCache();
   ~GrowableCache();

  void initialize(void *this_obj, void listener_fun(void *, address*) );

  // number of elements in the collection
  int length();
  // get the value of the index element in the collection
  GrowableElement* at(int index);
  // find the index of the element, -1 if it doesn't exist
  int find(GrowableElement* e);
  // append a copy of the element to the end of the collection, notify listener
  void append(GrowableElement* e);
  // remove the element at index, notify listener
  void remove (int index);
  // clear out all elements and release all heap space, notify listener
  void clear();
};


///////////////////////////////////////////////////////////////
//
// class JvmtiBreakpointCache
// Used by              : JvmtiBreakpoints
// Used by JVMTI methods: none directly.
// Note   : typesafe wrapper for GrowableCache of JvmtiBreakpoint
//

class JvmtiBreakpointCache : public CHeapObj<mtInternal> {

private:
  GrowableCache _cache;

public:
  JvmtiBreakpointCache()  {}
  ~JvmtiBreakpointCache() {}

  void initialize(void *this_obj, void listener_fun(void *, address*) ) {
    _cache.initialize(this_obj, listener_fun);
  }

  int length()                          { return _cache.length(); }
  JvmtiBreakpoint& at(int index)        { return (JvmtiBreakpoint&) *(_cache.at(index)); }
  int find(JvmtiBreakpoint& e)          { return _cache.find((GrowableElement *) &e); }
  void append(JvmtiBreakpoint& e)       { _cache.append((GrowableElement *) &e); }
  void remove (int index)               { _cache.remove(index); }
};


///////////////////////////////////////////////////////////////
//
// class JvmtiBreakpoint
// Used by              : JvmtiBreakpoints
// Used by JVMTI methods: SetBreakpoint, ClearBreakpoint, ClearAllBreakpoints
// Note: Extends GrowableElement for use in a GrowableCache
//
// A JvmtiBreakpoint describes a location (class, method, bci) to break at.
//

typedef void (Method::*method_action)(int _bci);

class JvmtiBreakpoint : public GrowableElement {
private:
  Method*               _method;
  int                   _bci;
  OopHandle             _class_holder;  // keeps _method memory from being deallocated

public:
  JvmtiBreakpoint() : _method(NULL), _bci(0) {}
  JvmtiBreakpoint(Method* m_method, jlocation location);
  virtual ~JvmtiBreakpoint();
  bool equals(JvmtiBreakpoint& bp);
  void copy(JvmtiBreakpoint& bp);
  address getBcp() const;
  void each_method_version_do(method_action meth_act);
  void set();
  void clear();
  void print_on(outputStream* out) const;

  Method* method() { return _method; }

  // GrowableElement implementation
  address getCacheValue()         { return getBcp(); }
  bool equals(GrowableElement* e) { return equals((JvmtiBreakpoint&) *e); }

  GrowableElement *clone()        {
    JvmtiBreakpoint *bp = new JvmtiBreakpoint();
    bp->copy(*this);
    return bp;
  }
};


///////////////////////////////////////////////////////////////
//
// class JvmtiBreakpoints
// Used by              : JvmtiCurrentBreakpoints
// Used by JVMTI methods: none directly
// Note: A Helper class
//
// JvmtiBreakpoints is a GrowableCache of JvmtiBreakpoint.
// All changes to the GrowableCache occur at a safepoint using VM_ChangeBreakpoints.
//
// Because _bps is only modified at safepoints, its possible to always use the
// cached byte code pointers from _bps without doing any synchronization (see JvmtiCurrentBreakpoints).
//
// It would be possible to make JvmtiBreakpoints a static class, but I've made it
// CHeap allocated to emphasize its similarity to JvmtiFramePops.
//

class JvmtiBreakpoints : public CHeapObj<mtInternal> {
private:

  JvmtiBreakpointCache _bps;

  // These should only be used by VM_ChangeBreakpoints
  // to insure they only occur at safepoints.
  // Todo: add checks for safepoint
  friend class VM_ChangeBreakpoints;
  void set_at_safepoint(JvmtiBreakpoint& bp);
  void clear_at_safepoint(JvmtiBreakpoint& bp);

public:
  JvmtiBreakpoints(void listener_fun(void *, address *));
  ~JvmtiBreakpoints();

  int length();
  void print();

  int  set(JvmtiBreakpoint& bp);
  int  clear(JvmtiBreakpoint& bp);
  void clearall_in_class_at_safepoint(Klass* klass);
};


///////////////////////////////////////////////////////////////
//
// class JvmtiCurrentBreakpoints
//
// A static wrapper class for the JvmtiBreakpoints that provides:
// 1. a fast inlined function to check if a byte code pointer is a breakpoint (is_breakpoint).
// 2. a function for lazily creating the JvmtiBreakpoints class (this is not strictly necessary,
//    but I'm copying the code from JvmtiThreadState which needs to lazily initialize
//    JvmtiFramePops).
// 3. An oops_do entry point for GC'ing the breakpoint array.
//

class JvmtiCurrentBreakpoints : public AllStatic {

private:

  // Current breakpoints, lazily initialized by get_jvmti_breakpoints();
  static JvmtiBreakpoints *_jvmti_breakpoints;

  // NULL terminated cache of byte-code pointers corresponding to current breakpoints.
  // Updated only at safepoints (with listener_fun) when the cache is moved.
  // It exists only to make is_breakpoint fast.
  static address          *_breakpoint_list;
  static inline void set_breakpoint_list(address *breakpoint_list) { _breakpoint_list = breakpoint_list; }

  // Listener for the GrowableCache in _jvmti_breakpoints, updates _breakpoint_list.
  static void listener_fun(void *this_obj, address *cache);

public:
  static void initialize();
  static void destroy();

  // lazily create _jvmti_breakpoints and _breakpoint_list
  static JvmtiBreakpoints& get_jvmti_breakpoints();
};

///////////////////////////////////////////////////////////////
//
// class VM_ChangeBreakpoints
// Used by              : JvmtiBreakpoints
// Used by JVMTI methods: none directly.
// Note: A Helper class.
//
// VM_ChangeBreakpoints implements a VM_Operation for ALL modifications to the JvmtiBreakpoints class.
//

class VM_ChangeBreakpoints : public VM_Operation {
private:
  JvmtiBreakpoints* _breakpoints;
  int               _operation;
  JvmtiBreakpoint*  _bp;

public:
  enum { SET_BREAKPOINT=0, CLEAR_BREAKPOINT=1 };

  VM_ChangeBreakpoints(int operation, JvmtiBreakpoint *bp) {
    JvmtiBreakpoints& current_bps = JvmtiCurrentBreakpoints::get_jvmti_breakpoints();
    _breakpoints = &current_bps;
    _bp = bp;
    _operation = operation;
    assert(bp != NULL, "bp != NULL");
  }

  VMOp_Type type() const { return VMOp_ChangeBreakpoints; }
  void doit();
};


///////////////////////////////////////////////////////////////
// The get/set local operations must only be done by the VM thread
// because the interpreter version needs to access oop maps, which can
// only safely be done by the VM thread
//
// I'm told that in 1.5 oop maps are now protected by a lock and
// we could get rid of the VM op
// However if the VM op is removed then the target thread must
// be suspended AND a lock will be needed to prevent concurrent
// setting of locals to the same java thread. This lock is needed
// to prevent compiledVFrames from trying to add deferred updates
// to the thread simultaneously.
//
class VM_BaseGetOrSetLocal : public VM_Operation {
 protected:
  JavaThread* _calling_thread;
  jint        _depth;
  jint        _index;
  BasicType   _type;
  jvalue      _value;
  javaVFrame* _jvf;
  bool        _set;

  static const jvalue _DEFAULT_VALUE;

  // It is possible to get the receiver out of a non-static native wrapper
  // frame.  Use VM_GetReceiver to do this.
  virtual bool getting_receiver() const { return false; }

  jvmtiError  _result;

  virtual javaVFrame* get_java_vframe() = 0;
  bool check_slot_type_lvt(javaVFrame* vf);
  bool check_slot_type_no_lvt(javaVFrame* vf);

public:
  VM_BaseGetOrSetLocal(JavaThread* calling_thread, jint depth, jint index,
                       BasicType type, jvalue value, bool set);

  jvalue value()         { return _value; }
  jvmtiError result()    { return _result; }

  bool doit_prologue();
  void doit();
  bool allow_nested_vm_operations() const;
  virtual const char* name() const = 0;

  // Check that the klass is assignable to a type with the given signature.
  static bool is_assignable(const char* ty_sign, Klass* klass, Thread* thread);
};


class VM_GetOrSetLocal : public VM_BaseGetOrSetLocal {
 protected:
  JavaThread* _thread;

  vframe* get_vframe();
  javaVFrame* get_java_vframe();

public:
  // Constructor for non-object getter
  VM_GetOrSetLocal(JavaThread* thread, jint depth, jint index, BasicType type);

  // Constructor for object or non-object setter
  VM_GetOrSetLocal(JavaThread* thread, jint depth, jint index, BasicType type, jvalue value);

  // Constructor for object getter
  VM_GetOrSetLocal(JavaThread* thread, JavaThread* calling_thread, jint depth,
                   int index);

  VMOp_Type type() const { return VMOp_GetOrSetLocal; }

<<<<<<< HEAD
=======
  void doit();
  bool allow_nested_vm_operations() const;
>>>>>>> 55dd4401
  const char* name() const                       { return "get/set locals"; }
};

class VM_GetReceiver : public VM_GetOrSetLocal {
 protected:
  virtual bool getting_receiver() const { return true; }

 public:
  VM_GetReceiver(JavaThread* thread, JavaThread* calling_thread, jint depth);
  const char* name() const                       { return "get receiver"; }
};

// VM operation to get or set virtual thread local
class VM_VirtualThreadGetOrSetLocal : public VM_BaseGetOrSetLocal {
 protected:
  JvmtiEnv *_env;
  Handle _vthread_h;

  javaVFrame* get_java_vframe();

public:
  // Constructor for non-object getter
  VM_VirtualThreadGetOrSetLocal(JvmtiEnv* env, Handle vthread_h, jint depth, jint index, BasicType type);

  // Constructor for object or non-object setter
  VM_VirtualThreadGetOrSetLocal(JvmtiEnv* env, Handle vthread_h, jint depth,
                        jint index, BasicType type, jvalue value);

  // Constructor for object getter
  VM_VirtualThreadGetOrSetLocal(JvmtiEnv* env, Handle vthread_h, JavaThread* calling_thread,
                        jint depth, int index);

  VMOp_Type type() const { return VMOp_VirtualThreadGetOrSetLocal; }

  const char* name() const                       { return "virtual thread get/set locals"; }
};

class VM_VirtualThreadGetReceiver : public VM_VirtualThreadGetOrSetLocal {
 protected:
  virtual bool getting_receiver() const { return true; }

 public:
  VM_VirtualThreadGetReceiver(JvmtiEnv* env, Handle vthread_h, JavaThread* calling_thread, jint depth);
  const char* name() const                       { return "virtual thread get receiver"; }
};


///////////////////////////////////////////////////////////////
//
// class JvmtiSuspendControl
//
// Convenience routines for suspending and resuming threads.
//
// All attempts by JVMTI to suspend and resume threads must go through the
// JvmtiSuspendControl interface.
//
// methods return true if successful
//
class JvmtiSuspendControl : public AllStatic {
public:
  // suspend the thread, taking it to a safepoint
  static bool suspend(JavaThread *java_thread);
  // resume the thread
  static bool resume(JavaThread *java_thread);

  static void print();
};


/**
 * When a thread (such as the compiler thread or VM thread) cannot post a
 * JVMTI event itself because the event needs to be posted from a Java
 * thread, then it can defer the event to the Service thread for posting.
 * The information needed to post the event is encapsulated into this class
 * and then enqueued onto the JvmtiDeferredEventQueue, where the Service
 * thread will pick it up and post it.
 *
 * This is currently only used for posting compiled-method-load and unload
 * events, which we don't want posted from the compiler thread.
 */
class JvmtiDeferredEvent {
  friend class JvmtiDeferredEventQueue;
 private:
  typedef enum {
    TYPE_NONE,
    TYPE_COMPILED_METHOD_LOAD,
    TYPE_COMPILED_METHOD_UNLOAD,
    TYPE_DYNAMIC_CODE_GENERATED,
    TYPE_CLASS_UNLOAD
  } Type;

  Type _type;
  union {
    nmethod* compiled_method_load;
    struct {
      jmethodID method_id;
      const void* code_begin;
    } compiled_method_unload;
    struct {
      const char* name;
      const void* code_begin;
      const void* code_end;
    } dynamic_code_generated;
    struct {
      const char* name;
    } class_unload;
  } _event_data;

  JvmtiDeferredEvent(Type t) : _type(t) {}

 public:

  JvmtiDeferredEvent() : _type(TYPE_NONE) {}

  // Factory methods
  static JvmtiDeferredEvent compiled_method_load_event(nmethod* nm)
    NOT_JVMTI_RETURN_(JvmtiDeferredEvent());
  static JvmtiDeferredEvent compiled_method_unload_event(
      jmethodID id, const void* code) NOT_JVMTI_RETURN_(JvmtiDeferredEvent());
  static JvmtiDeferredEvent dynamic_code_generated_event(
      const char* name, const void* begin, const void* end)
          NOT_JVMTI_RETURN_(JvmtiDeferredEvent());
  static JvmtiDeferredEvent class_unload_event(
      const char* name) NOT_JVMTI_RETURN_(JvmtiDeferredEvent());

  // Actually posts the event.
  void post() NOT_JVMTI_RETURN;
  void post_compiled_method_load_event(JvmtiEnv* env) NOT_JVMTI_RETURN;
  void run_nmethod_entry_barriers() NOT_JVMTI_RETURN;
  // Sweeper support to keep nmethods from being zombied while in the queue.
  void nmethods_do(CodeBlobClosure* cf) NOT_JVMTI_RETURN;
  // GC support to keep nmethod from being unloaded while in the queue.
  void oops_do(OopClosure* f, CodeBlobClosure* cf) NOT_JVMTI_RETURN;
};

/**
 * Events enqueued on this queue wake up the Service thread which dequeues
 * and posts the events.  The Service_lock is required to be held
 * when operating on the queue.
 */
class JvmtiDeferredEventQueue : public CHeapObj<mtInternal> {
  friend class JvmtiDeferredEvent;
 private:
  class QueueNode : public CHeapObj<mtInternal> {
   private:
    JvmtiDeferredEvent _event;
    QueueNode* _next;

   public:
    QueueNode(const JvmtiDeferredEvent& event)
      : _event(event), _next(NULL) {}

    JvmtiDeferredEvent& event() { return _event; }
    QueueNode* next() const { return _next; }

    void set_next(QueueNode* next) { _next = next; }
  };

  QueueNode* _queue_head;
  QueueNode* _queue_tail;

 public:
  JvmtiDeferredEventQueue() : _queue_head(NULL), _queue_tail(NULL) {}

  bool has_events() NOT_JVMTI_RETURN_(false);
  JvmtiDeferredEvent dequeue() NOT_JVMTI_RETURN_(JvmtiDeferredEvent());

  // Post all events in the queue for the current Jvmti environment
  void post(JvmtiEnv* env) NOT_JVMTI_RETURN;
  void enqueue(JvmtiDeferredEvent event) NOT_JVMTI_RETURN;
  void run_nmethod_entry_barriers();

  // Sweeper support to keep nmethods from being zombied while in the queue.
  void nmethods_do(CodeBlobClosure* cf) NOT_JVMTI_RETURN;
  // GC support to keep nmethod from being unloaded while in the queue.
  void oops_do(OopClosure* f, CodeBlobClosure* cf) NOT_JVMTI_RETURN;
};

// Utility macro that checks for NULL pointers:
#define NULL_CHECK(X, Y) if ((X) == NULL) { return (Y); }

#endif // SHARE_PRIMS_JVMTIIMPL_HPP<|MERGE_RESOLUTION|>--- conflicted
+++ resolved
@@ -1,5 +1,5 @@
 /*
- * Copyright (c) 1999, 2020, Oracle and/or its affiliates. All rights reserved.
+ * Copyright (c) 1999, 2019, Oracle and/or its affiliates. All rights reserved.
  * DO NOT ALTER OR REMOVE COPYRIGHT NOTICES OR THIS FILE HEADER.
  *
  * This code is free software; you can redistribute it and/or modify it
@@ -339,7 +339,6 @@
   jvalue value()         { return _value; }
   jvmtiError result()    { return _result; }
 
-  bool doit_prologue();
   void doit();
   bool allow_nested_vm_operations() const;
   virtual const char* name() const = 0;
@@ -369,11 +368,6 @@
 
   VMOp_Type type() const { return VMOp_GetOrSetLocal; }
 
-<<<<<<< HEAD
-=======
-  void doit();
-  bool allow_nested_vm_operations() const;
->>>>>>> 55dd4401
   const char* name() const                       { return "get/set locals"; }
 };
 
