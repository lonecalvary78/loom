--- conflicted
+++ resolved
@@ -2146,15 +2146,12 @@
   ResourceMark rm;
   JavaThread* java_thread = JavaThread::cast(target);
 
-<<<<<<< HEAD
+  if (java_thread->is_exiting()) {
+    return; /* JVMTI_ERROR_THREAD_NOT_ALIVE (default) */
+  }
+
   // TBD: This might need to be corrected for detached carrier and virtual threads.
   assert(_state->get_thread_or_saved() == java_thread, "Must be");
-=======
-  if (java_thread->is_exiting()) {
-    return; /* JVMTI_ERROR_THREAD_NOT_ALIVE (default) */
-  }
-  assert(_state->get_thread() == java_thread, "Must be");
->>>>>>> 8683de5e
 
   if (!self && !java_thread->is_suspended()) {
     _result = JVMTI_ERROR_THREAD_NOT_SUSPENDED;
