--- conflicted
+++ resolved
@@ -488,56 +488,12 @@
   visitor.oops_do(fr, reg_map, this);
 }
 
-<<<<<<< HEAD
 void ImmutableOopMap::all_type_do(const frame *fr, OopMapClosure* fn) const {
   OopMapValue omv;
   for (OopMapStream oms(this); !oms.is_done(); oms.next()) {
     omv = oms.current();
     if (fn->handle_type(omv.type())) {
       fn->do_value(omv.reg(), omv.type());
-=======
-
-void OopMapSet::all_do(const frame *fr, const RegisterMap *reg_map,
-                       OopClosure* oop_fn, void derived_oop_fn(oop*, oop*, OopClosure*),
-                       OopClosure* value_fn) {
-  CodeBlob* cb = fr->cb();
-  assert(cb != NULL, "no codeblob");
-
-  NOT_PRODUCT(if (TraceCodeBlobStacks) trace_codeblob_maps(fr, reg_map);)
-
-  const ImmutableOopMap* map = cb->oop_map_for_return_address(fr->pc());
-  assert(map != NULL, "no ptr map found");
-
-  // handle derived pointers first (otherwise base pointer may be
-  // changed before derived pointer offset has been collected)
-  {
-    for (OopMapStream oms(map); !oms.is_done(); oms.next()) {
-      OopMapValue omv = oms.current();
-      if (omv.type() != OopMapValue::derived_oop_value) {
-        continue;
-      }
-
-#ifndef COMPILER2
-      COMPILER1_PRESENT(ShouldNotReachHere();)
-#if INCLUDE_JVMCI
-      if (UseJVMCICompiler) {
-        ShouldNotReachHere();
-      }
-#endif
-#endif // !COMPILER2
-      oop* loc = fr->oopmapreg_to_location(omv.reg(),reg_map);
-      guarantee(loc != NULL, "missing saved register");
-      oop *derived_loc = loc;
-      oop *base_loc    = fr->oopmapreg_to_location(omv.content_reg(), reg_map);
-      // Ignore NULL oops and decoded NULL narrow oops which
-      // equal to CompressedOops::base() when a narrow oop
-      // implicit null check is used in compiled code.
-      // The narrow_oop_base could be NULL or be the address
-      // of the page below heap depending on compressed oops mode.
-      if (base_loc != NULL && *base_loc != NULL && !CompressedOops::is_base(*base_loc)) {
-        derived_oop_fn(base_loc, derived_loc, oop_fn);
-      }
->>>>>>> f025bc1d
     }
   }
 }
