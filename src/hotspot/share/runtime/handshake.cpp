/*
 * Copyright (c) 2017, 2021, Oracle and/or its affiliates. All rights reserved.
 * DO NOT ALTER OR REMOVE COPYRIGHT NOTICES OR THIS FILE HEADER.
 *
 * This code is free software; you can redistribute it and/or modify it
 * under the terms of the GNU General Public License version 2 only, as
 * published by the Free Software Foundation.
 *
 * This code is distributed in the hope that it will be useful, but WITHOUT
 * ANY WARRANTY; without even the implied warranty of MERCHANTABILITY or
 * FITNESS FOR A PARTICULAR PURPOSE.  See the GNU General Public License
 * version 2 for more details (a copy is included in the LICENSE file that
 * accompanied this code).
 *
 * You should have received a copy of the GNU General Public License version
 * 2 along with this work; if not, write to the Free Software Foundation,
 * Inc., 51 Franklin St, Fifth Floor, Boston, MA 02110-1301 USA.
 *
 * Please contact Oracle, 500 Oracle Parkway, Redwood Shores, CA 94065 USA
 * or visit www.oracle.com if you need additional information or have any
 * questions.
 *
 */

#include "precompiled.hpp"
#include "jvm_io.h"
#include "logging/log.hpp"
#include "logging/logStream.hpp"
#include "memory/resourceArea.hpp"
#include "runtime/atomic.hpp"
#include "runtime/handshake.hpp"
#include "runtime/interfaceSupport.inline.hpp"
#include "runtime/os.hpp"
#include "runtime/osThread.hpp"
#include "runtime/stackWatermarkSet.hpp"
#include "runtime/task.hpp"
#include "runtime/thread.hpp"
#include "runtime/threadSMR.hpp"
#include "runtime/vmThread.hpp"
#include "utilities/formatBuffer.hpp"
#include "utilities/filterQueue.inline.hpp"
#include "utilities/globalDefinitions.hpp"
#include "utilities/preserveException.hpp"

class HandshakeOperation : public CHeapObj<mtThread> {
  friend class HandshakeState;
 protected:
  HandshakeClosure*   _handshake_cl;
  // Keeps track of emitted and completed handshake operations.
  // Once it reaches zero all handshake operations have been performed.
  int32_t             _pending_threads;
  JavaThread*         _target;
  Thread*             _requester;

  // Must use AsyncHandshakeOperation when using AsyncHandshakeClosure.
  HandshakeOperation(AsyncHandshakeClosure* cl, JavaThread* target, Thread* requester) :
    _handshake_cl(cl),
    _pending_threads(1),
    _target(target),
    _requester(requester) {}

 public:
  HandshakeOperation(HandshakeClosure* cl, JavaThread* target, Thread* requester) :
    _handshake_cl(cl),
    _pending_threads(1),
    _target(target),
    _requester(requester) {}
  virtual ~HandshakeOperation() {}
  void prepare(JavaThread* current_target, Thread* executing_thread);
  void do_handshake(JavaThread* thread);
  bool is_completed() {
    int32_t val = Atomic::load(&_pending_threads);
    assert(val >= 0, "_pending_threads=%d cannot be negative", val);
    return val == 0;
  }
  void add_target_count(int count) { Atomic::add(&_pending_threads, count); }
  int32_t pending_threads()        { return Atomic::load(&_pending_threads); }
  const char* name()               { return _handshake_cl->name(); }
  bool is_async()                  { return _handshake_cl->is_async(); }
};

class AsyncHandshakeOperation : public HandshakeOperation {
 private:
  jlong _start_time_ns;
 public:
  AsyncHandshakeOperation(AsyncHandshakeClosure* cl, JavaThread* target, jlong start_ns)
    : HandshakeOperation(cl, target, NULL), _start_time_ns(start_ns) {}
  virtual ~AsyncHandshakeOperation() { delete _handshake_cl; }
  jlong start_time() const           { return _start_time_ns; }
};

// Performing handshakes requires a custom yielding strategy because without it
// there is a clear performance regression vs plain spinning. We keep track of
// when we last saw progress by looking at why each targeted thread has not yet
// completed its handshake. After spinning for a while with no progress we will
// yield, but as long as there is progress, we keep spinning. Thus we avoid
// yielding when there is potential work to be done or the handshake is close
// to being finished.
class HandshakeSpinYield : public StackObj {
 private:
  jlong _start_time_ns;
  jlong _last_spin_start_ns;
  jlong _spin_time_ns;

  int _result_count[2][HandshakeState::_number_states];
  int _prev_result_pos;

  int current_result_pos() { return (_prev_result_pos + 1) & 0x1; }

  void wait_raw(jlong now) {
    // We start with fine-grained nanosleeping until a millisecond has
    // passed, at which point we resort to plain naked_short_sleep.
    if (now - _start_time_ns < NANOSECS_PER_MILLISEC) {
      os::naked_short_nanosleep(10 * (NANOUNITS / MICROUNITS));
    } else {
      os::naked_short_sleep(1);
    }
  }

  void wait_blocked(JavaThread* self, jlong now) {
    ThreadBlockInVM tbivm(self);
    wait_raw(now);
  }

  bool state_changed() {
    for (int i = 0; i < HandshakeState::_number_states; i++) {
      if (_result_count[0][i] != _result_count[1][i]) {
        return true;
      }
    }
    return false;
  }

  void reset_state() {
    _prev_result_pos++;
    for (int i = 0; i < HandshakeState::_number_states; i++) {
      _result_count[current_result_pos()][i] = 0;
    }
  }

 public:
  HandshakeSpinYield(jlong start_time) :
    _start_time_ns(start_time), _last_spin_start_ns(start_time),
    _spin_time_ns(0), _result_count(), _prev_result_pos(0) {

    const jlong max_spin_time_ns = 100 /* us */ * (NANOUNITS / MICROUNITS);
    int free_cpus = os::active_processor_count() - 1;
    _spin_time_ns = (5 /* us */ * (NANOUNITS / MICROUNITS)) * free_cpus; // zero on UP
    _spin_time_ns = _spin_time_ns > max_spin_time_ns ? max_spin_time_ns : _spin_time_ns;
  }

  void add_result(HandshakeState::ProcessResult pr) {
    _result_count[current_result_pos()][pr]++;
  }

  void process() {
    jlong now = os::javaTimeNanos();
    if (state_changed()) {
      reset_state();
      // We spin for x amount of time since last state change.
      _last_spin_start_ns = now;
      return;
    }
    jlong wait_target = _last_spin_start_ns + _spin_time_ns;
    if (wait_target < now) {
      // On UP this is always true.
      Thread* self = Thread::current();
      if (self->is_Java_thread()) {
        wait_blocked(JavaThread::cast(self), now);
      } else {
        wait_raw(now);
      }
      _last_spin_start_ns = os::javaTimeNanos();
    }
    reset_state();
  }
};

static void handle_timeout(HandshakeOperation* op, JavaThread* target) {
  JavaThreadIteratorWithHandle jtiwh;

  log_error(handshake)("Handshake timeout: %s(" INTPTR_FORMAT "), pending threads: " INT32_FORMAT,
                       op->name(), p2i(op), op->pending_threads());

  if (target == NULL) {
    for ( ; JavaThread* thr = jtiwh.next(); ) {
      if (thr->handshake_state()->operation_pending(op)) {
        log_error(handshake)("JavaThread " INTPTR_FORMAT " has not cleared handshake op: " INTPTR_FORMAT, p2i(thr), p2i(op));
        // Remember the last one found for more diagnostics below.
        target = thr;
      }
    }
  } else {
    log_error(handshake)("JavaThread " INTPTR_FORMAT " has not cleared handshake op: " INTPTR_FORMAT, p2i(target), p2i(op));
  }

  if (target != NULL) {
    if (os::signal_thread(target, SIGILL, "cannot be handshaked")) {
      // Give target a chance to report the error and terminate the VM.
      os::naked_sleep(3000);
    }
  } else {
    log_error(handshake)("No thread with an unfinished handshake op(" INTPTR_FORMAT ") found.", p2i(op));
  }
  fatal("Handshake timeout");
}

static void check_handshake_timeout(jlong start_time, HandshakeOperation* op, JavaThread* target = NULL) {
  // Check if handshake operation has timed out
  jlong timeout_ns = millis_to_nanos(HandshakeTimeout);
  if (timeout_ns > 0) {
    if (os::javaTimeNanos() >= (start_time + timeout_ns)) {
      handle_timeout(op, target);
    }
  }
}

static void log_handshake_info(jlong start_time_ns, const char* name, int targets, int emitted_handshakes_executed, const char* extra = NULL) {
  if (log_is_enabled(Info, handshake)) {
    jlong completion_time = os::javaTimeNanos() - start_time_ns;
    log_info(handshake)("Handshake \"%s\", Targeted threads: %d, Executed by requesting thread: %d, Total completion time: " JLONG_FORMAT " ns%s%s",
                        name, targets,
                        emitted_handshakes_executed,
                        completion_time,
                        extra != NULL ? ", " : "",
                        extra != NULL ? extra : "");
  }
}

class VM_HandshakeAllThreads: public VM_Operation {
  HandshakeOperation* const _op;
 public:
  VM_HandshakeAllThreads(HandshakeOperation* op) : _op(op) {}

  bool evaluate_at_safepoint() const { return false; }

  void doit() {
    jlong start_time_ns = os::javaTimeNanos();

    JavaThreadIteratorWithHandle jtiwh;
    int number_of_threads_issued = 0;
    for (JavaThread* thr = jtiwh.next(); thr != NULL; thr = jtiwh.next()) {
      thr->handshake_state()->add_operation(_op);
      number_of_threads_issued++;
    }

    if (number_of_threads_issued < 1) {
      log_handshake_info(start_time_ns, _op->name(), 0, 0, "no threads alive");
      return;
    }
    // _op was created with a count == 1 so don't double count.
    _op->add_target_count(number_of_threads_issued - 1);

    log_trace(handshake)("Threads signaled, begin processing blocked threads by VMThread");
    HandshakeSpinYield hsy(start_time_ns);
    // Keeps count on how many of own emitted handshakes
    // this thread execute.
    int emitted_handshakes_executed = 0;
    do {
      // Check if handshake operation has timed out
      check_handshake_timeout(start_time_ns, _op);

      // Have VM thread perform the handshake operation for blocked threads.
      // Observing a blocked state may of course be transient but the processing is guarded
      // by mutexes and we optimistically begin by working on the blocked threads
      jtiwh.rewind();
      for (JavaThread* thr = jtiwh.next(); thr != NULL; thr = jtiwh.next()) {
        // A new thread on the ThreadsList will not have an operation,
        // hence it is skipped in handshake_try_process.
        HandshakeState::ProcessResult pr = thr->handshake_state()->try_process(_op);
        hsy.add_result(pr);
        if (pr == HandshakeState::_succeeded) {
          emitted_handshakes_executed++;
        }
      }
      hsy.process();
    } while (!_op->is_completed());

    // This pairs up with the release store in do_handshake(). It prevents future
    // loads from floating above the load of _pending_threads in is_completed()
    // and thus prevents reading stale data modified in the handshake closure
    // by the Handshakee.
    OrderAccess::acquire();

    log_handshake_info(start_time_ns, _op->name(), number_of_threads_issued, emitted_handshakes_executed);
  }

  VMOp_Type type() const { return VMOp_HandshakeAllThreads; }
};

void HandshakeOperation::prepare(JavaThread* current_target, Thread* executing_thread) {
  if (current_target->is_terminated()) {
    // Will never execute any handshakes on this thread.
    return;
  }
  if (current_target != executing_thread) {
    // Only when the target is not executing the handshake itself.
    StackWatermarkSet::start_processing(current_target, StackWatermarkKind::gc);
  }
  if (_requester != NULL && _requester != executing_thread && _requester->is_Java_thread()) {
    // The handshake closure may contain oop Handles from the _requester.
    // We must make sure we can use them.
    StackWatermarkSet::start_processing(JavaThread::cast(_requester), StackWatermarkKind::gc);
  }
}

void HandshakeOperation::do_handshake(JavaThread* thread) {
  jlong start_time_ns = 0;
  if (log_is_enabled(Debug, handshake, task)) {
    start_time_ns = os::javaTimeNanos();
  }

  // Only actually execute the operation for non terminated threads.
  if (!thread->is_terminated()) {
    //NoSafepointVerifier nsv;
    _handshake_cl->do_thread(thread);
  }

  if (start_time_ns != 0) {
    jlong completion_time = os::javaTimeNanos() - start_time_ns;
    log_debug(handshake, task)("Operation: %s for thread " PTR_FORMAT ", is_vm_thread: %s, completed in " JLONG_FORMAT " ns",
                               name(), p2i(thread), BOOL_TO_STR(Thread::current()->is_VM_thread()), completion_time);
  }

  // Inform VMThread/Handshaker that we have completed the operation.
  // When this is executed by the Handshakee we need a release store
  // here to make sure memory operations executed in the handshake
  // closure are visible to the VMThread/Handshaker after it reads
  // that the operation has completed.
  Atomic::dec(&_pending_threads);
  // Trailing fence, used to make sure removal of the operation strictly
  // happened after we completed the operation.

  // It is no longer safe to refer to 'this' as the VMThread/Handshaker may have destroyed this operation
}

void Handshake::execute(HandshakeClosure* hs_cl) {
  HandshakeOperation cto(hs_cl, NULL, Thread::current());
  VM_HandshakeAllThreads handshake(&cto);
  VMThread::execute(&handshake);
}

void Handshake::execute(HandshakeClosure* hs_cl, JavaThread* target) {
  JavaThread* self = JavaThread::current();
  HandshakeOperation op(hs_cl, target, Thread::current());

  jlong start_time_ns = os::javaTimeNanos();

  ThreadsListHandle tlh;
  if (tlh.includes(target)) {
    target->handshake_state()->add_operation(&op);
  } else {
    char buf[128];
    jio_snprintf(buf, sizeof(buf),  "(thread= " INTPTR_FORMAT " dead)", p2i(target));
    log_handshake_info(start_time_ns, op.name(), 0, 0, buf);
    return;
  }

  // Keeps count on how many of own emitted handshakes
  // this thread execute.
  int emitted_handshakes_executed = 0;
  HandshakeSpinYield hsy(start_time_ns);
  while (!op.is_completed()) {
    HandshakeState::ProcessResult pr = target->handshake_state()->try_process(&op);
    if (pr == HandshakeState::_succeeded) {
      emitted_handshakes_executed++;
    }
    if (op.is_completed()) {
      break;
    }

    // Check if handshake operation has timed out
    check_handshake_timeout(start_time_ns, &op, target);

    hsy.add_result(pr);
    // Check for pending handshakes to avoid possible deadlocks where our
    // target is trying to handshake us.
    if (SafepointMechanism::should_process(self)) {
      ThreadBlockInVM tbivm(self);
    }
    hsy.process();
  }

  // This pairs up with the release store in do_handshake(). It prevents future
  // loads from floating above the load of _pending_threads in is_completed()
  // and thus prevents reading stale data modified in the handshake closure
  // by the Handshakee.
  OrderAccess::acquire();

  log_handshake_info(start_time_ns, op.name(), 1, emitted_handshakes_executed);
}

void Handshake::execute(AsyncHandshakeClosure* hs_cl, JavaThread* target) {
  jlong start_time_ns = os::javaTimeNanos();
  AsyncHandshakeOperation* op = new AsyncHandshakeOperation(hs_cl, target, start_time_ns);

  ThreadsListHandle tlh;
  if (tlh.includes(target)) {
    target->handshake_state()->add_operation(op);
  } else {
    log_handshake_info(start_time_ns, op->name(), 0, 0, "(thread dead)");
    delete op;
  }
}

HandshakeState::HandshakeState(JavaThread* target) :
  _handshakee(target),
  _queue(),
  _lock(Monitor::leaf, "HandshakeState", Mutex::_allow_vm_block_flag, Monitor::_safepoint_check_never),
  _active_handshaker(),
  _caller(nullptr),
  _suspended(false),
  _async_suspend_handshake(false)
{
}

void HandshakeState::add_operation(HandshakeOperation* op) {
  // Adds are done lock free and so is arming.
  _queue.push(op);
  SafepointMechanism::arm_local_poll_release(_handshakee);
}

bool HandshakeState::operation_pending(HandshakeOperation* op) {
  MutexLocker ml(&_lock, Mutex::_no_safepoint_check_flag);
  MatchOp mo(op);
  return _queue.contains(mo);
}

HandshakeOperation* HandshakeState::get_op_for_self() {
  assert(_handshakee == Thread::current(), "Must be called by self");
  assert(_lock.owned_by_self(), "Lock must be held");
  return _queue.peek();
};

bool HandshakeState::non_self_queue_filter(HandshakeOperation* op) {
  if (op->_handshake_cl->can_be_processed_by(Thread::current())) {
    return !op->is_async();
  }
  return false;
}

bool HandshakeState::have_non_self_executable_operation() {
  assert(_handshakee != Thread::current(), "Must not be called by self");
  assert(_lock.owned_by_self(), "Lock must be held");
  return _queue.contains(non_self_queue_filter);
}

HandshakeOperation* HandshakeState::get_op() {
  assert(_handshakee != Thread::current(), "Must not be called by self");
  assert(_lock.owned_by_self(), "Lock must be held");
  return _queue.peek(non_self_queue_filter);
};

void HandshakeState::remove_op(HandshakeOperation* op) {
  assert(_lock.owned_by_self(), "Lock must be held");
  MatchOp mo(op);
  HandshakeOperation* ret = _queue.pop(mo);
  assert(ret == op, "Popped op must match requested op");
};

bool HandshakeState::process_by_self() {
  assert(Thread::current() == _handshakee, "should call from _handshakee");
  assert(!_handshakee->is_terminated(), "should not be a terminated thread");
  assert(_handshakee->thread_state() != _thread_blocked, "should not be in a blocked state");
  assert(_handshakee->thread_state() != _thread_in_native, "should not be in native");
  ThreadInVMForHandshake tivm(_handshakee);
  {
    // Handshakes cannot safely safepoint.
    // The exception to this rule is the asynchronous suspension handshake.
    // It by-passes the NSV by manually doing the transition.
    //NoSafepointVerifier nsv;
    return process_self_inner();
  }
}

bool HandshakeState::process_self_inner() {
  while (has_operation()) {
    MutexLocker ml(&_lock, Mutex::_no_safepoint_check_flag);
    HandshakeOperation* op = get_op_for_self();
    if (op != NULL) {
      assert(op->_target == NULL || op->_target == Thread::current(), "Wrong thread");
      bool async = op->is_async();
      log_trace(handshake)("Proc handshake %s " INTPTR_FORMAT " on " INTPTR_FORMAT " by self",
                           async ? "asynchronous" : "synchronous", p2i(op), p2i(_handshakee));
      op->prepare(_handshakee, _handshakee);
      if (!async) {
        HandleMark hm(_handshakee);
        PreserveExceptionMark pem(_handshakee);
        op->do_handshake(_handshakee); // acquire, op removed after
        remove_op(op);
      } else {
        // An asynchronous handshake may put the JavaThread in blocked state (safepoint safe).
        // The destructor ~PreserveExceptionMark touches the exception oop so it must not be executed,
        // since a safepoint may be in-progress when returning from the async handshake.
        op->do_handshake(_handshakee); // acquire, op removed after
        remove_op(op);
        log_handshake_info(((AsyncHandshakeOperation*)op)->start_time(), op->name(), 1, 0, "asynchronous");
        delete op;
        return true; // Must check for safepoints
      }
    } else {
      return false;
    }
  }
  return false;
}

bool HandshakeState::can_process_handshake() {
  // handshake_safe may only be called with polls armed.
  // Handshaker controls this by first claiming the handshake via claim_handshake().
  return SafepointSynchronize::handshake_safe(_handshakee);
}

bool HandshakeState::possibly_can_process_handshake() {
  // Note that this method is allowed to produce false positives.
  if (_handshakee->is_terminated()) {
    return true;
  }
  switch (_handshakee->thread_state()) {
  case _thread_in_native:
    // native threads are safe if they have no java stack or have walkable stack
    return !_handshakee->has_last_Java_frame() || _handshakee->frame_anchor()->walkable();

  case _thread_blocked:
    return true;

  default:
    return false;
  }
}

bool HandshakeState::claim_handshake() {
  if (!_lock.try_lock()) {
    return false;
  }
  // Operations are added lock free and then the poll is armed.
  // If all handshake operations for the handshakee are finished and someone
  // just adds an operation we may see it here. But if the handshakee is not
  // armed yet it is not safe to proceed.
  if (have_non_self_executable_operation()) {
    OrderAccess::loadload(); // Matches the implicit storestore in add_operation()
    if (SafepointMechanism::local_poll_armed(_handshakee)) {
      return true;
    }
  }
  _lock.unlock();
  return false;
}

HandshakeState::ProcessResult HandshakeState::try_process(HandshakeOperation* match_op) {
  if (!has_operation()) {
    // JT has already cleared its handshake
    return HandshakeState::_no_operation;
  }

  if (!possibly_can_process_handshake()) {
    // JT is observed in an unsafe state, it must notice the handshake itself
    return HandshakeState::_not_safe;
  }

  // Claim the mutex if there still an operation to be executed.
  if (!claim_handshake()) {
    return HandshakeState::_claim_failed;
  }

  // If we own the mutex at this point and while owning the mutex we
  // can observe a safe state the thread cannot possibly continue without
  // getting caught by the mutex.
  if (!can_process_handshake()) {
    _lock.unlock();
    return HandshakeState::_not_safe;
  }

  Thread* current_thread = Thread::current();

  HandshakeOperation* op = get_op();

  assert(op != NULL, "Must have an op");
  assert(SafepointMechanism::local_poll_armed(_handshakee), "Must be");
  assert(op->_target == NULL || _handshakee == op->_target, "Wrong thread");

  log_trace(handshake)("Processing handshake " INTPTR_FORMAT " by %s(%s)", p2i(op),
                       op == match_op ? "handshaker" : "cooperative",
                       current_thread->is_VM_thread() ? "VM Thread" : "JavaThread");

  op->prepare(_handshakee, current_thread);

  set_active_handshaker(current_thread);
  op->do_handshake(_handshakee); // acquire, op removed after
  set_active_handshaker(NULL);
  remove_op(op);

  _lock.unlock();

  log_trace(handshake)("%s(" INTPTR_FORMAT ") executed an op for JavaThread: " INTPTR_FORMAT " %s target op: " INTPTR_FORMAT,
                       current_thread->is_VM_thread() ? "VM Thread" : "JavaThread",
                       p2i(current_thread), p2i(_handshakee),
                       op == match_op ? "including" : "excluding", p2i(match_op));

  return op == match_op ? HandshakeState::_succeeded : HandshakeState::_processed;
}

void HandshakeState::do_self_suspend() {
  assert(Thread::current() == _handshakee, "should call from _handshakee");
  assert(_lock.owned_by_self(), "Lock must be held");
  assert(!_handshakee->has_last_Java_frame() || _handshakee->frame_anchor()->walkable(), "should have walkable stack");
  JavaThreadState jts = _handshakee->thread_state();
  while (is_suspended_or_blocked()) {
    _handshakee->set_thread_state(_thread_blocked);
    log_trace(thread, suspend)("JavaThread:" INTPTR_FORMAT " suspended", p2i(_handshakee));
    _lock.wait_without_safepoint_check();
  }
  _handshakee->set_thread_state(jts);
  set_async_suspend_handshake(false);
  log_trace(thread, suspend)("JavaThread:" INTPTR_FORMAT " resumed", p2i(_handshakee));
}

// This is the closure that prevents a suspended JavaThread from
// escaping the suspend request.
class ThreadSelfSuspensionHandshake : public AsyncHandshakeClosure {
 public:
  ThreadSelfSuspensionHandshake() : AsyncHandshakeClosure("ThreadSelfSuspensionHandshake") {}
  void do_thread(Thread* thr) {
    JavaThread* current = JavaThread::cast(thr);
    assert(current == Thread::current(), "Must be self executed.");
    current->handshake_state()->do_self_suspend();
  }
};

bool HandshakeState::suspend_with_handshake(JavaThread* caller) {
  // This tested for _handshakee->threadObj() != NULL as well, but the test doesn't work
  // for that.  TODO: can you suspend a thread during initialization ?
  if (_handshakee->is_exiting()) {
    log_trace(thread, suspend)("JavaThread:" INTPTR_FORMAT " exiting", p2i(_handshakee));
    return false;
  }
  bool should_block = caller != nullptr;
  bool should_suspend = caller == nullptr;

  if (has_async_suspend_handshake()) {
    if ((is_suspended() && should_suspend) || (is_blocked() && should_block)) {
      log_trace(thread, suspend)("JavaThread:" INTPTR_FORMAT " already suspended or blocked", p2i(_handshakee));
      return false;
    } else if (should_suspend) {
      // Target is going to wake up and leave suspension.
      // Let's just stop the thread from doing that.
      log_trace(thread, suspend)("JavaThread:" INTPTR_FORMAT " re-suspended", p2i(_handshakee));
      set_suspended(true);
      return true;
    } else {
      assert(should_block, "should block");
      // Target is going to wake up and leave blocking.
      // Let's just stop the thread from doing that.
      log_trace(thread, suspend)("JavaThread:" INTPTR_FORMAT " re-blocked", p2i(_handshakee));
      set_caller_thread(caller);
      return true;
    }
  }

  // Thread is safe, so it must execute the request, thus we can count it as suspended
  // or blocked from this point.
  if (should_suspend) {
    // no suspend request
    assert(!is_suspended(), "cannot be suspended without a request");
    set_suspended(true);
  } else {
    assert(!is_blocked(), "cannot be blocked without a request");
    set_caller_thread(caller);
  }

  set_async_suspend_handshake(true);
  log_trace(thread, suspend)("JavaThread:" INTPTR_FORMAT " suspended, arming ThreadSuspension", p2i(_handshakee));
  ThreadSelfSuspensionHandshake* ts = new ThreadSelfSuspensionHandshake();
  Handshake::execute(ts, _handshakee);
  return true;
}

// This is the closure that synchronously honors the suspend request.
class SuspendThreadHandshake : public HandshakeClosure {
  JavaThread* _caller;
  bool        _did_suspend;
public:
  SuspendThreadHandshake(JavaThread* caller) : HandshakeClosure("SuspendThread"), _caller(caller), _did_suspend(false) {}
  void do_thread(Thread* thr) {
<<<<<<< HEAD
    JavaThread* target = thr->as_Java_thread();
    _did_suspend = target->handshake_state()->suspend_with_handshake(_caller);
=======
    JavaThread* target = JavaThread::cast(thr);
    _did_suspend = target->handshake_state()->suspend_with_handshake();
>>>>>>> 36d82b6e
  }
  bool did_suspend() { return _did_suspend; }
};

bool HandshakeState::suspend() {
  SuspendThreadHandshake st(nullptr);
  Handshake::execute(&st, _handshakee);
  return st.did_suspend();
}

bool HandshakeState::resume() {
  if (!is_suspended()) {
    return false;
  }
  MutexLocker ml(&_lock, Mutex::_no_safepoint_check_flag);
  if (!is_suspended()) {
    assert(!_handshakee->is_suspended(), "cannot be suspended without a suspend request");
    return false;
  }
  // Resume the thread.
  set_suspended(false);
  _lock.notify();
  return true;
}

// One thread blocks execution of another thread until it resumes it.  This is similar to
// suspend, and much of the code is shared but it's a separate state from being suspended.
// The commonality is that the thread is self-suspended and that thread waits for both
// conditions to clear.
bool HandshakeState::block_suspend(JavaThread* caller) {
  assert(caller == JavaThread::current(), "caller must be current thread");

  SuspendThreadHandshake st(caller);
  Handshake::execute(&st, _handshakee);
  bool suspended = st.did_suspend();
  return suspended;
}

bool HandshakeState::continue_resume(JavaThread* caller) {
  assert(caller == JavaThread::current(), "caller must be current thread");

  // If caller is non-null only resume blocked thread if it's the caller
  if (!is_blocked() || caller_thread() != caller) {
    return false;
  }
  MutexLocker ml(&_lock, Mutex::_no_safepoint_check_flag);
  assert(is_blocked() && caller_thread() == caller,
         "this is the only thread that can continue this thread");

  // Resume the thread.
  set_caller_thread(nullptr); // !is_blocked()
  _lock.notify();
  return true;
}<|MERGE_RESOLUTION|>--- conflicted
+++ resolved
@@ -682,13 +682,8 @@
 public:
   SuspendThreadHandshake(JavaThread* caller) : HandshakeClosure("SuspendThread"), _caller(caller), _did_suspend(false) {}
   void do_thread(Thread* thr) {
-<<<<<<< HEAD
-    JavaThread* target = thr->as_Java_thread();
+    JavaThread* target = JavaThread::cast(thr);
     _did_suspend = target->handshake_state()->suspend_with_handshake(_caller);
-=======
-    JavaThread* target = JavaThread::cast(thr);
-    _did_suspend = target->handshake_state()->suspend_with_handshake();
->>>>>>> 36d82b6e
   }
   bool did_suspend() { return _did_suspend; }
 };
