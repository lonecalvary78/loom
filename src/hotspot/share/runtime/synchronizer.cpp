--- conflicted
+++ resolved
@@ -510,6 +510,9 @@
   // the locking_thread with respect to the current thread. Currently only used when
   // deoptimizing and re-locking locks. See Deoptimization::relock_objects
   assert(locking_thread == Thread::current() || locking_thread->is_obj_deopt_suspend(), "must be");
+
+  NOT_LOOM_MONITOR_SUPPORT(locking_thread->inc_held_monitor_count();)
+
   if (!enter_fast_impl(obj, lock, locking_thread)) {
     // Inflated ObjectMonitor::enter_for is required
 
@@ -528,6 +531,9 @@
 
 void ObjectSynchronizer::enter(Handle obj, BasicLock* lock, JavaThread* current) {
   assert(current == Thread::current(), "must be");
+
+  NOT_LOOM_MONITOR_SUPPORT(current->inc_held_monitor_count();)
+
   if (!enter_fast_impl(obj, lock, current)) {
     // Inflated ObjectMonitor::enter is required
 
@@ -547,16 +553,9 @@
 // of this algorithm. Make sure to update that code if the following function is
 // changed. The implementation is extremely sensitive to race condition. Be careful.
 bool ObjectSynchronizer::enter_fast_impl(Handle obj, BasicLock* lock, JavaThread* locking_thread) {
-
   if (obj->klass()->is_value_based()) {
     handle_sync_on_value_based_class(obj, locking_thread);
   }
-
-<<<<<<< HEAD
-  NOT_LOOM_MONITOR_SUPPORT(current->inc_held_monitor_count();)
-=======
-  locking_thread->inc_held_monitor_count();
->>>>>>> 18e24d06
 
   if (!useHeavyMonitors()) {
     if (LockingMode == LM_LIGHTWEIGHT) {
@@ -588,12 +587,8 @@
         // be visible <= the ST performed by the CAS.
         lock->set_displaced_header(mark);
         if (mark == obj()->cas_set_mark(markWord::from_pointer(lock), mark)) {
-<<<<<<< HEAD
-          LOOM_MONITOR_SUPPORT_ONLY(current->inc_held_monitor_count();)
-          return;
-=======
+          LOOM_MONITOR_SUPPORT_ONLY(locking_thread->inc_held_monitor_count();)
           return true;
->>>>>>> 18e24d06
         }
       } else if (mark.has_locker() &&
                  locking_thread->is_lock_owned((address) mark.locker())) {
@@ -950,10 +945,6 @@
   assert(value != markWord::no_hash, "invariant");
   return value;
 }
-static bool is_lock_owned(Thread* thread, address adr) {
-  assert(LockingMode == LM_LEGACY, "only call this with new lightweight locking enabled");
-  return thread->is_Java_thread() ? JavaThread::cast(thread)->is_lock_owned(adr) : false;
-}
 
 intptr_t ObjectSynchronizer::FastHashCode(Thread* current, oop obj) {
 
@@ -1344,10 +1335,7 @@
 
 ObjectMonitor* ObjectSynchronizer::inflate(Thread* current, oop obj, const InflateCause cause) {
   assert(current == Thread::current(), "must be");
-  if (LockingMode == LM_LIGHTWEIGHT && current->is_Java_thread()) {
-    return inflate_impl(JavaThread::cast(current), obj, cause);
-  }
-  return inflate_impl(nullptr, obj, cause);
+  return inflate_impl(current->is_Java_thread() ? JavaThread::cast(current) : nullptr, obj, cause);
 }
 
 ObjectMonitor* ObjectSynchronizer::inflate_for(JavaThread* thread, oop obj, const InflateCause cause) {
@@ -1356,13 +1344,11 @@
 }
 
 ObjectMonitor* ObjectSynchronizer::inflate_impl(JavaThread* inflating_thread, oop object, const InflateCause cause) {
-  // The JavaThread* inflating_thread parameter is only used by LM_LIGHTWEIGHT and requires
-  // that the inflating_thread == Thread::current() or is suspended throughout the call by
-  // some other mechanism.
-  // Even with LM_LIGHTWEIGHT the thread might be nullptr when called from a non
-  // JavaThread. (As may still be the case from FastHashCode). However it is only
-  // important for the correctness of the LM_LIGHTWEIGHT algorithm that the thread
-  // is set when called from ObjectSynchronizer::enter from the owning thread,
+  // The JavaThread* inflating_thread requires that the inflating_thread == Thread::current() or
+  // is suspended throughout the call by some other mechanism.
+  // The thread might be nullptr when called from a non JavaThread. (As may still be
+  // the case from FastHashCode). However it is only important for correctness that the
+  // thread is set when called from ObjectSynchronizer::enter from the owning thread,
   // ObjectSynchronizer::enter_for from any thread, or ObjectSynchronizer::exit.
   EventJavaMonitorInflate event;
 
@@ -1370,11 +1356,10 @@
     const markWord mark = object->mark_acquire();
 
     // The mark can be in one of the following states:
-    // *  inflated     - Just return if using stack-locking.
-    //                   If using fast-locking and the ObjectMonitor owner
-    //                   is anonymous and the inflating_thread owns the
-    //                   object lock, then we make the inflating_thread
-    //                   the ObjectMonitor owner and remove the lock from
+    // *  inflated     - If the ObjectMonitor owner is anonymous and the
+    //                   inflating_thread owns the object lock, then we
+    //                   make the inflating_thread the ObjectMonitor owner.
+    //                   For LM_LIGHTWEIGHT we also remove the lock from
     //                   the inflating_thread's lock stack.
     // *  fast-locked  - Coerce it to inflated from fast-locked.
     // *  stack-locked - Coerce it to inflated from stack-locked.
@@ -1387,29 +1372,20 @@
       ObjectMonitor* inf = mark.monitor();
       markWord dmw = inf->header();
       assert(dmw.is_neutral(), "invariant: header=" INTPTR_FORMAT, dmw.value());
-<<<<<<< HEAD
-      if (inf->is_owner_anonymous()) {
+      if (inf->is_owner_anonymous() && inflating_thread != nullptr) {
         if (LockingMode == LM_LIGHTWEIGHT) {
-          if (is_lock_owned(current, object)) {
-            JavaThread* jt = JavaThread::cast(current);
-            inf->set_owner_from_anonymous(jt);
-            jt->lock_stack().remove(object);
+          if (inflating_thread->lock_stack().contains(object)) {
+            inf->set_owner_from_anonymous(inflating_thread);
+            inflating_thread->lock_stack().remove(object);
           }
         } else {
           assert(LockingMode == LM_LEGACY, "invariant");
-          if (is_lock_owned(current, (address)inf->stack_locker())) {
-            JavaThread* jt = JavaThread::cast(current);
-            inf->set_owner_from_BasicLock(jt);
+          if (inflating_thread->is_lock_owned((address)inf->stack_locker())) {
+            inf->set_owner_from_BasicLock(inflating_thread);
             // Decrement monitor count now since this monitor is okay for freezing
-            LOOM_MONITOR_SUPPORT_ONLY(jt->dec_held_monitor_count();)
+            LOOM_MONITOR_SUPPORT_ONLY(inflating_thread->dec_held_monitor_count();)
           }
         }
-=======
-      if (LockingMode == LM_LIGHTWEIGHT && inf->is_owner_anonymous() &&
-          inflating_thread != nullptr && inflating_thread->lock_stack().contains(object)) {
-        inf->set_owner_from_anonymous(inflating_thread);
-        inflating_thread->lock_stack().remove(object);
->>>>>>> 18e24d06
       }
       return inf;
     }
@@ -1444,13 +1420,8 @@
       monitor->set_header(mark.set_unlocked());
       bool own = inflating_thread != nullptr && inflating_thread->lock_stack().contains(object);
       if (own) {
-<<<<<<< HEAD
-        // Owned by us.
-        monitor->set_owner_from(nullptr, JavaThread::cast(current));
-=======
         // Owned by inflating_thread.
         monitor->set_owner_from(nullptr, inflating_thread);
->>>>>>> 18e24d06
       } else {
         // Owned by somebody else.
         monitor->set_owner_anonymous();
@@ -1550,11 +1521,10 @@
       // Note that a thread can inflate an object
       // that it has stack-locked -- as might happen in wait() -- directly
       // with CAS.  That is, we can avoid the xchg-nullptr .... ST idiom.
-      if (is_lock_owned(current, (address)mark.locker())) {
-        JavaThread* jt = JavaThread::cast(current);
-        m->set_owner_from(nullptr, jt);
+      if (inflating_thread != nullptr && inflating_thread->is_lock_owned((address)mark.locker())) {
+        m->set_owner_from(nullptr, inflating_thread);
         // Decrement monitor count now since this monitor is okay for freezing
-        LOOM_MONITOR_SUPPORT_ONLY(jt->dec_held_monitor_count();)
+        LOOM_MONITOR_SUPPORT_ONLY(inflating_thread->dec_held_monitor_count();)
       } else {
         // Use ANONYMOUS_OWNER to indicate that the owner is the BasicLock on the stack,
         // and set the stack locker field in the monitor.
