/*
 * Copyright (c) 1997, 2024, Oracle and/or its affiliates. All rights reserved.
 * DO NOT ALTER OR REMOVE COPYRIGHT NOTICES OR THIS FILE HEADER.
 *
 * This code is free software; you can redistribute it and/or modify it
 * under the terms of the GNU General Public License version 2 only, as
 * published by the Free Software Foundation.
 *
 * This code is distributed in the hope that it will be useful, but WITHOUT
 * ANY WARRANTY; without even the implied warranty of MERCHANTABILITY or
 * FITNESS FOR A PARTICULAR PURPOSE.  See the GNU General Public License
 * version 2 for more details (a copy is included in the LICENSE file that
 * accompanied this code).
 *
 * You should have received a copy of the GNU General Public License version
 * 2 along with this work; if not, write to the Free Software Foundation,
 * Inc., 51 Franklin St, Fifth Floor, Boston, MA 02110-1301 USA.
 *
 * Please contact Oracle, 500 Oracle Parkway, Redwood Shores, CA 94065 USA
 * or visit www.oracle.com if you need additional information or have any
 * questions.
 *
 */

#include "precompiled.hpp"
#include "classfile/classLoader.hpp"
#include "classfile/javaClasses.inline.hpp"
#include "classfile/stringTable.hpp"
#include "classfile/vmClasses.hpp"
#include "classfile/vmSymbols.hpp"
#include "code/codeCache.hpp"
#include "code/compiledIC.hpp"
#include "code/nmethod.inline.hpp"
#include "code/scopeDesc.hpp"
#include "code/vtableStubs.hpp"
#include "compiler/abstractCompiler.hpp"
#include "compiler/compileBroker.hpp"
#include "compiler/disassembler.hpp"
#include "gc/shared/barrierSet.hpp"
#include "gc/shared/collectedHeap.hpp"
#include "gc/shared/gcLocker.inline.hpp"
#include "interpreter/interpreter.hpp"
#include "interpreter/interpreterRuntime.hpp"
#include "jvm.h"
#include "jfr/jfrEvents.hpp"
#include "logging/log.hpp"
#include "memory/resourceArea.hpp"
#include "memory/universe.hpp"
#include "metaprogramming/primitiveConversions.hpp"
#include "oops/klass.hpp"
#include "oops/method.inline.hpp"
#include "oops/objArrayKlass.hpp"
#include "oops/oop.inline.hpp"
#include "prims/forte.hpp"
#include "prims/jvmtiExport.hpp"
#include "prims/jvmtiThreadState.hpp"
#include "prims/methodHandles.hpp"
#include "prims/nativeLookup.hpp"
#include "runtime/arguments.hpp"
#include "runtime/atomic.hpp"
#include "runtime/basicLock.inline.hpp"
#include "runtime/frame.inline.hpp"
#include "runtime/handles.inline.hpp"
#include "runtime/init.hpp"
#include "runtime/interfaceSupport.inline.hpp"
#include "runtime/java.hpp"
#include "runtime/javaCalls.hpp"
#include "runtime/jniHandles.inline.hpp"
#include "runtime/objectMonitor.inline.hpp"
#include "runtime/perfData.hpp"
#include "runtime/sharedRuntime.hpp"
#include "runtime/stackWatermarkSet.hpp"
#include "runtime/stubRoutines.hpp"
#include "runtime/synchronizer.inline.hpp"
#include "runtime/timerTrace.hpp"
#include "runtime/vframe.inline.hpp"
#include "runtime/vframeArray.hpp"
#include "runtime/vm_version.hpp"
#include "utilities/copy.hpp"
#include "utilities/dtrace.hpp"
#include "utilities/events.hpp"
#include "utilities/globalDefinitions.hpp"
#include "utilities/resourceHash.hpp"
#include "utilities/macros.hpp"
#include "utilities/xmlstream.hpp"
#ifdef COMPILER1
#include "c1/c1_Runtime1.hpp"
#endif
#if INCLUDE_JFR
#include "jfr/jfr.hpp"
#endif

// Shared runtime stub routines reside in their own unique blob with a
// single entry point

<<<<<<< HEAD
RuntimeStub*        SharedRuntime::_wrong_method_blob;
RuntimeStub*        SharedRuntime::_wrong_method_abstract_blob;
RuntimeStub*        SharedRuntime::_ic_miss_blob;
RuntimeStub*        SharedRuntime::_resolve_opt_virtual_call_blob;
RuntimeStub*        SharedRuntime::_resolve_virtual_call_blob;
RuntimeStub*        SharedRuntime::_resolve_static_call_blob;
address             SharedRuntime::_native_frame_resume_entry = nullptr;

DeoptimizationBlob* SharedRuntime::_deopt_blob;
SafepointBlob*      SharedRuntime::_polling_page_vectors_safepoint_handler_blob;
SafepointBlob*      SharedRuntime::_polling_page_safepoint_handler_blob;
SafepointBlob*      SharedRuntime::_polling_page_return_handler_blob;

RuntimeStub*        SharedRuntime::_throw_AbstractMethodError_blob;
RuntimeStub*        SharedRuntime::_throw_IncompatibleClassChangeError_blob;
RuntimeStub*        SharedRuntime::_throw_NullPointerException_at_call_blob;
RuntimeStub*        SharedRuntime::_throw_StackOverflowError_blob;
RuntimeStub*        SharedRuntime::_throw_delayed_StackOverflowError_blob;
=======
>>>>>>> deeb09a6

#define SHARED_STUB_FIELD_DEFINE(name, type) \
  type        SharedRuntime::BLOB_FIELD_NAME(name);
  SHARED_STUBS_DO(SHARED_STUB_FIELD_DEFINE)
#undef SHARED_STUB_FIELD_DEFINE

nmethod*            SharedRuntime::_cont_doYield_stub;

#define SHARED_STUB_NAME_DECLARE(name, type) "Shared Runtime " # name "_blob",
const char *SharedRuntime::_stub_names[] = {
  SHARED_STUBS_DO(SHARED_STUB_NAME_DECLARE)
};

//----------------------------generate_stubs-----------------------------------
void SharedRuntime::generate_initial_stubs() {
  // Build this early so it's available for the interpreter.
  _throw_StackOverflowError_blob =
    generate_throw_exception(SharedStubId::throw_StackOverflowError_id,
                             CAST_FROM_FN_PTR(address, SharedRuntime::throw_StackOverflowError));
}

void SharedRuntime::generate_stubs() {
  _wrong_method_blob =
    generate_resolve_blob(SharedStubId::wrong_method_id,
                          CAST_FROM_FN_PTR(address, SharedRuntime::handle_wrong_method));
  _wrong_method_abstract_blob =
    generate_resolve_blob(SharedStubId::wrong_method_abstract_id,
                          CAST_FROM_FN_PTR(address, SharedRuntime::handle_wrong_method_abstract));
  _ic_miss_blob =
    generate_resolve_blob(SharedStubId::ic_miss_id,
                          CAST_FROM_FN_PTR(address, SharedRuntime::handle_wrong_method_ic_miss));
  _resolve_opt_virtual_call_blob =
    generate_resolve_blob(SharedStubId::resolve_opt_virtual_call_id,
                          CAST_FROM_FN_PTR(address, SharedRuntime::resolve_opt_virtual_call_C));
  _resolve_virtual_call_blob =
    generate_resolve_blob(SharedStubId::resolve_virtual_call_id,
                          CAST_FROM_FN_PTR(address, SharedRuntime::resolve_virtual_call_C));
  _resolve_static_call_blob =
    generate_resolve_blob(SharedStubId::resolve_static_call_id,
                          CAST_FROM_FN_PTR(address, SharedRuntime::resolve_static_call_C));

  _throw_delayed_StackOverflowError_blob =
    generate_throw_exception(SharedStubId::throw_delayed_StackOverflowError_id,
                             CAST_FROM_FN_PTR(address, SharedRuntime::throw_delayed_StackOverflowError));

  _throw_AbstractMethodError_blob =
    generate_throw_exception(SharedStubId::throw_AbstractMethodError_id,
                             CAST_FROM_FN_PTR(address, SharedRuntime::throw_AbstractMethodError));

  _throw_IncompatibleClassChangeError_blob =
    generate_throw_exception(SharedStubId::throw_IncompatibleClassChangeError_id,
                             CAST_FROM_FN_PTR(address, SharedRuntime::throw_IncompatibleClassChangeError));

  _throw_NullPointerException_at_call_blob =
    generate_throw_exception(SharedStubId::throw_NullPointerException_at_call_id,
                             CAST_FROM_FN_PTR(address, SharedRuntime::throw_NullPointerException_at_call));

  AdapterHandlerLibrary::initialize();

#if COMPILER2_OR_JVMCI
  // Vectors are generated only by C2 and JVMCI.
  bool support_wide = is_wide_vector(MaxVectorSize);
  if (support_wide) {
    _polling_page_vectors_safepoint_handler_blob =
      generate_handler_blob(SharedStubId::polling_page_vectors_safepoint_handler_id,
                            CAST_FROM_FN_PTR(address, SafepointSynchronize::handle_polling_page_exception));
  }
#endif // COMPILER2_OR_JVMCI
  _polling_page_safepoint_handler_blob =
    generate_handler_blob(SharedStubId::polling_page_safepoint_handler_id,
                          CAST_FROM_FN_PTR(address, SafepointSynchronize::handle_polling_page_exception));
  _polling_page_return_handler_blob =
    generate_handler_blob(SharedStubId::polling_page_return_handler_id,
                          CAST_FROM_FN_PTR(address, SafepointSynchronize::handle_polling_page_exception));

  generate_deopt_blob();
}

#if INCLUDE_JFR
//------------------------------generate jfr runtime stubs ------
void SharedRuntime::generate_jfr_stubs() {
  ResourceMark rm;
  const char* timer_msg = "SharedRuntime generate_jfr_stubs";
  TraceTime timer(timer_msg, TRACETIME_LOG(Info, startuptime));

  _jfr_write_checkpoint_blob = generate_jfr_write_checkpoint();
  _jfr_return_lease_blob = generate_jfr_return_lease();
}

#endif // INCLUDE_JFR

#include <math.h>

// Implementation of SharedRuntime

#ifndef PRODUCT
// For statistics
uint SharedRuntime::_ic_miss_ctr = 0;
uint SharedRuntime::_wrong_method_ctr = 0;
uint SharedRuntime::_resolve_static_ctr = 0;
uint SharedRuntime::_resolve_virtual_ctr = 0;
uint SharedRuntime::_resolve_opt_virtual_ctr = 0;
uint SharedRuntime::_implicit_null_throws = 0;
uint SharedRuntime::_implicit_div0_throws = 0;

int64_t SharedRuntime::_nof_normal_calls = 0;
int64_t SharedRuntime::_nof_inlined_calls = 0;
int64_t SharedRuntime::_nof_megamorphic_calls = 0;
int64_t SharedRuntime::_nof_static_calls = 0;
int64_t SharedRuntime::_nof_inlined_static_calls = 0;
int64_t SharedRuntime::_nof_interface_calls = 0;
int64_t SharedRuntime::_nof_inlined_interface_calls = 0;

uint SharedRuntime::_new_instance_ctr=0;
uint SharedRuntime::_new_array_ctr=0;
uint SharedRuntime::_multi2_ctr=0;
uint SharedRuntime::_multi3_ctr=0;
uint SharedRuntime::_multi4_ctr=0;
uint SharedRuntime::_multi5_ctr=0;
uint SharedRuntime::_mon_enter_stub_ctr=0;
uint SharedRuntime::_mon_exit_stub_ctr=0;
uint SharedRuntime::_mon_enter_ctr=0;
uint SharedRuntime::_mon_exit_ctr=0;
uint SharedRuntime::_partial_subtype_ctr=0;
uint SharedRuntime::_jbyte_array_copy_ctr=0;
uint SharedRuntime::_jshort_array_copy_ctr=0;
uint SharedRuntime::_jint_array_copy_ctr=0;
uint SharedRuntime::_jlong_array_copy_ctr=0;
uint SharedRuntime::_oop_array_copy_ctr=0;
uint SharedRuntime::_checkcast_array_copy_ctr=0;
uint SharedRuntime::_unsafe_array_copy_ctr=0;
uint SharedRuntime::_generic_array_copy_ctr=0;
uint SharedRuntime::_slow_array_copy_ctr=0;
uint SharedRuntime::_find_handler_ctr=0;
uint SharedRuntime::_rethrow_ctr=0;
uint SharedRuntime::_unsafe_set_memory_ctr=0;

int     SharedRuntime::_ICmiss_index                    = 0;
int     SharedRuntime::_ICmiss_count[SharedRuntime::maxICmiss_count];
address SharedRuntime::_ICmiss_at[SharedRuntime::maxICmiss_count];


void SharedRuntime::trace_ic_miss(address at) {
  for (int i = 0; i < _ICmiss_index; i++) {
    if (_ICmiss_at[i] == at) {
      _ICmiss_count[i]++;
      return;
    }
  }
  int index = _ICmiss_index++;
  if (_ICmiss_index >= maxICmiss_count) _ICmiss_index = maxICmiss_count - 1;
  _ICmiss_at[index] = at;
  _ICmiss_count[index] = 1;
}

void SharedRuntime::print_ic_miss_histogram() {
  if (ICMissHistogram) {
    tty->print_cr("IC Miss Histogram:");
    int tot_misses = 0;
    for (int i = 0; i < _ICmiss_index; i++) {
      tty->print_cr("  at: " INTPTR_FORMAT "  nof: %d", p2i(_ICmiss_at[i]), _ICmiss_count[i]);
      tot_misses += _ICmiss_count[i];
    }
    tty->print_cr("Total IC misses: %7d", tot_misses);
  }
}
#endif // PRODUCT


JRT_LEAF(jlong, SharedRuntime::lmul(jlong y, jlong x))
  return x * y;
JRT_END


JRT_LEAF(jlong, SharedRuntime::ldiv(jlong y, jlong x))
  if (x == min_jlong && y == CONST64(-1)) {
    return x;
  } else {
    return x / y;
  }
JRT_END


JRT_LEAF(jlong, SharedRuntime::lrem(jlong y, jlong x))
  if (x == min_jlong && y == CONST64(-1)) {
    return 0;
  } else {
    return x % y;
  }
JRT_END


#ifdef _WIN64
const juint  float_sign_mask  = 0x7FFFFFFF;
const juint  float_infinity   = 0x7F800000;
const julong double_sign_mask = CONST64(0x7FFFFFFFFFFFFFFF);
const julong double_infinity  = CONST64(0x7FF0000000000000);
#endif

#if !defined(X86)
JRT_LEAF(jfloat, SharedRuntime::frem(jfloat x, jfloat y))
#ifdef _WIN64
  // 64-bit Windows on amd64 returns the wrong values for
  // infinity operands.
  juint xbits = PrimitiveConversions::cast<juint>(x);
  juint ybits = PrimitiveConversions::cast<juint>(y);
  // x Mod Infinity == x unless x is infinity
  if (((xbits & float_sign_mask) != float_infinity) &&
       ((ybits & float_sign_mask) == float_infinity) ) {
    return x;
  }
  return ((jfloat)fmod_winx64((double)x, (double)y));
#else
  return ((jfloat)fmod((double)x,(double)y));
#endif
JRT_END

JRT_LEAF(jdouble, SharedRuntime::drem(jdouble x, jdouble y))
#ifdef _WIN64
  julong xbits = PrimitiveConversions::cast<julong>(x);
  julong ybits = PrimitiveConversions::cast<julong>(y);
  // x Mod Infinity == x unless x is infinity
  if (((xbits & double_sign_mask) != double_infinity) &&
       ((ybits & double_sign_mask) == double_infinity) ) {
    return x;
  }
  return ((jdouble)fmod_winx64((double)x, (double)y));
#else
  return ((jdouble)fmod((double)x,(double)y));
#endif
JRT_END
#endif // !X86

JRT_LEAF(jfloat, SharedRuntime::i2f(jint x))
  return (jfloat)x;
JRT_END

#ifdef __SOFTFP__
JRT_LEAF(jfloat, SharedRuntime::fadd(jfloat x, jfloat y))
  return x + y;
JRT_END

JRT_LEAF(jfloat, SharedRuntime::fsub(jfloat x, jfloat y))
  return x - y;
JRT_END

JRT_LEAF(jfloat, SharedRuntime::fmul(jfloat x, jfloat y))
  return x * y;
JRT_END

JRT_LEAF(jfloat, SharedRuntime::fdiv(jfloat x, jfloat y))
  return x / y;
JRT_END

JRT_LEAF(jdouble, SharedRuntime::dadd(jdouble x, jdouble y))
  return x + y;
JRT_END

JRT_LEAF(jdouble, SharedRuntime::dsub(jdouble x, jdouble y))
  return x - y;
JRT_END

JRT_LEAF(jdouble, SharedRuntime::dmul(jdouble x, jdouble y))
  return x * y;
JRT_END

JRT_LEAF(jdouble, SharedRuntime::ddiv(jdouble x, jdouble y))
  return x / y;
JRT_END

JRT_LEAF(jdouble, SharedRuntime::i2d(jint x))
  return (jdouble)x;
JRT_END

JRT_LEAF(jdouble, SharedRuntime::f2d(jfloat x))
  return (jdouble)x;
JRT_END

JRT_LEAF(int,  SharedRuntime::fcmpl(float x, float y))
  return x>y ? 1 : (x==y ? 0 : -1);  /* x<y or is_nan*/
JRT_END

JRT_LEAF(int,  SharedRuntime::fcmpg(float x, float y))
  return x<y ? -1 : (x==y ? 0 : 1);  /* x>y or is_nan */
JRT_END

JRT_LEAF(int,  SharedRuntime::dcmpl(double x, double y))
  return x>y ? 1 : (x==y ? 0 : -1); /* x<y or is_nan */
JRT_END

JRT_LEAF(int,  SharedRuntime::dcmpg(double x, double y))
  return x<y ? -1 : (x==y ? 0 : 1);  /* x>y or is_nan */
JRT_END

// Functions to return the opposite of the aeabi functions for nan.
JRT_LEAF(int, SharedRuntime::unordered_fcmplt(float x, float y))
  return (x < y) ? 1 : ((g_isnan(x) || g_isnan(y)) ? 1 : 0);
JRT_END

JRT_LEAF(int, SharedRuntime::unordered_dcmplt(double x, double y))
  return (x < y) ? 1 : ((g_isnan(x) || g_isnan(y)) ? 1 : 0);
JRT_END

JRT_LEAF(int, SharedRuntime::unordered_fcmple(float x, float y))
  return (x <= y) ? 1 : ((g_isnan(x) || g_isnan(y)) ? 1 : 0);
JRT_END

JRT_LEAF(int, SharedRuntime::unordered_dcmple(double x, double y))
  return (x <= y) ? 1 : ((g_isnan(x) || g_isnan(y)) ? 1 : 0);
JRT_END

JRT_LEAF(int, SharedRuntime::unordered_fcmpge(float x, float y))
  return (x >= y) ? 1 : ((g_isnan(x) || g_isnan(y)) ? 1 : 0);
JRT_END

JRT_LEAF(int, SharedRuntime::unordered_dcmpge(double x, double y))
  return (x >= y) ? 1 : ((g_isnan(x) || g_isnan(y)) ? 1 : 0);
JRT_END

JRT_LEAF(int, SharedRuntime::unordered_fcmpgt(float x, float y))
  return (x > y) ? 1 : ((g_isnan(x) || g_isnan(y)) ? 1 : 0);
JRT_END

JRT_LEAF(int, SharedRuntime::unordered_dcmpgt(double x, double y))
  return (x > y) ? 1 : ((g_isnan(x) || g_isnan(y)) ? 1 : 0);
JRT_END

// Intrinsics make gcc generate code for these.
float  SharedRuntime::fneg(float f)   {
  return -f;
}

double SharedRuntime::dneg(double f)  {
  return -f;
}

#endif // __SOFTFP__

#if defined(__SOFTFP__) || defined(E500V2)
// Intrinsics make gcc generate code for these.
double SharedRuntime::dabs(double f)  {
  return (f <= (double)0.0) ? (double)0.0 - f : f;
}

#endif

#if defined(__SOFTFP__) || defined(PPC)
double SharedRuntime::dsqrt(double f) {
  return sqrt(f);
}
#endif

JRT_LEAF(jint, SharedRuntime::f2i(jfloat  x))
  if (g_isnan(x))
    return 0;
  if (x >= (jfloat) max_jint)
    return max_jint;
  if (x <= (jfloat) min_jint)
    return min_jint;
  return (jint) x;
JRT_END


JRT_LEAF(jlong, SharedRuntime::f2l(jfloat  x))
  if (g_isnan(x))
    return 0;
  if (x >= (jfloat) max_jlong)
    return max_jlong;
  if (x <= (jfloat) min_jlong)
    return min_jlong;
  return (jlong) x;
JRT_END


JRT_LEAF(jint, SharedRuntime::d2i(jdouble x))
  if (g_isnan(x))
    return 0;
  if (x >= (jdouble) max_jint)
    return max_jint;
  if (x <= (jdouble) min_jint)
    return min_jint;
  return (jint) x;
JRT_END


JRT_LEAF(jlong, SharedRuntime::d2l(jdouble x))
  if (g_isnan(x))
    return 0;
  if (x >= (jdouble) max_jlong)
    return max_jlong;
  if (x <= (jdouble) min_jlong)
    return min_jlong;
  return (jlong) x;
JRT_END


JRT_LEAF(jfloat, SharedRuntime::d2f(jdouble x))
  return (jfloat)x;
JRT_END


JRT_LEAF(jfloat, SharedRuntime::l2f(jlong x))
  return (jfloat)x;
JRT_END


JRT_LEAF(jdouble, SharedRuntime::l2d(jlong x))
  return (jdouble)x;
JRT_END


// Exception handling across interpreter/compiler boundaries
//
// exception_handler_for_return_address(...) returns the continuation address.
// The continuation address is the entry point of the exception handler of the
// previous frame depending on the return address.

address SharedRuntime::raw_exception_handler_for_return_address(JavaThread* current, address return_address) {
  // Note: This is called when we have unwound the frame of the callee that did
  // throw an exception. So far, no check has been performed by the StackWatermarkSet.
  // Notably, the stack is not walkable at this point, and hence the check must
  // be deferred until later. Specifically, any of the handlers returned here in
  // this function, will get dispatched to, and call deferred checks to
  // StackWatermarkSet::after_unwind at a point where the stack is walkable.
  assert(frame::verify_return_pc(return_address), "must be a return address: " INTPTR_FORMAT, p2i(return_address));
  assert(current->frames_to_pop_failed_realloc() == 0 || Interpreter::contains(return_address), "missed frames to pop?");

  // Reset method handle flag.
  current->set_is_method_handle_return(false);

#if INCLUDE_JVMCI
  // JVMCI's ExceptionHandlerStub expects the thread local exception PC to be clear
  // and other exception handler continuations do not read it
  current->set_exception_pc(nullptr);
#endif // INCLUDE_JVMCI

  if (Continuation::is_return_barrier_entry(return_address)) {
    return StubRoutines::cont_returnBarrierExc();
  }

  // The fastest case first
  CodeBlob* blob = CodeCache::find_blob(return_address);
  nmethod* nm = (blob != nullptr) ? blob->as_nmethod_or_null() : nullptr;
  if (nm != nullptr) {
    // Set flag if return address is a method handle call site.
    current->set_is_method_handle_return(nm->is_method_handle_return(return_address));
    // native nmethods don't have exception handlers
    assert(!nm->is_native_method() || nm->method()->is_continuation_enter_intrinsic(), "no exception handler");
    assert(nm->header_begin() != nm->exception_begin(), "no exception handler");
    if (nm->is_deopt_pc(return_address)) {
      // If we come here because of a stack overflow, the stack may be
      // unguarded. Reguard the stack otherwise if we return to the
      // deopt blob and the stack bang causes a stack overflow we
      // crash.
      StackOverflow* overflow_state = current->stack_overflow_state();
      bool guard_pages_enabled = overflow_state->reguard_stack_if_needed();
      if (overflow_state->reserved_stack_activation() != current->stack_base()) {
        overflow_state->set_reserved_stack_activation(current->stack_base());
      }
      assert(guard_pages_enabled, "stack banging in deopt blob may cause crash");
      // The deferred StackWatermarkSet::after_unwind check will be performed in
      // Deoptimization::fetch_unroll_info (with exec_mode == Unpack_exception)
      return SharedRuntime::deopt_blob()->unpack_with_exception();
    } else {
      // The deferred StackWatermarkSet::after_unwind check will be performed in
      // * OptoRuntime::handle_exception_C_helper for C2 code
      // * exception_handler_for_pc_helper via Runtime1::handle_exception_from_callee_id for C1 code
      return nm->exception_begin();
    }
  }

  // Entry code
  if (StubRoutines::returns_to_call_stub(return_address)) {
    // The deferred StackWatermarkSet::after_unwind check will be performed in
    // JavaCallWrapper::~JavaCallWrapper
    return StubRoutines::catch_exception_entry();
  }
  if (blob != nullptr && blob->is_upcall_stub()) {
    return StubRoutines::upcall_stub_exception_handler();
  }
  // Interpreted code
  if (Interpreter::contains(return_address)) {
    // The deferred StackWatermarkSet::after_unwind check will be performed in
    // InterpreterRuntime::exception_handler_for_exception
    return Interpreter::rethrow_exception_entry();
  }

  guarantee(blob == nullptr || !blob->is_runtime_stub(), "caller should have skipped stub");
  guarantee(!VtableStubs::contains(return_address), "null exceptions in vtables should have been handled already!");

#ifndef PRODUCT
  { ResourceMark rm;
    tty->print_cr("No exception handler found for exception at " INTPTR_FORMAT " - potential problems:", p2i(return_address));
    os::print_location(tty, (intptr_t)return_address);
    tty->print_cr("a) exception happened in (new?) code stubs/buffers that is not handled here");
    tty->print_cr("b) other problem");
  }
#endif // PRODUCT
  ShouldNotReachHere();
  return nullptr;
}


JRT_LEAF(address, SharedRuntime::exception_handler_for_return_address(JavaThread* current, address return_address))
  return raw_exception_handler_for_return_address(current, return_address);
JRT_END


address SharedRuntime::get_poll_stub(address pc) {
  address stub;
  // Look up the code blob
  CodeBlob *cb = CodeCache::find_blob(pc);

  // Should be an nmethod
  guarantee(cb != nullptr && cb->is_nmethod(), "safepoint polling: pc must refer to an nmethod");

  // Look up the relocation information
  assert(cb->as_nmethod()->is_at_poll_or_poll_return(pc),
      "safepoint polling: type must be poll at pc " INTPTR_FORMAT, p2i(pc));

#ifdef ASSERT
  if (!((NativeInstruction*)pc)->is_safepoint_poll()) {
    tty->print_cr("bad pc: " PTR_FORMAT, p2i(pc));
    Disassembler::decode(cb);
    fatal("Only polling locations are used for safepoint");
  }
#endif

  bool at_poll_return = cb->as_nmethod()->is_at_poll_return(pc);
  bool has_wide_vectors = cb->as_nmethod()->has_wide_vectors();
  if (at_poll_return) {
    assert(SharedRuntime::polling_page_return_handler_blob() != nullptr,
           "polling page return stub not created yet");
    stub = SharedRuntime::polling_page_return_handler_blob()->entry_point();
  } else if (has_wide_vectors) {
    assert(SharedRuntime::polling_page_vectors_safepoint_handler_blob() != nullptr,
           "polling page vectors safepoint stub not created yet");
    stub = SharedRuntime::polling_page_vectors_safepoint_handler_blob()->entry_point();
  } else {
    assert(SharedRuntime::polling_page_safepoint_handler_blob() != nullptr,
           "polling page safepoint stub not created yet");
    stub = SharedRuntime::polling_page_safepoint_handler_blob()->entry_point();
  }
  log_debug(safepoint)("... found polling page %s exception at pc = "
                       INTPTR_FORMAT ", stub =" INTPTR_FORMAT,
                       at_poll_return ? "return" : "loop",
                       (intptr_t)pc, (intptr_t)stub);
  return stub;
}

void SharedRuntime::throw_and_post_jvmti_exception(JavaThread* current, Handle h_exception) {
  if (JvmtiExport::can_post_on_exceptions()) {
    vframeStream vfst(current, true);
    methodHandle method = methodHandle(current, vfst.method());
    address bcp = method()->bcp_from(vfst.bci());
    JvmtiExport::post_exception_throw(current, method(), bcp, h_exception());
  }

#if INCLUDE_JVMCI
  if (EnableJVMCI && UseJVMCICompiler) {
    vframeStream vfst(current, true);
    methodHandle method = methodHandle(current, vfst.method());
    int bci = vfst.bci();
    MethodData* trap_mdo = method->method_data();
    if (trap_mdo != nullptr) {
      // Set exception_seen if the exceptional bytecode is an invoke
      Bytecode_invoke call = Bytecode_invoke_check(method, bci);
      if (call.is_valid()) {
        ResourceMark rm(current);

        // Lock to read ProfileData, and ensure lock is not broken by a safepoint
        MutexLocker ml(trap_mdo->extra_data_lock(), Mutex::_no_safepoint_check_flag);

        ProfileData* pdata = trap_mdo->allocate_bci_to_data(bci, nullptr);
        if (pdata != nullptr && pdata->is_BitData()) {
          BitData* bit_data = (BitData*) pdata;
          bit_data->set_exception_seen();
        }
      }
    }
  }
#endif

  Exceptions::_throw(current, __FILE__, __LINE__, h_exception);
}

void SharedRuntime::throw_and_post_jvmti_exception(JavaThread* current, Symbol* name, const char *message) {
  Handle h_exception = Exceptions::new_exception(current, name, message);
  throw_and_post_jvmti_exception(current, h_exception);
}

#if INCLUDE_JVMTI
JRT_ENTRY(void, SharedRuntime::notify_jvmti_vthread_start(oopDesc* vt, jboolean hide, JavaThread* current))
  assert(hide == JNI_FALSE, "must be VTMS transition finish");
  jobject vthread = JNIHandles::make_local(const_cast<oopDesc*>(vt));
  JvmtiVTMSTransitionDisabler::VTMS_vthread_start(vthread);
  JNIHandles::destroy_local(vthread);
JRT_END

JRT_ENTRY(void, SharedRuntime::notify_jvmti_vthread_end(oopDesc* vt, jboolean hide, JavaThread* current))
  assert(hide == JNI_TRUE, "must be VTMS transition start");
  jobject vthread = JNIHandles::make_local(const_cast<oopDesc*>(vt));
  JvmtiVTMSTransitionDisabler::VTMS_vthread_end(vthread);
  JNIHandles::destroy_local(vthread);
JRT_END

JRT_ENTRY(void, SharedRuntime::notify_jvmti_vthread_mount(oopDesc* vt, jboolean hide, JavaThread* current))
  jobject vthread = JNIHandles::make_local(const_cast<oopDesc*>(vt));
  JvmtiVTMSTransitionDisabler::VTMS_vthread_mount(vthread, hide);
  JNIHandles::destroy_local(vthread);
JRT_END

JRT_ENTRY(void, SharedRuntime::notify_jvmti_vthread_unmount(oopDesc* vt, jboolean hide, JavaThread* current))
  jobject vthread = JNIHandles::make_local(const_cast<oopDesc*>(vt));
  JvmtiVTMSTransitionDisabler::VTMS_vthread_unmount(vthread, hide);
  JNIHandles::destroy_local(vthread);
JRT_END
#endif // INCLUDE_JVMTI

// The interpreter code to call this tracing function is only
// called/generated when UL is on for redefine, class and has the right level
// and tags. Since obsolete methods are never compiled, we don't have
// to modify the compilers to generate calls to this function.
//
JRT_LEAF(int, SharedRuntime::rc_trace_method_entry(
    JavaThread* thread, Method* method))
  if (method->is_obsolete()) {
    // We are calling an obsolete method, but this is not necessarily
    // an error. Our method could have been redefined just after we
    // fetched the Method* from the constant pool.
    ResourceMark rm;
    log_trace(redefine, class, obsolete)("calling obsolete method '%s'", method->name_and_sig_as_C_string());
  }
  return 0;
JRT_END

// ret_pc points into caller; we are returning caller's exception handler
// for given exception
// Note that the implementation of this method assumes it's only called when an exception has actually occured
address SharedRuntime::compute_compiled_exc_handler(nmethod* nm, address ret_pc, Handle& exception,
                                                    bool force_unwind, bool top_frame_only, bool& recursive_exception_occurred) {
  assert(nm != nullptr, "must exist");
  ResourceMark rm;

#if INCLUDE_JVMCI
  if (nm->is_compiled_by_jvmci()) {
    // lookup exception handler for this pc
    int catch_pco = pointer_delta_as_int(ret_pc, nm->code_begin());
    ExceptionHandlerTable table(nm);
    HandlerTableEntry *t = table.entry_for(catch_pco, -1, 0);
    if (t != nullptr) {
      return nm->code_begin() + t->pco();
    } else {
      return Deoptimization::deoptimize_for_missing_exception_handler(nm);
    }
  }
#endif // INCLUDE_JVMCI

  ScopeDesc* sd = nm->scope_desc_at(ret_pc);
  // determine handler bci, if any
  EXCEPTION_MARK;

  int handler_bci = -1;
  int scope_depth = 0;
  if (!force_unwind) {
    int bci = sd->bci();
    bool recursive_exception = false;
    do {
      bool skip_scope_increment = false;
      // exception handler lookup
      Klass* ek = exception->klass();
      methodHandle mh(THREAD, sd->method());
      handler_bci = Method::fast_exception_handler_bci_for(mh, ek, bci, THREAD);
      if (HAS_PENDING_EXCEPTION) {
        recursive_exception = true;
        // We threw an exception while trying to find the exception handler.
        // Transfer the new exception to the exception handle which will
        // be set into thread local storage, and do another lookup for an
        // exception handler for this exception, this time starting at the
        // BCI of the exception handler which caused the exception to be
        // thrown (bugs 4307310 and 4546590). Set "exception" reference
        // argument to ensure that the correct exception is thrown (4870175).
        recursive_exception_occurred = true;
        exception = Handle(THREAD, PENDING_EXCEPTION);
        CLEAR_PENDING_EXCEPTION;
        if (handler_bci >= 0) {
          bci = handler_bci;
          handler_bci = -1;
          skip_scope_increment = true;
        }
      }
      else {
        recursive_exception = false;
      }
      if (!top_frame_only && handler_bci < 0 && !skip_scope_increment) {
        sd = sd->sender();
        if (sd != nullptr) {
          bci = sd->bci();
        }
        ++scope_depth;
      }
    } while (recursive_exception || (!top_frame_only && handler_bci < 0 && sd != nullptr));
  }

  // found handling method => lookup exception handler
  int catch_pco = pointer_delta_as_int(ret_pc, nm->code_begin());

  ExceptionHandlerTable table(nm);
  HandlerTableEntry *t = table.entry_for(catch_pco, handler_bci, scope_depth);
  if (t == nullptr && (nm->is_compiled_by_c1() || handler_bci != -1)) {
    // Allow abbreviated catch tables.  The idea is to allow a method
    // to materialize its exceptions without committing to the exact
    // routing of exceptions.  In particular this is needed for adding
    // a synthetic handler to unlock monitors when inlining
    // synchronized methods since the unlock path isn't represented in
    // the bytecodes.
    t = table.entry_for(catch_pco, -1, 0);
  }

#ifdef COMPILER1
  if (t == nullptr && nm->is_compiled_by_c1()) {
    assert(nm->unwind_handler_begin() != nullptr, "");
    return nm->unwind_handler_begin();
  }
#endif

  if (t == nullptr) {
    ttyLocker ttyl;
    tty->print_cr("MISSING EXCEPTION HANDLER for pc " INTPTR_FORMAT " and handler bci %d, catch_pco: %d", p2i(ret_pc), handler_bci, catch_pco);
    tty->print_cr("   Exception:");
    exception->print();
    tty->cr();
    tty->print_cr(" Compiled exception table :");
    table.print();
    nm->print();
    nm->print_code();
    guarantee(false, "missing exception handler");
    return nullptr;
  }

  if (handler_bci != -1) { // did we find a handler in this method?
    sd->method()->set_exception_handler_entered(handler_bci); // profile
  }
  return nm->code_begin() + t->pco();
}

JRT_ENTRY(void, SharedRuntime::throw_AbstractMethodError(JavaThread* current))
  // These errors occur only at call sites
  throw_and_post_jvmti_exception(current, vmSymbols::java_lang_AbstractMethodError());
JRT_END

JRT_ENTRY(void, SharedRuntime::throw_IncompatibleClassChangeError(JavaThread* current))
  // These errors occur only at call sites
  throw_and_post_jvmti_exception(current, vmSymbols::java_lang_IncompatibleClassChangeError(), "vtable stub");
JRT_END

JRT_ENTRY(void, SharedRuntime::throw_ArithmeticException(JavaThread* current))
  throw_and_post_jvmti_exception(current, vmSymbols::java_lang_ArithmeticException(), "/ by zero");
JRT_END

JRT_ENTRY(void, SharedRuntime::throw_NullPointerException(JavaThread* current))
  throw_and_post_jvmti_exception(current, vmSymbols::java_lang_NullPointerException(), nullptr);
JRT_END

JRT_ENTRY(void, SharedRuntime::throw_NullPointerException_at_call(JavaThread* current))
  // This entry point is effectively only used for NullPointerExceptions which occur at inline
  // cache sites (when the callee activation is not yet set up) so we are at a call site
  throw_and_post_jvmti_exception(current, vmSymbols::java_lang_NullPointerException(), nullptr);
JRT_END

JRT_ENTRY(void, SharedRuntime::throw_StackOverflowError(JavaThread* current))
  throw_StackOverflowError_common(current, false);
JRT_END

JRT_ENTRY(void, SharedRuntime::throw_delayed_StackOverflowError(JavaThread* current))
  throw_StackOverflowError_common(current, true);
JRT_END

void SharedRuntime::throw_StackOverflowError_common(JavaThread* current, bool delayed) {
  // We avoid using the normal exception construction in this case because
  // it performs an upcall to Java, and we're already out of stack space.
  JavaThread* THREAD = current; // For exception macros.
  Klass* k = vmClasses::StackOverflowError_klass();
  oop exception_oop = InstanceKlass::cast(k)->allocate_instance(CHECK);
  if (delayed) {
    java_lang_Throwable::set_message(exception_oop,
                                     Universe::delayed_stack_overflow_error_message());
  }
  Handle exception (current, exception_oop);
  if (StackTraceInThrowable) {
    java_lang_Throwable::fill_in_stack_trace(exception);
  }
  // Remove the ScopedValue bindings in case we got a
  // StackOverflowError while we were trying to remove ScopedValue
  // bindings.
  current->clear_scopedValueBindings();
  // Increment counter for hs_err file reporting
  Atomic::inc(&Exceptions::_stack_overflow_errors);
  throw_and_post_jvmti_exception(current, exception);
}

address SharedRuntime::continuation_for_implicit_exception(JavaThread* current,
                                                           address pc,
                                                           ImplicitExceptionKind exception_kind)
{
  address target_pc = nullptr;

  if (Interpreter::contains(pc)) {
    switch (exception_kind) {
      case IMPLICIT_NULL:           return Interpreter::throw_NullPointerException_entry();
      case IMPLICIT_DIVIDE_BY_ZERO: return Interpreter::throw_ArithmeticException_entry();
      case STACK_OVERFLOW:          return Interpreter::throw_StackOverflowError_entry();
      default:                      ShouldNotReachHere();
    }
  } else {
    switch (exception_kind) {
      case STACK_OVERFLOW: {
        // Stack overflow only occurs upon frame setup; the callee is
        // going to be unwound. Dispatch to a shared runtime stub
        // which will cause the StackOverflowError to be fabricated
        // and processed.
        // Stack overflow should never occur during deoptimization:
        // the compiled method bangs the stack by as much as the
        // interpreter would need in case of a deoptimization. The
        // deoptimization blob and uncommon trap blob bang the stack
        // in a debug VM to verify the correctness of the compiled
        // method stack banging.
        assert(current->deopt_mark() == nullptr, "no stack overflow from deopt blob/uncommon trap");
        Events::log_exception(current, "StackOverflowError at " INTPTR_FORMAT, p2i(pc));
        return SharedRuntime::throw_StackOverflowError_entry();
      }

      case IMPLICIT_NULL: {
        if (VtableStubs::contains(pc)) {
          // We haven't yet entered the callee frame. Fabricate an
          // exception and begin dispatching it in the caller. Since
          // the caller was at a call site, it's safe to destroy all
          // caller-saved registers, as these entry points do.
          VtableStub* vt_stub = VtableStubs::stub_containing(pc);

          // If vt_stub is null, then return null to signal handler to report the SEGV error.
          if (vt_stub == nullptr) return nullptr;

          if (vt_stub->is_abstract_method_error(pc)) {
            assert(!vt_stub->is_vtable_stub(), "should never see AbstractMethodErrors from vtable-type VtableStubs");
            Events::log_exception(current, "AbstractMethodError at " INTPTR_FORMAT, p2i(pc));
            // Instead of throwing the abstract method error here directly, we re-resolve
            // and will throw the AbstractMethodError during resolve. As a result, we'll
            // get a more detailed error message.
            return SharedRuntime::get_handle_wrong_method_stub();
          } else {
            Events::log_exception(current, "NullPointerException at vtable entry " INTPTR_FORMAT, p2i(pc));
            // Assert that the signal comes from the expected location in stub code.
            assert(vt_stub->is_null_pointer_exception(pc),
                   "obtained signal from unexpected location in stub code");
            return SharedRuntime::throw_NullPointerException_at_call_entry();
          }
        } else {
          CodeBlob* cb = CodeCache::find_blob(pc);

          // If code blob is null, then return null to signal handler to report the SEGV error.
          if (cb == nullptr) return nullptr;

          // Exception happened in CodeCache. Must be either:
          // 1. Inline-cache check in C2I handler blob,
          // 2. Inline-cache check in nmethod, or
          // 3. Implicit null exception in nmethod

          if (!cb->is_nmethod()) {
            bool is_in_blob = cb->is_adapter_blob() || cb->is_method_handles_adapter_blob();
            if (!is_in_blob) {
              // Allow normal crash reporting to handle this
              return nullptr;
            }
            Events::log_exception(current, "NullPointerException in code blob at " INTPTR_FORMAT, p2i(pc));
            // There is no handler here, so we will simply unwind.
            return SharedRuntime::throw_NullPointerException_at_call_entry();
          }

          // Otherwise, it's a compiled method.  Consult its exception handlers.
          nmethod* nm = cb->as_nmethod();
          if (nm->inlinecache_check_contains(pc)) {
            // exception happened inside inline-cache check code
            // => the nmethod is not yet active (i.e., the frame
            // is not set up yet) => use return address pushed by
            // caller => don't push another return address
            Events::log_exception(current, "NullPointerException in IC check " INTPTR_FORMAT, p2i(pc));
            return SharedRuntime::throw_NullPointerException_at_call_entry();
          }

          if (nm->method()->is_method_handle_intrinsic()) {
            // exception happened inside MH dispatch code, similar to a vtable stub
            Events::log_exception(current, "NullPointerException in MH adapter " INTPTR_FORMAT, p2i(pc));
            return SharedRuntime::throw_NullPointerException_at_call_entry();
          }

#ifndef PRODUCT
          _implicit_null_throws++;
#endif
          target_pc = nm->continuation_for_implicit_null_exception(pc);
          // If there's an unexpected fault, target_pc might be null,
          // in which case we want to fall through into the normal
          // error handling code.
        }

        break; // fall through
      }


      case IMPLICIT_DIVIDE_BY_ZERO: {
        nmethod* nm = CodeCache::find_nmethod(pc);
        guarantee(nm != nullptr, "must have containing compiled method for implicit division-by-zero exceptions");
#ifndef PRODUCT
        _implicit_div0_throws++;
#endif
        target_pc = nm->continuation_for_implicit_div0_exception(pc);
        // If there's an unexpected fault, target_pc might be null,
        // in which case we want to fall through into the normal
        // error handling code.
        break; // fall through
      }

      default: ShouldNotReachHere();
    }

    assert(exception_kind == IMPLICIT_NULL || exception_kind == IMPLICIT_DIVIDE_BY_ZERO, "wrong implicit exception kind");

    if (exception_kind == IMPLICIT_NULL) {
#ifndef PRODUCT
      // for AbortVMOnException flag
      Exceptions::debug_check_abort("java.lang.NullPointerException");
#endif //PRODUCT
      Events::log_exception(current, "Implicit null exception at " INTPTR_FORMAT " to " INTPTR_FORMAT, p2i(pc), p2i(target_pc));
    } else {
#ifndef PRODUCT
      // for AbortVMOnException flag
      Exceptions::debug_check_abort("java.lang.ArithmeticException");
#endif //PRODUCT
      Events::log_exception(current, "Implicit division by zero exception at " INTPTR_FORMAT " to " INTPTR_FORMAT, p2i(pc), p2i(target_pc));
    }
    return target_pc;
  }

  ShouldNotReachHere();
  return nullptr;
}


/**
 * Throws an java/lang/UnsatisfiedLinkError.  The address of this method is
 * installed in the native function entry of all native Java methods before
 * they get linked to their actual native methods.
 *
 * \note
 * This method actually never gets called!  The reason is because
 * the interpreter's native entries call NativeLookup::lookup() which
 * throws the exception when the lookup fails.  The exception is then
 * caught and forwarded on the return from NativeLookup::lookup() call
 * before the call to the native function.  This might change in the future.
 */
JNI_ENTRY(void*, throw_unsatisfied_link_error(JNIEnv* env, ...))
{
  // We return a bad value here to make sure that the exception is
  // forwarded before we look at the return value.
  THROW_(vmSymbols::java_lang_UnsatisfiedLinkError(), (void*)badAddress);
}
JNI_END

address SharedRuntime::native_method_throw_unsatisfied_link_error_entry() {
  return CAST_FROM_FN_PTR(address, &throw_unsatisfied_link_error);
}

JRT_ENTRY_NO_ASYNC(void, SharedRuntime::register_finalizer(JavaThread* current, oopDesc* obj))
#if INCLUDE_JVMCI
  if (!obj->klass()->has_finalizer()) {
    return;
  }
#endif // INCLUDE_JVMCI
  assert(oopDesc::is_oop(obj), "must be a valid oop");
  assert(obj->klass()->has_finalizer(), "shouldn't be here otherwise");
  InstanceKlass::register_finalizer(instanceOop(obj), CHECK);
JRT_END

jlong SharedRuntime::get_java_tid(JavaThread* thread) {
  assert(thread != nullptr, "No thread");
  if (thread == nullptr) {
    return 0;
  }
  guarantee(Thread::current() != thread || thread->is_oop_safe(),
            "current cannot touch oops after its GC barrier is detached.");
  oop obj = thread->threadObj();
  return (obj == nullptr) ? 0 : java_lang_Thread::thread_id(obj);
}

/**
 * This function ought to be a void function, but cannot be because
 * it gets turned into a tail-call on sparc, which runs into dtrace bug
 * 6254741.  Once that is fixed we can remove the dummy return value.
 */
int SharedRuntime::dtrace_object_alloc(oopDesc* o) {
  return dtrace_object_alloc(JavaThread::current(), o, o->size());
}

int SharedRuntime::dtrace_object_alloc(JavaThread* thread, oopDesc* o) {
  return dtrace_object_alloc(thread, o, o->size());
}

int SharedRuntime::dtrace_object_alloc(JavaThread* thread, oopDesc* o, size_t size) {
  assert(DTraceAllocProbes, "wrong call");
  Klass* klass = o->klass();
  Symbol* name = klass->name();
  HOTSPOT_OBJECT_ALLOC(
                   get_java_tid(thread),
                   (char *) name->bytes(), name->utf8_length(), size * HeapWordSize);
  return 0;
}

JRT_LEAF(int, SharedRuntime::dtrace_method_entry(
    JavaThread* current, Method* method))
  assert(current == JavaThread::current(), "pre-condition");

  assert(DTraceMethodProbes, "wrong call");
  Symbol* kname = method->klass_name();
  Symbol* name = method->name();
  Symbol* sig = method->signature();
  HOTSPOT_METHOD_ENTRY(
      get_java_tid(current),
      (char *) kname->bytes(), kname->utf8_length(),
      (char *) name->bytes(), name->utf8_length(),
      (char *) sig->bytes(), sig->utf8_length());
  return 0;
JRT_END

JRT_LEAF(int, SharedRuntime::dtrace_method_exit(
    JavaThread* current, Method* method))
  assert(current == JavaThread::current(), "pre-condition");
  assert(DTraceMethodProbes, "wrong call");
  Symbol* kname = method->klass_name();
  Symbol* name = method->name();
  Symbol* sig = method->signature();
  HOTSPOT_METHOD_RETURN(
      get_java_tid(current),
      (char *) kname->bytes(), kname->utf8_length(),
      (char *) name->bytes(), name->utf8_length(),
      (char *) sig->bytes(), sig->utf8_length());
  return 0;
JRT_END


// Finds receiver, CallInfo (i.e. receiver method), and calling bytecode)
// for a call current in progress, i.e., arguments has been pushed on stack
// put callee has not been invoked yet.  Used by: resolve virtual/static,
// vtable updates, etc.  Caller frame must be compiled.
Handle SharedRuntime::find_callee_info(Bytecodes::Code& bc, CallInfo& callinfo, TRAPS) {
  JavaThread* current = THREAD;
  ResourceMark rm(current);

  // last java frame on stack (which includes native call frames)
  vframeStream vfst(current, true);  // Do not skip and javaCalls

  return find_callee_info_helper(vfst, bc, callinfo, THREAD);
}

Method* SharedRuntime::extract_attached_method(vframeStream& vfst) {
  nmethod* caller = vfst.nm();

  address pc = vfst.frame_pc();
  { // Get call instruction under lock because another thread may be busy patching it.
    CompiledICLocker ic_locker(caller);
    return caller->attached_method_before_pc(pc);
  }
  return nullptr;
}

// Finds receiver, CallInfo (i.e. receiver method), and calling bytecode
// for a call current in progress, i.e., arguments has been pushed on stack
// but callee has not been invoked yet.  Caller frame must be compiled.
Handle SharedRuntime::find_callee_info_helper(vframeStream& vfst, Bytecodes::Code& bc,
                                              CallInfo& callinfo, TRAPS) {
  Handle receiver;
  Handle nullHandle;  // create a handy null handle for exception returns
  JavaThread* current = THREAD;

  assert(!vfst.at_end(), "Java frame must exist");

  // Find caller and bci from vframe
  methodHandle caller(current, vfst.method());
  int          bci   = vfst.bci();

  if (caller->is_continuation_enter_intrinsic()) {
    bc = Bytecodes::_invokestatic;
    LinkResolver::resolve_continuation_enter(callinfo, CHECK_NH);
    return receiver;
  }

  Bytecode_invoke bytecode(caller, bci);
  int bytecode_index = bytecode.index();
  bc = bytecode.invoke_code();

  methodHandle attached_method(current, extract_attached_method(vfst));
  if (attached_method.not_null()) {
    Method* callee = bytecode.static_target(CHECK_NH);
    vmIntrinsics::ID id = callee->intrinsic_id();
    // When VM replaces MH.invokeBasic/linkTo* call with a direct/virtual call,
    // it attaches statically resolved method to the call site.
    if (MethodHandles::is_signature_polymorphic(id) &&
        MethodHandles::is_signature_polymorphic_intrinsic(id)) {
      bc = MethodHandles::signature_polymorphic_intrinsic_bytecode(id);

      // Adjust invocation mode according to the attached method.
      switch (bc) {
        case Bytecodes::_invokevirtual:
          if (attached_method->method_holder()->is_interface()) {
            bc = Bytecodes::_invokeinterface;
          }
          break;
        case Bytecodes::_invokeinterface:
          if (!attached_method->method_holder()->is_interface()) {
            bc = Bytecodes::_invokevirtual;
          }
          break;
        case Bytecodes::_invokehandle:
          if (!MethodHandles::is_signature_polymorphic_method(attached_method())) {
            bc = attached_method->is_static() ? Bytecodes::_invokestatic
                                              : Bytecodes::_invokevirtual;
          }
          break;
        default:
          break;
      }
    }
  }

  assert(bc != Bytecodes::_illegal, "not initialized");

  bool has_receiver = bc != Bytecodes::_invokestatic &&
                      bc != Bytecodes::_invokedynamic &&
                      bc != Bytecodes::_invokehandle;

  // Find receiver for non-static call
  if (has_receiver) {
    // This register map must be update since we need to find the receiver for
    // compiled frames. The receiver might be in a register.
    RegisterMap reg_map2(current,
                         RegisterMap::UpdateMap::include,
                         RegisterMap::ProcessFrames::include,
                         RegisterMap::WalkContinuation::skip);
    frame stubFrame   = current->last_frame();
    // Caller-frame is a compiled frame
    frame callerFrame = stubFrame.sender(&reg_map2);

    if (attached_method.is_null()) {
      Method* callee = bytecode.static_target(CHECK_NH);
      if (callee == nullptr) {
        THROW_(vmSymbols::java_lang_NoSuchMethodException(), nullHandle);
      }
    }

    // Retrieve from a compiled argument list
    receiver = Handle(current, callerFrame.retrieve_receiver(&reg_map2));
    assert(oopDesc::is_oop_or_null(receiver()), "");

    if (receiver.is_null()) {
      THROW_(vmSymbols::java_lang_NullPointerException(), nullHandle);
    }
  }

  // Resolve method
  if (attached_method.not_null()) {
    // Parameterized by attached method.
    LinkResolver::resolve_invoke(callinfo, receiver, attached_method, bc, CHECK_NH);
  } else {
    // Parameterized by bytecode.
    constantPoolHandle constants(current, caller->constants());
    LinkResolver::resolve_invoke(callinfo, receiver, constants, bytecode_index, bc, CHECK_NH);
  }

#ifdef ASSERT
  // Check that the receiver klass is of the right subtype and that it is initialized for virtual calls
  if (has_receiver) {
    assert(receiver.not_null(), "should have thrown exception");
    Klass* receiver_klass = receiver->klass();
    Klass* rk = nullptr;
    if (attached_method.not_null()) {
      // In case there's resolved method attached, use its holder during the check.
      rk = attached_method->method_holder();
    } else {
      // Klass is already loaded.
      constantPoolHandle constants(current, caller->constants());
      rk = constants->klass_ref_at(bytecode_index, bc, CHECK_NH);
    }
    Klass* static_receiver_klass = rk;
    assert(receiver_klass->is_subtype_of(static_receiver_klass),
           "actual receiver must be subclass of static receiver klass");
    if (receiver_klass->is_instance_klass()) {
      if (InstanceKlass::cast(receiver_klass)->is_not_initialized()) {
        tty->print_cr("ERROR: Klass not yet initialized!!");
        receiver_klass->print();
      }
      assert(!InstanceKlass::cast(receiver_klass)->is_not_initialized(), "receiver_klass must be initialized");
    }
  }
#endif

  return receiver;
}

methodHandle SharedRuntime::find_callee_method(TRAPS) {
  JavaThread* current = THREAD;
  ResourceMark rm(current);
  // We need first to check if any Java activations (compiled, interpreted)
  // exist on the stack since last JavaCall.  If not, we need
  // to get the target method from the JavaCall wrapper.
  vframeStream vfst(current, true);  // Do not skip any javaCalls
  methodHandle callee_method;
  if (vfst.at_end()) {
    // No Java frames were found on stack since we did the JavaCall.
    // Hence the stack can only contain an entry_frame.  We need to
    // find the target method from the stub frame.
    RegisterMap reg_map(current,
                        RegisterMap::UpdateMap::skip,
                        RegisterMap::ProcessFrames::include,
                        RegisterMap::WalkContinuation::skip);
    frame fr = current->last_frame();
    assert(fr.is_runtime_frame(), "must be a runtimeStub");
    fr = fr.sender(&reg_map);
    assert(fr.is_entry_frame(), "must be");
    // fr is now pointing to the entry frame.
    callee_method = methodHandle(current, fr.entry_frame_call_wrapper()->callee_method());
  } else {
    Bytecodes::Code bc;
    CallInfo callinfo;
    find_callee_info_helper(vfst, bc, callinfo, CHECK_(methodHandle()));
    callee_method = methodHandle(current, callinfo.selected_method());
  }
  assert(callee_method()->is_method(), "must be");
  return callee_method;
}

// Resolves a call.
methodHandle SharedRuntime::resolve_helper(bool is_virtual, bool is_optimized, TRAPS) {
  JavaThread* current = THREAD;
  ResourceMark rm(current);
  RegisterMap cbl_map(current,
                      RegisterMap::UpdateMap::skip,
                      RegisterMap::ProcessFrames::include,
                      RegisterMap::WalkContinuation::skip);
  frame caller_frame = current->last_frame().sender(&cbl_map);

  CodeBlob* caller_cb = caller_frame.cb();
  guarantee(caller_cb != nullptr && caller_cb->is_nmethod(), "must be called from compiled method");
  nmethod* caller_nm = caller_cb->as_nmethod();

  // determine call info & receiver
  // note: a) receiver is null for static calls
  //       b) an exception is thrown if receiver is null for non-static calls
  CallInfo call_info;
  Bytecodes::Code invoke_code = Bytecodes::_illegal;
  Handle receiver = find_callee_info(invoke_code, call_info, CHECK_(methodHandle()));

  NoSafepointVerifier nsv;

  methodHandle callee_method(current, call_info.selected_method());

  assert((!is_virtual && invoke_code == Bytecodes::_invokestatic ) ||
         (!is_virtual && invoke_code == Bytecodes::_invokespecial) ||
         (!is_virtual && invoke_code == Bytecodes::_invokehandle ) ||
         (!is_virtual && invoke_code == Bytecodes::_invokedynamic) ||
         ( is_virtual && invoke_code != Bytecodes::_invokestatic ), "inconsistent bytecode");

  assert(!caller_nm->is_unloading(), "It should not be unloading");

#ifndef PRODUCT
  // tracing/debugging/statistics
  uint *addr = (is_optimized) ? (&_resolve_opt_virtual_ctr) :
                 (is_virtual) ? (&_resolve_virtual_ctr) :
                                (&_resolve_static_ctr);
  Atomic::inc(addr);

  if (TraceCallFixup) {
    ResourceMark rm(current);
    tty->print("resolving %s%s (%s) call to",
               (is_optimized) ? "optimized " : "", (is_virtual) ? "virtual" : "static",
               Bytecodes::name(invoke_code));
    callee_method->print_short_name(tty);
    tty->print_cr(" at pc: " INTPTR_FORMAT " to code: " INTPTR_FORMAT,
                  p2i(caller_frame.pc()), p2i(callee_method->code()));
  }
#endif

  if (invoke_code == Bytecodes::_invokestatic) {
    assert(callee_method->method_holder()->is_initialized() ||
           callee_method->method_holder()->is_reentrant_initialization(current),
           "invalid class initialization state for invoke_static");
    if (!VM_Version::supports_fast_class_init_checks() && callee_method->needs_clinit_barrier()) {
      // In order to keep class initialization check, do not patch call
      // site for static call when the class is not fully initialized.
      // Proper check is enforced by call site re-resolution on every invocation.
      //
      // When fast class initialization checks are supported (VM_Version::supports_fast_class_init_checks() == true),
      // explicit class initialization check is put in nmethod entry (VEP).
      assert(callee_method->method_holder()->is_linked(), "must be");
      return callee_method;
    }
  }


  // JSR 292 key invariant:
  // If the resolved method is a MethodHandle invoke target, the call
  // site must be a MethodHandle call site, because the lambda form might tail-call
  // leaving the stack in a state unknown to either caller or callee

  // Compute entry points. The computation of the entry points is independent of
  // patching the call.

  // Make sure the callee nmethod does not get deoptimized and removed before
  // we are done patching the code.


  CompiledICLocker ml(caller_nm);
  if (is_virtual && !is_optimized) {
    CompiledIC* inline_cache = CompiledIC_before(caller_nm, caller_frame.pc());
    inline_cache->update(&call_info, receiver->klass());
  } else {
    // Callsite is a direct call - set it to the destination method
    CompiledDirectCall* callsite = CompiledDirectCall::before(caller_frame.pc());
    callsite->set(callee_method);
  }

  return callee_method;
}

// Inline caches exist only in compiled code
JRT_BLOCK_ENTRY(address, SharedRuntime::handle_wrong_method_ic_miss(JavaThread* current))
#ifdef ASSERT
  RegisterMap reg_map(current,
                      RegisterMap::UpdateMap::skip,
                      RegisterMap::ProcessFrames::include,
                      RegisterMap::WalkContinuation::skip);
  frame stub_frame = current->last_frame();
  assert(stub_frame.is_runtime_frame(), "sanity check");
  frame caller_frame = stub_frame.sender(&reg_map);
  assert(!caller_frame.is_interpreted_frame() && !caller_frame.is_entry_frame() && !caller_frame.is_upcall_stub_frame(), "unexpected frame");
#endif /* ASSERT */

  methodHandle callee_method;
  JRT_BLOCK
    callee_method = SharedRuntime::handle_ic_miss_helper(CHECK_NULL);
    // Return Method* through TLS
    current->set_vm_result_2(callee_method());
  JRT_BLOCK_END
  // return compiled code entry point after potential safepoints
  return get_resolved_entry(current, callee_method);
JRT_END


// Handle call site that has been made non-entrant
JRT_BLOCK_ENTRY(address, SharedRuntime::handle_wrong_method(JavaThread* current))
  // 6243940 We might end up in here if the callee is deoptimized
  // as we race to call it.  We don't want to take a safepoint if
  // the caller was interpreted because the caller frame will look
  // interpreted to the stack walkers and arguments are now
  // "compiled" so it is much better to make this transition
  // invisible to the stack walking code. The i2c path will
  // place the callee method in the callee_target. It is stashed
  // there because if we try and find the callee by normal means a
  // safepoint is possible and have trouble gc'ing the compiled args.
  RegisterMap reg_map(current,
                      RegisterMap::UpdateMap::skip,
                      RegisterMap::ProcessFrames::include,
                      RegisterMap::WalkContinuation::skip);
  frame stub_frame = current->last_frame();
  assert(stub_frame.is_runtime_frame(), "sanity check");
  frame caller_frame = stub_frame.sender(&reg_map);

  if (caller_frame.is_interpreted_frame() ||
      caller_frame.is_entry_frame() ||
      caller_frame.is_upcall_stub_frame()) {
    Method* callee = current->callee_target();
    guarantee(callee != nullptr && callee->is_method(), "bad handshake");
    current->set_vm_result_2(callee);
    current->set_callee_target(nullptr);
    if (caller_frame.is_entry_frame() && VM_Version::supports_fast_class_init_checks()) {
      // Bypass class initialization checks in c2i when caller is in native.
      // JNI calls to static methods don't have class initialization checks.
      // Fast class initialization checks are present in c2i adapters and call into
      // SharedRuntime::handle_wrong_method() on the slow path.
      //
      // JVM upcalls may land here as well, but there's a proper check present in
      // LinkResolver::resolve_static_call (called from JavaCalls::call_static),
      // so bypassing it in c2i adapter is benign.
      return callee->get_c2i_no_clinit_check_entry();
    } else {
      return callee->get_c2i_entry();
    }
  }

  // Must be compiled to compiled path which is safe to stackwalk
  methodHandle callee_method;
  JRT_BLOCK
    // Force resolving of caller (if we called from compiled frame)
    callee_method = SharedRuntime::reresolve_call_site(CHECK_NULL);
    current->set_vm_result_2(callee_method());
  JRT_BLOCK_END
  // return compiled code entry point after potential safepoints
  return get_resolved_entry(current, callee_method);
JRT_END

// Handle abstract method call
JRT_BLOCK_ENTRY(address, SharedRuntime::handle_wrong_method_abstract(JavaThread* current))
  // Verbose error message for AbstractMethodError.
  // Get the called method from the invoke bytecode.
  vframeStream vfst(current, true);
  assert(!vfst.at_end(), "Java frame must exist");
  methodHandle caller(current, vfst.method());
  Bytecode_invoke invoke(caller, vfst.bci());
  DEBUG_ONLY( invoke.verify(); )

  // Find the compiled caller frame.
  RegisterMap reg_map(current,
                      RegisterMap::UpdateMap::include,
                      RegisterMap::ProcessFrames::include,
                      RegisterMap::WalkContinuation::skip);
  frame stubFrame = current->last_frame();
  assert(stubFrame.is_runtime_frame(), "must be");
  frame callerFrame = stubFrame.sender(&reg_map);
  assert(callerFrame.is_compiled_frame(), "must be");

  // Install exception and return forward entry.
  address res = SharedRuntime::throw_AbstractMethodError_entry();
  JRT_BLOCK
    methodHandle callee(current, invoke.static_target(current));
    if (!callee.is_null()) {
      oop recv = callerFrame.retrieve_receiver(&reg_map);
      Klass *recv_klass = (recv != nullptr) ? recv->klass() : nullptr;
      res = StubRoutines::forward_exception_entry();
      LinkResolver::throw_abstract_method_error(callee, recv_klass, CHECK_(res));
    }
  JRT_BLOCK_END
  return res;
JRT_END

// return verified_code_entry if interp_only_mode is not set for the current thread;
// otherwise return c2i entry.
address SharedRuntime::get_resolved_entry(JavaThread* current, methodHandle callee_method) {
  if (current->is_interp_only_mode() && !callee_method->is_special_native_intrinsic()) {
    // In interp_only_mode we need to go to the interpreted entry
    // The c2i won't patch in this mode -- see fixup_callers_callsite
    return callee_method->get_c2i_entry();
  }
  assert(callee_method->verified_code_entry() != nullptr, " Jump to zero!");
  return callee_method->verified_code_entry();
}

// resolve a static call and patch code
JRT_BLOCK_ENTRY(address, SharedRuntime::resolve_static_call_C(JavaThread* current ))
  methodHandle callee_method;
  bool enter_special = false;
  JRT_BLOCK
    callee_method = SharedRuntime::resolve_helper(false, false, CHECK_NULL);
    current->set_vm_result_2(callee_method());
  JRT_BLOCK_END
  // return compiled code entry point after potential safepoints
  return get_resolved_entry(current, callee_method);
JRT_END

// resolve virtual call and update inline cache to monomorphic
JRT_BLOCK_ENTRY(address, SharedRuntime::resolve_virtual_call_C(JavaThread* current))
  methodHandle callee_method;
  JRT_BLOCK
    callee_method = SharedRuntime::resolve_helper(true, false, CHECK_NULL);
    current->set_vm_result_2(callee_method());
  JRT_BLOCK_END
  // return compiled code entry point after potential safepoints
  return get_resolved_entry(current, callee_method);
JRT_END


// Resolve a virtual call that can be statically bound (e.g., always
// monomorphic, so it has no inline cache).  Patch code to resolved target.
JRT_BLOCK_ENTRY(address, SharedRuntime::resolve_opt_virtual_call_C(JavaThread* current))
  methodHandle callee_method;
  JRT_BLOCK
    callee_method = SharedRuntime::resolve_helper(true, true, CHECK_NULL);
    current->set_vm_result_2(callee_method());
  JRT_BLOCK_END
  // return compiled code entry point after potential safepoints
  return get_resolved_entry(current, callee_method);
JRT_END

methodHandle SharedRuntime::handle_ic_miss_helper(TRAPS) {
  JavaThread* current = THREAD;
  ResourceMark rm(current);
  CallInfo call_info;
  Bytecodes::Code bc;

  // receiver is null for static calls. An exception is thrown for null
  // receivers for non-static calls
  Handle receiver = find_callee_info(bc, call_info, CHECK_(methodHandle()));

  methodHandle callee_method(current, call_info.selected_method());

#ifndef PRODUCT
  Atomic::inc(&_ic_miss_ctr);

  // Statistics & Tracing
  if (TraceCallFixup) {
    ResourceMark rm(current);
    tty->print("IC miss (%s) call to", Bytecodes::name(bc));
    callee_method->print_short_name(tty);
    tty->print_cr(" code: " INTPTR_FORMAT, p2i(callee_method->code()));
  }

  if (ICMissHistogram) {
    MutexLocker m(VMStatistic_lock);
    RegisterMap reg_map(current,
                        RegisterMap::UpdateMap::skip,
                        RegisterMap::ProcessFrames::include,
                        RegisterMap::WalkContinuation::skip);
    frame f = current->last_frame().real_sender(&reg_map);// skip runtime stub
    // produce statistics under the lock
    trace_ic_miss(f.pc());
  }
#endif

  // install an event collector so that when a vtable stub is created the
  // profiler can be notified via a DYNAMIC_CODE_GENERATED event. The
  // event can't be posted when the stub is created as locks are held
  // - instead the event will be deferred until the event collector goes
  // out of scope.
  JvmtiDynamicCodeEventCollector event_collector;

  // Update inline cache to megamorphic. Skip update if we are called from interpreted.
  RegisterMap reg_map(current,
                      RegisterMap::UpdateMap::skip,
                      RegisterMap::ProcessFrames::include,
                      RegisterMap::WalkContinuation::skip);
  frame caller_frame = current->last_frame().sender(&reg_map);
  CodeBlob* cb = caller_frame.cb();
  nmethod* caller_nm = cb->as_nmethod();

  CompiledICLocker ml(caller_nm);
  CompiledIC* inline_cache = CompiledIC_before(caller_nm, caller_frame.pc());
  inline_cache->update(&call_info, receiver()->klass());

  return callee_method;
}

//
// Resets a call-site in compiled code so it will get resolved again.
// This routines handles both virtual call sites, optimized virtual call
// sites, and static call sites. Typically used to change a call sites
// destination from compiled to interpreted.
//
methodHandle SharedRuntime::reresolve_call_site(TRAPS) {
  JavaThread* current = THREAD;
  ResourceMark rm(current);
  RegisterMap reg_map(current,
                      RegisterMap::UpdateMap::skip,
                      RegisterMap::ProcessFrames::include,
                      RegisterMap::WalkContinuation::skip);
  frame stub_frame = current->last_frame();
  assert(stub_frame.is_runtime_frame(), "must be a runtimeStub");
  frame caller = stub_frame.sender(&reg_map);

  // Do nothing if the frame isn't a live compiled frame.
  // nmethod could be deoptimized by the time we get here
  // so no update to the caller is needed.

  if ((caller.is_compiled_frame() && !caller.is_deoptimized_frame()) ||
      (caller.is_native_frame() && caller.cb()->as_nmethod()->method()->is_continuation_enter_intrinsic())) {

    address pc = caller.pc();

    nmethod* caller_nm = CodeCache::find_nmethod(pc);
    assert(caller_nm != nullptr, "did not find caller nmethod");

    // Default call_addr is the location of the "basic" call.
    // Determine the address of the call we a reresolving. With
    // Inline Caches we will always find a recognizable call.
    // With Inline Caches disabled we may or may not find a
    // recognizable call. We will always find a call for static
    // calls and for optimized virtual calls. For vanilla virtual
    // calls it depends on the state of the UseInlineCaches switch.
    //
    // With Inline Caches disabled we can get here for a virtual call
    // for two reasons:
    //   1 - calling an abstract method. The vtable for abstract methods
    //       will run us thru handle_wrong_method and we will eventually
    //       end up in the interpreter to throw the ame.
    //   2 - a racing deoptimization. We could be doing a vanilla vtable
    //       call and between the time we fetch the entry address and
    //       we jump to it the target gets deoptimized. Similar to 1
    //       we will wind up in the interprter (thru a c2i with c2).
    //
    CompiledICLocker ml(caller_nm);
    address call_addr = caller_nm->call_instruction_address(pc);

    if (call_addr != nullptr) {
      // On x86 the logic for finding a call instruction is blindly checking for a call opcode 5
      // bytes back in the instruction stream so we must also check for reloc info.
      RelocIterator iter(caller_nm, call_addr, call_addr+1);
      bool ret = iter.next(); // Get item
      if (ret) {
        switch (iter.type()) {
          case relocInfo::static_call_type:
          case relocInfo::opt_virtual_call_type: {
            CompiledDirectCall* cdc = CompiledDirectCall::at(call_addr);
            cdc->set_to_clean();
            break;
          }

          case relocInfo::virtual_call_type: {
            // compiled, dispatched call (which used to call an interpreted method)
            CompiledIC* inline_cache = CompiledIC_at(caller_nm, call_addr);
            inline_cache->set_to_clean();
            break;
          }
          default:
            break;
        }
      }
    }
  }

  methodHandle callee_method = find_callee_method(CHECK_(methodHandle()));


#ifndef PRODUCT
  Atomic::inc(&_wrong_method_ctr);

  if (TraceCallFixup) {
    ResourceMark rm(current);
    tty->print("handle_wrong_method reresolving call to");
    callee_method->print_short_name(tty);
    tty->print_cr(" code: " INTPTR_FORMAT, p2i(callee_method->code()));
  }
#endif

  return callee_method;
}

address SharedRuntime::handle_unsafe_access(JavaThread* thread, address next_pc) {
  // The faulting unsafe accesses should be changed to throw the error
  // synchronously instead. Meanwhile the faulting instruction will be
  // skipped over (effectively turning it into a no-op) and an
  // asynchronous exception will be raised which the thread will
  // handle at a later point. If the instruction is a load it will
  // return garbage.

  // Request an async exception.
  thread->set_pending_unsafe_access_error();

  // Return address of next instruction to execute.
  return next_pc;
}

#ifdef ASSERT
void SharedRuntime::check_member_name_argument_is_last_argument(const methodHandle& method,
                                                                const BasicType* sig_bt,
                                                                const VMRegPair* regs) {
  ResourceMark rm;
  const int total_args_passed = method->size_of_parameters();
  const VMRegPair*    regs_with_member_name = regs;
        VMRegPair* regs_without_member_name = NEW_RESOURCE_ARRAY(VMRegPair, total_args_passed - 1);

  const int member_arg_pos = total_args_passed - 1;
  assert(member_arg_pos >= 0 && member_arg_pos < total_args_passed, "oob");
  assert(sig_bt[member_arg_pos] == T_OBJECT, "dispatch argument must be an object");

  java_calling_convention(sig_bt, regs_without_member_name, total_args_passed - 1);

  for (int i = 0; i < member_arg_pos; i++) {
    VMReg a =    regs_with_member_name[i].first();
    VMReg b = regs_without_member_name[i].first();
    assert(a->value() == b->value(), "register allocation mismatch: a= %d, b= %d", a->value(), b->value());
  }
  assert(regs_with_member_name[member_arg_pos].first()->is_valid(), "bad member arg");
}
#endif

// ---------------------------------------------------------------------------
// We are calling the interpreter via a c2i. Normally this would mean that
// we were called by a compiled method. However we could have lost a race
// where we went int -> i2c -> c2i and so the caller could in fact be
// interpreted. If the caller is compiled we attempt to patch the caller
// so he no longer calls into the interpreter.
JRT_LEAF(void, SharedRuntime::fixup_callers_callsite(Method* method, address caller_pc))
  AARCH64_PORT_ONLY(assert(pauth_ptr_is_raw(caller_pc), "should be raw"));

  // It's possible that deoptimization can occur at a call site which hasn't
  // been resolved yet, in which case this function will be called from
  // an nmethod that has been patched for deopt and we can ignore the
  // request for a fixup.
  // Also it is possible that we lost a race in that from_compiled_entry
  // is now back to the i2c in that case we don't need to patch and if
  // we did we'd leap into space because the callsite needs to use
  // "to interpreter" stub in order to load up the Method*. Don't
  // ask me how I know this...

  // Result from nmethod::is_unloading is not stable across safepoints.
  NoSafepointVerifier nsv;

  nmethod* callee = method->code();
  if (callee == nullptr) {
    return;
  }

  // write lock needed because we might patch call site by set_to_clean()
  // and is_unloading() can modify nmethod's state
  MACOS_AARCH64_ONLY(ThreadWXEnable __wx(WXWrite, JavaThread::current()));

  CodeBlob* cb = CodeCache::find_blob(caller_pc);
  if (cb == nullptr || !cb->is_nmethod() || !callee->is_in_use() || callee->is_unloading()) {
    return;
  }

  // The check above makes sure this is an nmethod.
  nmethod* caller = cb->as_nmethod();

  // Get the return PC for the passed caller PC.
  address return_pc = caller_pc + frame::pc_return_offset;

  if (!caller->is_in_use() || !NativeCall::is_call_before(return_pc)) {
    return;
  }

  // Expect to find a native call there (unless it was no-inline cache vtable dispatch)
  CompiledICLocker ic_locker(caller);
  ResourceMark rm;

  // If we got here through a static call or opt_virtual call, then we know where the
  // call address would be; let's peek at it
  address callsite_addr = (address)nativeCall_before(return_pc);
  RelocIterator iter(caller, callsite_addr, callsite_addr + 1);
  if (!iter.next()) {
    // No reloc entry found; not a static or optimized virtual call
    return;
  }

  relocInfo::relocType type = iter.reloc()->type();
  if (type != relocInfo::static_call_type &&
      type != relocInfo::opt_virtual_call_type) {
    return;
  }

  CompiledDirectCall* callsite = CompiledDirectCall::before(return_pc);
  callsite->set_to_clean();
JRT_END


// same as JVM_Arraycopy, but called directly from compiled code
JRT_ENTRY(void, SharedRuntime::slow_arraycopy_C(oopDesc* src,  jint src_pos,
                                                oopDesc* dest, jint dest_pos,
                                                jint length,
                                                JavaThread* current)) {
#ifndef PRODUCT
  _slow_array_copy_ctr++;
#endif
  // Check if we have null pointers
  if (src == nullptr || dest == nullptr) {
    THROW(vmSymbols::java_lang_NullPointerException());
  }
  // Do the copy.  The casts to arrayOop are necessary to the copy_array API,
  // even though the copy_array API also performs dynamic checks to ensure
  // that src and dest are truly arrays (and are conformable).
  // The copy_array mechanism is awkward and could be removed, but
  // the compilers don't call this function except as a last resort,
  // so it probably doesn't matter.
  src->klass()->copy_array((arrayOopDesc*)src, src_pos,
                                        (arrayOopDesc*)dest, dest_pos,
                                        length, current);
}
JRT_END

// The caller of generate_class_cast_message() (or one of its callers)
// must use a ResourceMark in order to correctly free the result.
char* SharedRuntime::generate_class_cast_message(
    JavaThread* thread, Klass* caster_klass) {

  // Get target class name from the checkcast instruction
  vframeStream vfst(thread, true);
  assert(!vfst.at_end(), "Java frame must exist");
  Bytecode_checkcast cc(vfst.method(), vfst.method()->bcp_from(vfst.bci()));
  constantPoolHandle cpool(thread, vfst.method()->constants());
  Klass* target_klass = ConstantPool::klass_at_if_loaded(cpool, cc.index());
  Symbol* target_klass_name = nullptr;
  if (target_klass == nullptr) {
    // This klass should be resolved, but just in case, get the name in the klass slot.
    target_klass_name = cpool->klass_name_at(cc.index());
  }
  return generate_class_cast_message(caster_klass, target_klass, target_klass_name);
}


// The caller of generate_class_cast_message() (or one of its callers)
// must use a ResourceMark in order to correctly free the result.
char* SharedRuntime::generate_class_cast_message(
    Klass* caster_klass, Klass* target_klass, Symbol* target_klass_name) {
  const char* caster_name = caster_klass->external_name();

  assert(target_klass != nullptr || target_klass_name != nullptr, "one must be provided");
  const char* target_name = target_klass == nullptr ? target_klass_name->as_klass_external_name() :
                                                   target_klass->external_name();

  size_t msglen = strlen(caster_name) + strlen("class ") + strlen(" cannot be cast to class ") + strlen(target_name) + 1;

  const char* caster_klass_description = "";
  const char* target_klass_description = "";
  const char* klass_separator = "";
  if (target_klass != nullptr && caster_klass->module() == target_klass->module()) {
    caster_klass_description = caster_klass->joint_in_module_of_loader(target_klass);
  } else {
    caster_klass_description = caster_klass->class_in_module_of_loader();
    target_klass_description = (target_klass != nullptr) ? target_klass->class_in_module_of_loader() : "";
    klass_separator = (target_klass != nullptr) ? "; " : "";
  }

  // add 3 for parenthesis and preceding space
  msglen += strlen(caster_klass_description) + strlen(target_klass_description) + strlen(klass_separator) + 3;

  char* message = NEW_RESOURCE_ARRAY_RETURN_NULL(char, msglen);
  if (message == nullptr) {
    // Shouldn't happen, but don't cause even more problems if it does
    message = const_cast<char*>(caster_klass->external_name());
  } else {
    jio_snprintf(message,
                 msglen,
                 "class %s cannot be cast to class %s (%s%s%s)",
                 caster_name,
                 target_name,
                 caster_klass_description,
                 klass_separator,
                 target_klass_description
                 );
  }
  return message;
}

JRT_LEAF(void, SharedRuntime::reguard_yellow_pages())
  (void) JavaThread::current()->stack_overflow_state()->reguard_stack();
JRT_END

void SharedRuntime::monitor_enter_helper(oopDesc* obj, BasicLock* lock, JavaThread* current) {
  if (!SafepointSynchronize::is_synchronizing()) {
    // Only try quick_enter() if we're not trying to reach a safepoint
    // so that the calling thread reaches the safepoint more quickly.
    if (ObjectSynchronizer::quick_enter(obj, lock, current)) {
      return;
    }
  }
  // NO_ASYNC required because an async exception on the state transition destructor
  // would leave you with the lock held and it would never be released.
  // The normal monitorenter NullPointerException is thrown without acquiring a lock
  // and the model is that an exception implies the method failed.
  JRT_BLOCK_NO_ASYNC
  Handle h_obj(THREAD, obj);
  ThreadOnMonitorEnter tme(current);
  ObjectSynchronizer::enter(h_obj, lock, current);
  assert(!HAS_PENDING_EXCEPTION, "Should have no exception here");
  JRT_BLOCK_END
}

// Handles the uncommon case in locking, i.e., contention or an inflated lock.
JRT_BLOCK_ENTRY(void, SharedRuntime::complete_monitor_locking_C(oopDesc* obj, BasicLock* lock, JavaThread* current))
  SharedRuntime::monitor_enter_helper(obj, lock, current);
JRT_END

void SharedRuntime::monitor_exit_helper(oopDesc* obj, BasicLock* lock, JavaThread* current) {
  assert(JavaThread::current() == current, "invariant");
  // Exit must be non-blocking, and therefore no exceptions can be thrown.
  ExceptionMark em(current);
  // The object could become unlocked through a JNI call, which we have no other checks for.
  // Give a fatal message if CheckJNICalls. Otherwise we ignore it.
  if (obj->is_unlocked()) {
    if (CheckJNICalls) {
      fatal("Object has been unlocked by JNI");
    }
    return;
  }
  ObjectSynchronizer::exit(obj, lock, current);
}

// Handles the uncommon cases of monitor unlocking in compiled code
JRT_LEAF(void, SharedRuntime::complete_monitor_unlocking_C(oopDesc* obj, BasicLock* lock, JavaThread* current))
  assert(current == JavaThread::current(), "pre-condition");
  SharedRuntime::monitor_exit_helper(obj, lock, current);
JRT_END

// This is only called when CheckJNICalls is true, and only
// for virtual thread termination.
JRT_LEAF(void,  SharedRuntime::log_jni_monitor_still_held())
  assert(CheckJNICalls, "Only call this when checking JNI usage");
  if (log_is_enabled(Debug, jni)) {
    JavaThread* current = JavaThread::current();
    int64_t vthread_id = java_lang_Thread::thread_id(current->vthread());
    int64_t carrier_id = java_lang_Thread::thread_id(current->threadObj());
    log_debug(jni)("VirtualThread (tid: " INT64_FORMAT ", carrier id: " INT64_FORMAT
                   ") exiting with Objects still locked by JNI MonitorEnter.",
                   vthread_id, carrier_id);
  }
JRT_END

#ifndef PRODUCT

void SharedRuntime::print_statistics() {
  ttyLocker ttyl;
  if (xtty != nullptr)  xtty->head("statistics type='SharedRuntime'");

  SharedRuntime::print_ic_miss_histogram();

  // Dump the JRT_ENTRY counters
  if (_new_instance_ctr) tty->print_cr("%5u new instance requires GC", _new_instance_ctr);
  if (_new_array_ctr) tty->print_cr("%5u new array requires GC", _new_array_ctr);
  if (_multi2_ctr) tty->print_cr("%5u multianewarray 2 dim", _multi2_ctr);
  if (_multi3_ctr) tty->print_cr("%5u multianewarray 3 dim", _multi3_ctr);
  if (_multi4_ctr) tty->print_cr("%5u multianewarray 4 dim", _multi4_ctr);
  if (_multi5_ctr) tty->print_cr("%5u multianewarray 5 dim", _multi5_ctr);

  tty->print_cr("%5u inline cache miss in compiled", _ic_miss_ctr);
  tty->print_cr("%5u wrong method", _wrong_method_ctr);
  tty->print_cr("%5u unresolved static call site", _resolve_static_ctr);
  tty->print_cr("%5u unresolved virtual call site", _resolve_virtual_ctr);
  tty->print_cr("%5u unresolved opt virtual call site", _resolve_opt_virtual_ctr);

  if (_mon_enter_stub_ctr) tty->print_cr("%5u monitor enter stub", _mon_enter_stub_ctr);
  if (_mon_exit_stub_ctr) tty->print_cr("%5u monitor exit stub", _mon_exit_stub_ctr);
  if (_mon_enter_ctr) tty->print_cr("%5u monitor enter slow", _mon_enter_ctr);
  if (_mon_exit_ctr) tty->print_cr("%5u monitor exit slow", _mon_exit_ctr);
  if (_partial_subtype_ctr) tty->print_cr("%5u slow partial subtype", _partial_subtype_ctr);
  if (_jbyte_array_copy_ctr) tty->print_cr("%5u byte array copies", _jbyte_array_copy_ctr);
  if (_jshort_array_copy_ctr) tty->print_cr("%5u short array copies", _jshort_array_copy_ctr);
  if (_jint_array_copy_ctr) tty->print_cr("%5u int array copies", _jint_array_copy_ctr);
  if (_jlong_array_copy_ctr) tty->print_cr("%5u long array copies", _jlong_array_copy_ctr);
  if (_oop_array_copy_ctr) tty->print_cr("%5u oop array copies", _oop_array_copy_ctr);
  if (_checkcast_array_copy_ctr) tty->print_cr("%5u checkcast array copies", _checkcast_array_copy_ctr);
  if (_unsafe_array_copy_ctr) tty->print_cr("%5u unsafe array copies", _unsafe_array_copy_ctr);
  if (_generic_array_copy_ctr) tty->print_cr("%5u generic array copies", _generic_array_copy_ctr);
  if (_slow_array_copy_ctr) tty->print_cr("%5u slow array copies", _slow_array_copy_ctr);
  if (_find_handler_ctr) tty->print_cr("%5u find exception handler", _find_handler_ctr);
  if (_rethrow_ctr) tty->print_cr("%5u rethrow handler", _rethrow_ctr);
  if (_unsafe_set_memory_ctr) tty->print_cr("%5u unsafe set memorys", _unsafe_set_memory_ctr);

  AdapterHandlerLibrary::print_statistics();

  if (xtty != nullptr)  xtty->tail("statistics");
}

inline double percent(int64_t x, int64_t y) {
  return 100.0 * (double)x / (double)MAX2(y, (int64_t)1);
}

class MethodArityHistogram {
 public:
  enum { MAX_ARITY = 256 };
 private:
  static uint64_t _arity_histogram[MAX_ARITY]; // histogram of #args
  static uint64_t _size_histogram[MAX_ARITY];  // histogram of arg size in words
  static uint64_t _total_compiled_calls;
  static uint64_t _max_compiled_calls_per_method;
  static int _max_arity;                       // max. arity seen
  static int _max_size;                        // max. arg size seen

  static void add_method_to_histogram(nmethod* nm) {
    Method* method = (nm == nullptr) ? nullptr : nm->method();
    if (method != nullptr) {
      ArgumentCount args(method->signature());
      int arity   = args.size() + (method->is_static() ? 0 : 1);
      int argsize = method->size_of_parameters();
      arity   = MIN2(arity, MAX_ARITY-1);
      argsize = MIN2(argsize, MAX_ARITY-1);
      uint64_t count = (uint64_t)method->compiled_invocation_count();
      _max_compiled_calls_per_method = count > _max_compiled_calls_per_method ? count : _max_compiled_calls_per_method;
      _total_compiled_calls    += count;
      _arity_histogram[arity]  += count;
      _size_histogram[argsize] += count;
      _max_arity = MAX2(_max_arity, arity);
      _max_size  = MAX2(_max_size, argsize);
    }
  }

  void print_histogram_helper(int n, uint64_t* histo, const char* name) {
    const int N = MIN2(9, n);
    double sum = 0;
    double weighted_sum = 0;
    for (int i = 0; i <= n; i++) { sum += (double)histo[i]; weighted_sum += (double)(i*histo[i]); }
    if (sum >= 1) { // prevent divide by zero or divide overflow
      double rest = sum;
      double percent = sum / 100;
      for (int i = 0; i <= N; i++) {
        rest -= (double)histo[i];
        tty->print_cr("%4d: " UINT64_FORMAT_W(12) " (%5.1f%%)", i, histo[i], (double)histo[i] / percent);
      }
      tty->print_cr("rest: " INT64_FORMAT_W(12) " (%5.1f%%)", (int64_t)rest, rest / percent);
      tty->print_cr("(avg. %s = %3.1f, max = %d)", name, weighted_sum / sum, n);
      tty->print_cr("(total # of compiled calls = " INT64_FORMAT_W(14) ")", _total_compiled_calls);
      tty->print_cr("(max # of compiled calls   = " INT64_FORMAT_W(14) ")", _max_compiled_calls_per_method);
    } else {
      tty->print_cr("Histogram generation failed for %s. n = %d, sum = %7.5f", name, n, sum);
    }
  }

  void print_histogram() {
    tty->print_cr("\nHistogram of call arity (incl. rcvr, calls to compiled methods only):");
    print_histogram_helper(_max_arity, _arity_histogram, "arity");
    tty->print_cr("\nHistogram of parameter block size (in words, incl. rcvr):");
    print_histogram_helper(_max_size, _size_histogram, "size");
    tty->cr();
  }

 public:
  MethodArityHistogram() {
    // Take the Compile_lock to protect against changes in the CodeBlob structures
    MutexLocker mu1(Compile_lock, Mutex::_safepoint_check_flag);
    // Take the CodeCache_lock to protect against changes in the CodeHeap structure
    MutexLocker mu2(CodeCache_lock, Mutex::_no_safepoint_check_flag);
    _max_arity = _max_size = 0;
    _total_compiled_calls = 0;
    _max_compiled_calls_per_method = 0;
    for (int i = 0; i < MAX_ARITY; i++) _arity_histogram[i] = _size_histogram[i] = 0;
    CodeCache::nmethods_do(add_method_to_histogram);
    print_histogram();
  }
};

uint64_t MethodArityHistogram::_arity_histogram[MethodArityHistogram::MAX_ARITY];
uint64_t MethodArityHistogram::_size_histogram[MethodArityHistogram::MAX_ARITY];
uint64_t MethodArityHistogram::_total_compiled_calls;
uint64_t MethodArityHistogram::_max_compiled_calls_per_method;
int MethodArityHistogram::_max_arity;
int MethodArityHistogram::_max_size;

void SharedRuntime::print_call_statistics(uint64_t comp_total) {
  tty->print_cr("Calls from compiled code:");
  int64_t total  = _nof_normal_calls + _nof_interface_calls + _nof_static_calls;
  int64_t mono_c = _nof_normal_calls - _nof_megamorphic_calls;
  int64_t mono_i = _nof_interface_calls;
  tty->print_cr("\t" INT64_FORMAT_W(12) " (100%%)  total non-inlined   ", total);
  tty->print_cr("\t" INT64_FORMAT_W(12) " (%4.1f%%) |- virtual calls       ", _nof_normal_calls, percent(_nof_normal_calls, total));
  tty->print_cr("\t" INT64_FORMAT_W(12) " (%4.0f%%) |  |- inlined          ", _nof_inlined_calls, percent(_nof_inlined_calls, _nof_normal_calls));
  tty->print_cr("\t" INT64_FORMAT_W(12) " (%4.0f%%) |  |- monomorphic      ", mono_c, percent(mono_c, _nof_normal_calls));
  tty->print_cr("\t" INT64_FORMAT_W(12) " (%4.0f%%) |  |- megamorphic      ", _nof_megamorphic_calls, percent(_nof_megamorphic_calls, _nof_normal_calls));
  tty->print_cr("\t" INT64_FORMAT_W(12) " (%4.1f%%) |- interface calls     ", _nof_interface_calls, percent(_nof_interface_calls, total));
  tty->print_cr("\t" INT64_FORMAT_W(12) " (%4.0f%%) |  |- inlined          ", _nof_inlined_interface_calls, percent(_nof_inlined_interface_calls, _nof_interface_calls));
  tty->print_cr("\t" INT64_FORMAT_W(12) " (%4.0f%%) |  |- monomorphic      ", mono_i, percent(mono_i, _nof_interface_calls));
  tty->print_cr("\t" INT64_FORMAT_W(12) " (%4.1f%%) |- static/special calls", _nof_static_calls, percent(_nof_static_calls, total));
  tty->print_cr("\t" INT64_FORMAT_W(12) " (%4.0f%%) |  |- inlined          ", _nof_inlined_static_calls, percent(_nof_inlined_static_calls, _nof_static_calls));
  tty->cr();
  tty->print_cr("Note 1: counter updates are not MT-safe.");
  tty->print_cr("Note 2: %% in major categories are relative to total non-inlined calls;");
  tty->print_cr("        %% in nested categories are relative to their category");
  tty->print_cr("        (and thus add up to more than 100%% with inlining)");
  tty->cr();

  MethodArityHistogram h;
}
#endif

#ifndef PRODUCT
static int _lookups; // number of calls to lookup
static int _equals;  // number of buckets checked with matching hash
static int _hits;    // number of successful lookups
static int _compact; // number of equals calls with compact signature
#endif

// A simple wrapper class around the calling convention information
// that allows sharing of adapters for the same calling convention.
class AdapterFingerPrint : public CHeapObj<mtCode> {
 private:
  enum {
    _basic_type_bits = 4,
    _basic_type_mask = right_n_bits(_basic_type_bits),
    _basic_types_per_int = BitsPerInt / _basic_type_bits,
    _compact_int_count = 3
  };
  // TO DO:  Consider integrating this with a more global scheme for compressing signatures.
  // For now, 4 bits per components (plus T_VOID gaps after double/long) is not excessive.

  union {
    int  _compact[_compact_int_count];
    int* _fingerprint;
  } _value;
  int _length; // A negative length indicates the fingerprint is in the compact form,
               // Otherwise _value._fingerprint is the array.

  // Remap BasicTypes that are handled equivalently by the adapters.
  // These are correct for the current system but someday it might be
  // necessary to make this mapping platform dependent.
  static int adapter_encoding(BasicType in) {
    switch (in) {
      case T_BOOLEAN:
      case T_BYTE:
      case T_SHORT:
      case T_CHAR:
        // There are all promoted to T_INT in the calling convention
        return T_INT;

      case T_OBJECT:
      case T_ARRAY:
        // In other words, we assume that any register good enough for
        // an int or long is good enough for a managed pointer.
#ifdef _LP64
        return T_LONG;
#else
        return T_INT;
#endif

      case T_INT:
      case T_LONG:
      case T_FLOAT:
      case T_DOUBLE:
      case T_VOID:
        return in;

      default:
        ShouldNotReachHere();
        return T_CONFLICT;
    }
  }

 public:
  AdapterFingerPrint(int total_args_passed, BasicType* sig_bt) {
    // The fingerprint is based on the BasicType signature encoded
    // into an array of ints with eight entries per int.
    int* ptr;
    int len = (total_args_passed + (_basic_types_per_int-1)) / _basic_types_per_int;
    if (len <= _compact_int_count) {
      assert(_compact_int_count == 3, "else change next line");
      _value._compact[0] = _value._compact[1] = _value._compact[2] = 0;
      // Storing the signature encoded as signed chars hits about 98%
      // of the time.
      _length = -len;
      ptr = _value._compact;
    } else {
      _length = len;
      _value._fingerprint = NEW_C_HEAP_ARRAY(int, _length, mtCode);
      ptr = _value._fingerprint;
    }

    // Now pack the BasicTypes with 8 per int
    int sig_index = 0;
    for (int index = 0; index < len; index++) {
      int value = 0;
      for (int byte = 0; sig_index < total_args_passed && byte < _basic_types_per_int; byte++) {
        int bt = adapter_encoding(sig_bt[sig_index++]);
        assert((bt & _basic_type_mask) == bt, "must fit in 4 bits");
        value = (value << _basic_type_bits) | bt;
      }
      ptr[index] = value;
    }
  }

  ~AdapterFingerPrint() {
    if (_length > 0) {
      FREE_C_HEAP_ARRAY(int, _value._fingerprint);
    }
  }

  int value(int index) {
    if (_length < 0) {
      return _value._compact[index];
    }
    return _value._fingerprint[index];
  }
  int length() {
    if (_length < 0) return -_length;
    return _length;
  }

  bool is_compact() {
    return _length <= 0;
  }

  unsigned int compute_hash() {
    int hash = 0;
    for (int i = 0; i < length(); i++) {
      int v = value(i);
      hash = (hash << 8) ^ v ^ (hash >> 5);
    }
    return (unsigned int)hash;
  }

  const char* as_string() {
    stringStream st;
    st.print("0x");
    for (int i = 0; i < length(); i++) {
      st.print("%x", value(i));
    }
    return st.as_string();
  }

#ifndef PRODUCT
  // Reconstitutes the basic type arguments from the fingerprint,
  // producing strings like LIJDF
  const char* as_basic_args_string() {
    stringStream st;
    bool long_prev = false;
    for (int i = 0; i < length(); i++) {
      unsigned val = (unsigned)value(i);
      // args are packed so that first/lower arguments are in the highest
      // bits of each int value, so iterate from highest to the lowest
      for (int j = 32 - _basic_type_bits; j >= 0; j -= _basic_type_bits) {
        unsigned v = (val >> j) & _basic_type_mask;
        if (v == 0) {
          assert(i == length() - 1, "Only expect zeroes in the last word");
          continue;
        }
        if (long_prev) {
          long_prev = false;
          if (v == T_VOID) {
            st.print("J");
          } else {
            st.print("L");
          }
        }
        switch (v) {
          case T_INT:    st.print("I");    break;
          case T_LONG:   long_prev = true; break;
          case T_FLOAT:  st.print("F");    break;
          case T_DOUBLE: st.print("D");    break;
          case T_VOID:   break;
          default: ShouldNotReachHere();
        }
      }
    }
    if (long_prev) {
      st.print("L");
    }
    return st.as_string();
  }
#endif // !product

  bool equals(AdapterFingerPrint* other) {
    if (other->_length != _length) {
      return false;
    }
    if (_length < 0) {
      assert(_compact_int_count == 3, "else change next line");
      return _value._compact[0] == other->_value._compact[0] &&
             _value._compact[1] == other->_value._compact[1] &&
             _value._compact[2] == other->_value._compact[2];
    } else {
      for (int i = 0; i < _length; i++) {
        if (_value._fingerprint[i] != other->_value._fingerprint[i]) {
          return false;
        }
      }
    }
    return true;
  }

  static bool equals(AdapterFingerPrint* const& fp1, AdapterFingerPrint* const& fp2) {
    NOT_PRODUCT(_equals++);
    return fp1->equals(fp2);
  }

  static unsigned int compute_hash(AdapterFingerPrint* const& fp) {
    return fp->compute_hash();
  }
};

// A hashtable mapping from AdapterFingerPrints to AdapterHandlerEntries
using AdapterHandlerTable = ResourceHashtable<AdapterFingerPrint*, AdapterHandlerEntry*, 293,
                  AnyObj::C_HEAP, mtCode,
                  AdapterFingerPrint::compute_hash,
                  AdapterFingerPrint::equals>;
static AdapterHandlerTable* _adapter_handler_table;

// Find a entry with the same fingerprint if it exists
static AdapterHandlerEntry* lookup(int total_args_passed, BasicType* sig_bt) {
  NOT_PRODUCT(_lookups++);
  assert_lock_strong(AdapterHandlerLibrary_lock);
  AdapterFingerPrint fp(total_args_passed, sig_bt);
  AdapterHandlerEntry** entry = _adapter_handler_table->get(&fp);
  if (entry != nullptr) {
#ifndef PRODUCT
    if (fp.is_compact()) _compact++;
    _hits++;
#endif
    return *entry;
  }
  return nullptr;
}

#ifndef PRODUCT
static void print_table_statistics() {
  auto size = [&] (AdapterFingerPrint* key, AdapterHandlerEntry* a) {
    return sizeof(*key) + sizeof(*a);
  };
  TableStatistics ts = _adapter_handler_table->statistics_calculate(size);
  ts.print(tty, "AdapterHandlerTable");
  tty->print_cr("AdapterHandlerTable (table_size=%d, entries=%d)",
                _adapter_handler_table->table_size(), _adapter_handler_table->number_of_entries());
  tty->print_cr("AdapterHandlerTable: lookups %d equals %d hits %d compact %d",
                _lookups, _equals, _hits, _compact);
}
#endif

// ---------------------------------------------------------------------------
// Implementation of AdapterHandlerLibrary
AdapterHandlerEntry* AdapterHandlerLibrary::_abstract_method_handler = nullptr;
AdapterHandlerEntry* AdapterHandlerLibrary::_no_arg_handler = nullptr;
AdapterHandlerEntry* AdapterHandlerLibrary::_int_arg_handler = nullptr;
AdapterHandlerEntry* AdapterHandlerLibrary::_obj_arg_handler = nullptr;
AdapterHandlerEntry* AdapterHandlerLibrary::_obj_int_arg_handler = nullptr;
AdapterHandlerEntry* AdapterHandlerLibrary::_obj_obj_arg_handler = nullptr;
const int AdapterHandlerLibrary_size = 16*K;
BufferBlob* AdapterHandlerLibrary::_buffer = nullptr;

BufferBlob* AdapterHandlerLibrary::buffer_blob() {
  return _buffer;
}

static void post_adapter_creation(const AdapterBlob* new_adapter,
                                  const AdapterHandlerEntry* entry) {
  if (Forte::is_enabled() || JvmtiExport::should_post_dynamic_code_generated()) {
    char blob_id[256];
    jio_snprintf(blob_id,
                 sizeof(blob_id),
                 "%s(%s)",
                 new_adapter->name(),
                 entry->fingerprint()->as_string());
    if (Forte::is_enabled()) {
      Forte::register_stub(blob_id, new_adapter->content_begin(), new_adapter->content_end());
    }

    if (JvmtiExport::should_post_dynamic_code_generated()) {
      JvmtiExport::post_dynamic_code_generated(blob_id, new_adapter->content_begin(), new_adapter->content_end());
    }
  }
}

void AdapterHandlerLibrary::initialize() {
  ResourceMark rm;
  AdapterBlob* no_arg_blob = nullptr;
  AdapterBlob* int_arg_blob = nullptr;
  AdapterBlob* obj_arg_blob = nullptr;
  AdapterBlob* obj_int_arg_blob = nullptr;
  AdapterBlob* obj_obj_arg_blob = nullptr;
  {
    _adapter_handler_table = new (mtCode) AdapterHandlerTable();
    MutexLocker mu(AdapterHandlerLibrary_lock);

    // Create a special handler for abstract methods.  Abstract methods
    // are never compiled so an i2c entry is somewhat meaningless, but
    // throw AbstractMethodError just in case.
    // Pass wrong_method_abstract for the c2i transitions to return
    // AbstractMethodError for invalid invocations.
    address wrong_method_abstract = SharedRuntime::get_handle_wrong_method_abstract_stub();
    _abstract_method_handler = AdapterHandlerLibrary::new_entry(new AdapterFingerPrint(0, nullptr),
                                                                SharedRuntime::throw_AbstractMethodError_entry(),
                                                                wrong_method_abstract, wrong_method_abstract);

    _buffer = BufferBlob::create("adapters", AdapterHandlerLibrary_size);
    _no_arg_handler = create_adapter(no_arg_blob, 0, nullptr, true);

    BasicType obj_args[] = { T_OBJECT };
    _obj_arg_handler = create_adapter(obj_arg_blob, 1, obj_args, true);

    BasicType int_args[] = { T_INT };
    _int_arg_handler = create_adapter(int_arg_blob, 1, int_args, true);

    BasicType obj_int_args[] = { T_OBJECT, T_INT };
    _obj_int_arg_handler = create_adapter(obj_int_arg_blob, 2, obj_int_args, true);

    BasicType obj_obj_args[] = { T_OBJECT, T_OBJECT };
    _obj_obj_arg_handler = create_adapter(obj_obj_arg_blob, 2, obj_obj_args, true);

    assert(no_arg_blob != nullptr &&
          obj_arg_blob != nullptr &&
          int_arg_blob != nullptr &&
          obj_int_arg_blob != nullptr &&
          obj_obj_arg_blob != nullptr, "Initial adapters must be properly created");
  }

  // Outside of the lock
  post_adapter_creation(no_arg_blob, _no_arg_handler);
  post_adapter_creation(obj_arg_blob, _obj_arg_handler);
  post_adapter_creation(int_arg_blob, _int_arg_handler);
  post_adapter_creation(obj_int_arg_blob, _obj_int_arg_handler);
  post_adapter_creation(obj_obj_arg_blob, _obj_obj_arg_handler);
}

AdapterHandlerEntry* AdapterHandlerLibrary::new_entry(AdapterFingerPrint* fingerprint,
                                                      address i2c_entry,
                                                      address c2i_entry,
                                                      address c2i_unverified_entry,
                                                      address c2i_no_clinit_check_entry) {
  // Insert an entry into the table
  return new AdapterHandlerEntry(fingerprint, i2c_entry, c2i_entry, c2i_unverified_entry,
                                 c2i_no_clinit_check_entry);
}

AdapterHandlerEntry* AdapterHandlerLibrary::get_simple_adapter(const methodHandle& method) {
  if (method->is_abstract()) {
    return _abstract_method_handler;
  }
  int total_args_passed = method->size_of_parameters(); // All args on stack
  if (total_args_passed == 0) {
    return _no_arg_handler;
  } else if (total_args_passed == 1) {
    if (!method->is_static()) {
      return _obj_arg_handler;
    }
    switch (method->signature()->char_at(1)) {
      case JVM_SIGNATURE_CLASS:
      case JVM_SIGNATURE_ARRAY:
        return _obj_arg_handler;
      case JVM_SIGNATURE_INT:
      case JVM_SIGNATURE_BOOLEAN:
      case JVM_SIGNATURE_CHAR:
      case JVM_SIGNATURE_BYTE:
      case JVM_SIGNATURE_SHORT:
        return _int_arg_handler;
    }
  } else if (total_args_passed == 2 &&
             !method->is_static()) {
    switch (method->signature()->char_at(1)) {
      case JVM_SIGNATURE_CLASS:
      case JVM_SIGNATURE_ARRAY:
        return _obj_obj_arg_handler;
      case JVM_SIGNATURE_INT:
      case JVM_SIGNATURE_BOOLEAN:
      case JVM_SIGNATURE_CHAR:
      case JVM_SIGNATURE_BYTE:
      case JVM_SIGNATURE_SHORT:
        return _obj_int_arg_handler;
    }
  }
  return nullptr;
}

class AdapterSignatureIterator : public SignatureIterator {
 private:
  BasicType stack_sig_bt[16];
  BasicType* sig_bt;
  int index;

 public:
  AdapterSignatureIterator(Symbol* signature,
                           fingerprint_t fingerprint,
                           bool is_static,
                           int total_args_passed) :
    SignatureIterator(signature, fingerprint),
    index(0)
  {
    sig_bt = (total_args_passed <= 16) ? stack_sig_bt : NEW_RESOURCE_ARRAY(BasicType, total_args_passed);
    if (!is_static) { // Pass in receiver first
      sig_bt[index++] = T_OBJECT;
    }
    do_parameters_on(this);
  }

  BasicType* basic_types() {
    return sig_bt;
  }

#ifdef ASSERT
  int slots() {
    return index;
  }
#endif

 private:

  friend class SignatureIterator;  // so do_parameters_on can call do_type
  void do_type(BasicType type) {
    sig_bt[index++] = type;
    if (type == T_LONG || type == T_DOUBLE) {
      sig_bt[index++] = T_VOID; // Longs & doubles take 2 Java slots
    }
  }
};

AdapterHandlerEntry* AdapterHandlerLibrary::get_adapter(const methodHandle& method) {
  // Use customized signature handler.  Need to lock around updates to
  // the _adapter_handler_table (it is not safe for concurrent readers
  // and a single writer: this could be fixed if it becomes a
  // problem).

  // Fast-path for trivial adapters
  AdapterHandlerEntry* entry = get_simple_adapter(method);
  if (entry != nullptr) {
    return entry;
  }

  ResourceMark rm;
  AdapterBlob* new_adapter = nullptr;

  // Fill in the signature array, for the calling-convention call.
  int total_args_passed = method->size_of_parameters(); // All args on stack

  AdapterSignatureIterator si(method->signature(), method->constMethod()->fingerprint(),
                              method->is_static(), total_args_passed);
  assert(si.slots() == total_args_passed, "");
  BasicType* sig_bt = si.basic_types();
  {
    MutexLocker mu(AdapterHandlerLibrary_lock);

    // Lookup method signature's fingerprint
    entry = lookup(total_args_passed, sig_bt);

    if (entry != nullptr) {
#ifdef ASSERT
      if (VerifyAdapterSharing) {
        AdapterBlob* comparison_blob = nullptr;
        AdapterHandlerEntry* comparison_entry = create_adapter(comparison_blob, total_args_passed, sig_bt, false);
        assert(comparison_blob == nullptr, "no blob should be created when creating an adapter for comparison");
        assert(comparison_entry->compare_code(entry), "code must match");
        // Release the one just created and return the original
        delete comparison_entry;
      }
#endif
      return entry;
    }

    entry = create_adapter(new_adapter, total_args_passed, sig_bt, /* allocate_code_blob */ true);
  }

  // Outside of the lock
  if (new_adapter != nullptr) {
    post_adapter_creation(new_adapter, entry);
  }
  return entry;
}

AdapterHandlerEntry* AdapterHandlerLibrary::create_adapter(AdapterBlob*& new_adapter,
                                                           int total_args_passed,
                                                           BasicType* sig_bt,
                                                           bool allocate_code_blob) {
  if (log_is_enabled(Info, perf, class, link)) {
    ClassLoader::perf_method_adapters_count()->inc();
  }

  // StubRoutines::_final_stubs_code is initialized after this function can be called. As a result,
  // VerifyAdapterCalls and VerifyAdapterSharing can fail if we re-use code that generated prior
  // to all StubRoutines::_final_stubs_code being set. Checks refer to runtime range checks generated
  // in an I2C stub that ensure that an I2C stub is called from an interpreter frame or stubs.
  bool contains_all_checks = StubRoutines::final_stubs_code() != nullptr;

  VMRegPair stack_regs[16];
  VMRegPair* regs = (total_args_passed <= 16) ? stack_regs : NEW_RESOURCE_ARRAY(VMRegPair, total_args_passed);

  // Get a description of the compiled java calling convention and the largest used (VMReg) stack slot usage
  int comp_args_on_stack = SharedRuntime::java_calling_convention(sig_bt, regs, total_args_passed);
  BufferBlob* buf = buffer_blob(); // the temporary code buffer in CodeCache
  CodeBuffer buffer(buf);
  short buffer_locs[20];
  buffer.insts()->initialize_shared_locs((relocInfo*)buffer_locs,
                                          sizeof(buffer_locs)/sizeof(relocInfo));

  // Make a C heap allocated version of the fingerprint to store in the adapter
  AdapterFingerPrint* fingerprint = new AdapterFingerPrint(total_args_passed, sig_bt);
  MacroAssembler _masm(&buffer);
  AdapterHandlerEntry* entry = SharedRuntime::generate_i2c2i_adapters(&_masm,
                                                total_args_passed,
                                                comp_args_on_stack,
                                                sig_bt,
                                                regs,
                                                fingerprint);

#ifdef ASSERT
  if (VerifyAdapterSharing) {
    entry->save_code(buf->code_begin(), buffer.insts_size());
    if (!allocate_code_blob) {
      return entry;
    }
  }
#endif

  new_adapter = AdapterBlob::create(&buffer);
  NOT_PRODUCT(int insts_size = buffer.insts_size());
  if (new_adapter == nullptr) {
    // CodeCache is full, disable compilation
    // Ought to log this but compile log is only per compile thread
    // and we're some non descript Java thread.
    return nullptr;
  }
  entry->relocate(new_adapter->content_begin());
#ifndef PRODUCT
  // debugging support
  if (PrintAdapterHandlers || PrintStubCode) {
    ttyLocker ttyl;
    entry->print_adapter_on(tty);
    tty->print_cr("i2c argument handler #%d for: %s %s (%d bytes generated)",
                  _adapter_handler_table->number_of_entries(), fingerprint->as_basic_args_string(),
                  fingerprint->as_string(), insts_size);
    tty->print_cr("c2i argument handler starts at " INTPTR_FORMAT, p2i(entry->get_c2i_entry()));
    if (Verbose || PrintStubCode) {
      address first_pc = entry->base_address();
      if (first_pc != nullptr) {
        Disassembler::decode(first_pc, first_pc + insts_size, tty
                             NOT_PRODUCT(COMMA &new_adapter->asm_remarks()));
        tty->cr();
      }
    }
  }
#endif

  // Add the entry only if the entry contains all required checks (see sharedRuntime_xxx.cpp)
  // The checks are inserted only if -XX:+VerifyAdapterCalls is specified.
  if (contains_all_checks || !VerifyAdapterCalls) {
    assert_lock_strong(AdapterHandlerLibrary_lock);
    _adapter_handler_table->put(fingerprint, entry);
  }
  return entry;
}

address AdapterHandlerEntry::base_address() {
  address base = _i2c_entry;
  if (base == nullptr)  base = _c2i_entry;
  assert(base <= _c2i_entry || _c2i_entry == nullptr, "");
  assert(base <= _c2i_unverified_entry || _c2i_unverified_entry == nullptr, "");
  assert(base <= _c2i_no_clinit_check_entry || _c2i_no_clinit_check_entry == nullptr, "");
  return base;
}

void AdapterHandlerEntry::relocate(address new_base) {
  address old_base = base_address();
  assert(old_base != nullptr, "");
  ptrdiff_t delta = new_base - old_base;
  if (_i2c_entry != nullptr)
    _i2c_entry += delta;
  if (_c2i_entry != nullptr)
    _c2i_entry += delta;
  if (_c2i_unverified_entry != nullptr)
    _c2i_unverified_entry += delta;
  if (_c2i_no_clinit_check_entry != nullptr)
    _c2i_no_clinit_check_entry += delta;
  assert(base_address() == new_base, "");
}


AdapterHandlerEntry::~AdapterHandlerEntry() {
  delete _fingerprint;
#ifdef ASSERT
  FREE_C_HEAP_ARRAY(unsigned char, _saved_code);
#endif
}


#ifdef ASSERT
// Capture the code before relocation so that it can be compared
// against other versions.  If the code is captured after relocation
// then relative instructions won't be equivalent.
void AdapterHandlerEntry::save_code(unsigned char* buffer, int length) {
  _saved_code = NEW_C_HEAP_ARRAY(unsigned char, length, mtCode);
  _saved_code_length = length;
  memcpy(_saved_code, buffer, length);
}


bool AdapterHandlerEntry::compare_code(AdapterHandlerEntry* other) {
  assert(_saved_code != nullptr && other->_saved_code != nullptr, "code not saved");

  if (other->_saved_code_length != _saved_code_length) {
    return false;
  }

  return memcmp(other->_saved_code, _saved_code, _saved_code_length) == 0;
}
#endif


/**
 * Create a native wrapper for this native method.  The wrapper converts the
 * Java-compiled calling convention to the native convention, handles
 * arguments, and transitions to native.  On return from the native we transition
 * back to java blocking if a safepoint is in progress.
 */
void AdapterHandlerLibrary::create_native_wrapper(const methodHandle& method) {
  ResourceMark rm;
  nmethod* nm = nullptr;

  // Check if memory should be freed before allocation
  CodeCache::gc_on_allocation();

  assert(method->is_native(), "must be native");
  assert(method->is_special_native_intrinsic() ||
         method->has_native_function(), "must have something valid to call!");

  {
    // Perform the work while holding the lock, but perform any printing outside the lock
    MutexLocker mu(AdapterHandlerLibrary_lock);
    // See if somebody beat us to it
    if (method->code() != nullptr) {
      return;
    }

    const int compile_id = CompileBroker::assign_compile_id(method, CompileBroker::standard_entry_bci);
    assert(compile_id > 0, "Must generate native wrapper");


    ResourceMark rm;
    BufferBlob*  buf = buffer_blob(); // the temporary code buffer in CodeCache
    if (buf != nullptr) {
      CodeBuffer buffer(buf);

      if (method->is_continuation_enter_intrinsic()) {
        buffer.initialize_stubs_size(192);
      }

      struct { double data[20]; } locs_buf;
      struct { double data[20]; } stubs_locs_buf;
      buffer.insts()->initialize_shared_locs((relocInfo*)&locs_buf, sizeof(locs_buf) / sizeof(relocInfo));
#if defined(AARCH64) || defined(PPC64)
      // On AArch64 with ZGC and nmethod entry barriers, we need all oops to be
      // in the constant pool to ensure ordering between the barrier and oops
      // accesses. For native_wrappers we need a constant.
      // On PPC64 the continuation enter intrinsic needs the constant pool for the compiled
      // static java call that is resolved in the runtime.
      if (PPC64_ONLY(method->is_continuation_enter_intrinsic() &&) true) {
        buffer.initialize_consts_size(8 PPC64_ONLY(+ 24));
      }
#endif
      buffer.stubs()->initialize_shared_locs((relocInfo*)&stubs_locs_buf, sizeof(stubs_locs_buf) / sizeof(relocInfo));
      MacroAssembler _masm(&buffer);

      // Fill in the signature array, for the calling-convention call.
      const int total_args_passed = method->size_of_parameters();

      VMRegPair stack_regs[16];
      VMRegPair* regs = (total_args_passed <= 16) ? stack_regs : NEW_RESOURCE_ARRAY(VMRegPair, total_args_passed);

      AdapterSignatureIterator si(method->signature(), method->constMethod()->fingerprint(),
                              method->is_static(), total_args_passed);
      BasicType* sig_bt = si.basic_types();
      assert(si.slots() == total_args_passed, "");
      BasicType ret_type = si.return_type();

      // Now get the compiled-Java arguments layout.
      SharedRuntime::java_calling_convention(sig_bt, regs, total_args_passed);

      // Generate the compiled-to-native wrapper code
      nm = SharedRuntime::generate_native_wrapper(&_masm, method, compile_id, sig_bt, regs, ret_type);

      if (nm != nullptr) {
        {
          MutexLocker pl(NMethodState_lock, Mutex::_no_safepoint_check_flag);
          if (nm->make_in_use()) {
            method->set_code(method, nm);
          }
        }

        DirectiveSet* directive = DirectivesStack::getMatchingDirective(method, CompileBroker::compiler(CompLevel_simple));
        if (directive->PrintAssemblyOption) {
          nm->print_code();
        }
        DirectivesStack::release(directive);
      }
    }
  } // Unlock AdapterHandlerLibrary_lock


  // Install the generated code.
  if (nm != nullptr) {
    const char *msg = method->is_static() ? "(static)" : "";
    CompileTask::print_ul(nm, msg);
    if (PrintCompilation) {
      ttyLocker ttyl;
      CompileTask::print(tty, nm, msg);
    }
    nm->post_compiled_method_load_event();
  }
}

// -------------------------------------------------------------------------
// Java-Java calling convention
// (what you use when Java calls Java)

//------------------------------name_for_receiver----------------------------------
// For a given signature, return the VMReg for parameter 0.
VMReg SharedRuntime::name_for_receiver() {
  VMRegPair regs;
  BasicType sig_bt = T_OBJECT;
  (void) java_calling_convention(&sig_bt, &regs, 1);
  // Return argument 0 register.  In the LP64 build pointers
  // take 2 registers, but the VM wants only the 'main' name.
  return regs.first();
}

VMRegPair *SharedRuntime::find_callee_arguments(Symbol* sig, bool has_receiver, bool has_appendix, int* arg_size) {
  // This method is returning a data structure allocating as a
  // ResourceObject, so do not put any ResourceMarks in here.

  BasicType *sig_bt = NEW_RESOURCE_ARRAY(BasicType, 256);
  VMRegPair *regs = NEW_RESOURCE_ARRAY(VMRegPair, 256);
  int cnt = 0;
  if (has_receiver) {
    sig_bt[cnt++] = T_OBJECT; // Receiver is argument 0; not in signature
  }

  for (SignatureStream ss(sig); !ss.at_return_type(); ss.next()) {
    BasicType type = ss.type();
    sig_bt[cnt++] = type;
    if (is_double_word_type(type))
      sig_bt[cnt++] = T_VOID;
  }

  if (has_appendix) {
    sig_bt[cnt++] = T_OBJECT;
  }

  assert(cnt < 256, "grow table size");

  int comp_args_on_stack;
  comp_args_on_stack = java_calling_convention(sig_bt, regs, cnt);

  // the calling convention doesn't count out_preserve_stack_slots so
  // we must add that in to get "true" stack offsets.

  if (comp_args_on_stack) {
    for (int i = 0; i < cnt; i++) {
      VMReg reg1 = regs[i].first();
      if (reg1->is_stack()) {
        // Yuck
        reg1 = reg1->bias(out_preserve_stack_slots());
      }
      VMReg reg2 = regs[i].second();
      if (reg2->is_stack()) {
        // Yuck
        reg2 = reg2->bias(out_preserve_stack_slots());
      }
      regs[i].set_pair(reg2, reg1);
    }
  }

  // results
  *arg_size = cnt;
  return regs;
}

// OSR Migration Code
//
// This code is used convert interpreter frames into compiled frames.  It is
// called from very start of a compiled OSR nmethod.  A temp array is
// allocated to hold the interesting bits of the interpreter frame.  All
// active locks are inflated to allow them to move.  The displaced headers and
// active interpreter locals are copied into the temp buffer.  Then we return
// back to the compiled code.  The compiled code then pops the current
// interpreter frame off the stack and pushes a new compiled frame.  Then it
// copies the interpreter locals and displaced headers where it wants.
// Finally it calls back to free the temp buffer.
//
// All of this is done NOT at any Safepoint, nor is any safepoint or GC allowed.

JRT_LEAF(intptr_t*, SharedRuntime::OSR_migration_begin( JavaThread *current) )
  assert(current == JavaThread::current(), "pre-condition");

  // During OSR migration, we unwind the interpreted frame and replace it with a compiled
  // frame. The stack watermark code below ensures that the interpreted frame is processed
  // before it gets unwound. This is helpful as the size of the compiled frame could be
  // larger than the interpreted frame, which could result in the new frame not being
  // processed correctly.
  StackWatermarkSet::before_unwind(current);

  //
  // This code is dependent on the memory layout of the interpreter local
  // array and the monitors. On all of our platforms the layout is identical
  // so this code is shared. If some platform lays the their arrays out
  // differently then this code could move to platform specific code or
  // the code here could be modified to copy items one at a time using
  // frame accessor methods and be platform independent.

  frame fr = current->last_frame();
  assert(fr.is_interpreted_frame(), "");
  assert(fr.interpreter_frame_expression_stack_size()==0, "only handle empty stacks");

  // Figure out how many monitors are active.
  int active_monitor_count = 0;
  for (BasicObjectLock *kptr = fr.interpreter_frame_monitor_end();
       kptr < fr.interpreter_frame_monitor_begin();
       kptr = fr.next_monitor_in_interpreter_frame(kptr) ) {
    if (kptr->obj() != nullptr) active_monitor_count++;
  }

  // QQQ we could place number of active monitors in the array so that compiled code
  // could double check it.

  Method* moop = fr.interpreter_frame_method();
  int max_locals = moop->max_locals();
  // Allocate temp buffer, 1 word per local & 2 per active monitor
  int buf_size_words = max_locals + active_monitor_count * BasicObjectLock::size();
  intptr_t *buf = NEW_C_HEAP_ARRAY(intptr_t,buf_size_words, mtCode);

  // Copy the locals.  Order is preserved so that loading of longs works.
  // Since there's no GC I can copy the oops blindly.
  assert(sizeof(HeapWord)==sizeof(intptr_t), "fix this code");
  Copy::disjoint_words((HeapWord*)fr.interpreter_frame_local_at(max_locals-1),
                       (HeapWord*)&buf[0],
                       max_locals);

  // Inflate locks.  Copy the displaced headers.  Be careful, there can be holes.
  int i = max_locals;
  for (BasicObjectLock *kptr2 = fr.interpreter_frame_monitor_end();
       kptr2 < fr.interpreter_frame_monitor_begin();
       kptr2 = fr.next_monitor_in_interpreter_frame(kptr2) ) {
    if (kptr2->obj() != nullptr) {         // Avoid 'holes' in the monitor array
      BasicLock *lock = kptr2->lock();
      if (LockingMode == LM_LEGACY) {
        // Inflate so the object's header no longer refers to the BasicLock.
        if (lock->displaced_header().is_unlocked()) {
          // The object is locked and the resulting ObjectMonitor* will also be
          // locked so it can't be async deflated until ownership is dropped.
          // See the big comment in basicLock.cpp: BasicLock::move_to().
          ObjectSynchronizer::inflate_helper(kptr2->obj());
        }
        // Now the displaced header is free to move because the
        // object's header no longer refers to it.
        buf[i] = (intptr_t)lock->displaced_header().value();
      } else if (UseObjectMonitorTable) {
        buf[i] = (intptr_t)lock->object_monitor_cache();
      }
#ifdef ASSERT
      else {
        buf[i] = badDispHeaderOSR;
      }
#endif
      i++;
      buf[i++] = cast_from_oop<intptr_t>(kptr2->obj());
    }
  }
  assert(i - max_locals == active_monitor_count*2, "found the expected number of monitors");

  RegisterMap map(current,
                  RegisterMap::UpdateMap::skip,
                  RegisterMap::ProcessFrames::include,
                  RegisterMap::WalkContinuation::skip);
  frame sender = fr.sender(&map);
  if (sender.is_interpreted_frame()) {
    current->push_cont_fastpath(sender.sp());
  }

  return buf;
JRT_END

JRT_LEAF(void, SharedRuntime::OSR_migration_end( intptr_t* buf) )
  FREE_C_HEAP_ARRAY(intptr_t, buf);
JRT_END

bool AdapterHandlerLibrary::contains(const CodeBlob* b) {
  bool found = false;
  auto findblob = [&] (AdapterFingerPrint* key, AdapterHandlerEntry* a) {
    return (found = (b == CodeCache::find_blob(a->get_i2c_entry())));
  };
  assert_locked_or_safepoint(AdapterHandlerLibrary_lock);
  _adapter_handler_table->iterate(findblob);
  return found;
}

void AdapterHandlerLibrary::print_handler_on(outputStream* st, const CodeBlob* b) {
  bool found = false;
  auto findblob = [&] (AdapterFingerPrint* key, AdapterHandlerEntry* a) {
    if (b == CodeCache::find_blob(a->get_i2c_entry())) {
      found = true;
      st->print("Adapter for signature: ");
      a->print_adapter_on(st);
      return true;
    } else {
      return false; // keep looking
    }
  };
  assert_locked_or_safepoint(AdapterHandlerLibrary_lock);
  _adapter_handler_table->iterate(findblob);
  assert(found, "Should have found handler");
}

void AdapterHandlerEntry::print_adapter_on(outputStream* st) const {
  st->print("AHE@" INTPTR_FORMAT ": %s", p2i(this), fingerprint()->as_string());
  if (get_i2c_entry() != nullptr) {
    st->print(" i2c: " INTPTR_FORMAT, p2i(get_i2c_entry()));
  }
  if (get_c2i_entry() != nullptr) {
    st->print(" c2i: " INTPTR_FORMAT, p2i(get_c2i_entry()));
  }
  if (get_c2i_unverified_entry() != nullptr) {
    st->print(" c2iUV: " INTPTR_FORMAT, p2i(get_c2i_unverified_entry()));
  }
  if (get_c2i_no_clinit_check_entry() != nullptr) {
    st->print(" c2iNCI: " INTPTR_FORMAT, p2i(get_c2i_no_clinit_check_entry()));
  }
  st->cr();
}

#ifndef PRODUCT

void AdapterHandlerLibrary::print_statistics() {
  print_table_statistics();
}

#endif /* PRODUCT */

JRT_LEAF(void, SharedRuntime::enable_stack_reserved_zone(JavaThread* current))
  assert(current == JavaThread::current(), "pre-condition");
  StackOverflow* overflow_state = current->stack_overflow_state();
  overflow_state->enable_stack_reserved_zone(/*check_if_disabled*/true);
  overflow_state->set_reserved_stack_activation(current->stack_base());
JRT_END

frame SharedRuntime::look_for_reserved_stack_annotated_method(JavaThread* current, frame fr) {
  ResourceMark rm(current);
  frame activation;
  nmethod* nm = nullptr;
  int count = 1;

  assert(fr.is_java_frame(), "Must start on Java frame");

  RegisterMap map(JavaThread::current(),
                  RegisterMap::UpdateMap::skip,
                  RegisterMap::ProcessFrames::skip,
                  RegisterMap::WalkContinuation::skip); // don't walk continuations
  for (; !fr.is_first_frame(); fr = fr.sender(&map)) {
    if (!fr.is_java_frame()) {
      continue;
    }

    Method* method = nullptr;
    bool found = false;
    if (fr.is_interpreted_frame()) {
      method = fr.interpreter_frame_method();
      if (method != nullptr && method->has_reserved_stack_access()) {
        found = true;
      }
    } else {
      CodeBlob* cb = fr.cb();
      if (cb != nullptr && cb->is_nmethod()) {
        nm = cb->as_nmethod();
        method = nm->method();
        // scope_desc_near() must be used, instead of scope_desc_at() because on
        // SPARC, the pcDesc can be on the delay slot after the call instruction.
        for (ScopeDesc *sd = nm->scope_desc_near(fr.pc()); sd != nullptr; sd = sd->sender()) {
          method = sd->method();
          if (method != nullptr && method->has_reserved_stack_access()) {
            found = true;
          }
        }
      }
    }
    if (found) {
      activation = fr;
      warning("Potentially dangerous stack overflow in "
              "ReservedStackAccess annotated method %s [%d]",
              method->name_and_sig_as_C_string(), count++);
      EventReservedStackActivation event;
      if (event.should_commit()) {
        event.set_method(method);
        event.commit();
      }
    }
  }
  return activation;
}

void SharedRuntime::on_slowpath_allocation_exit(JavaThread* current) {
  // After any safepoint, just before going back to compiled code,
  // we inform the GC that we will be doing initializing writes to
  // this object in the future without emitting card-marks, so
  // GC may take any compensating steps.

  oop new_obj = current->vm_result();
  if (new_obj == nullptr) return;

  BarrierSet *bs = BarrierSet::barrier_set();
  bs->on_slowpath_allocation_exit(current, new_obj);
}<|MERGE_RESOLUTION|>--- conflicted
+++ resolved
@@ -93,32 +93,13 @@
 // Shared runtime stub routines reside in their own unique blob with a
 // single entry point
 
-<<<<<<< HEAD
-RuntimeStub*        SharedRuntime::_wrong_method_blob;
-RuntimeStub*        SharedRuntime::_wrong_method_abstract_blob;
-RuntimeStub*        SharedRuntime::_ic_miss_blob;
-RuntimeStub*        SharedRuntime::_resolve_opt_virtual_call_blob;
-RuntimeStub*        SharedRuntime::_resolve_virtual_call_blob;
-RuntimeStub*        SharedRuntime::_resolve_static_call_blob;
-address             SharedRuntime::_native_frame_resume_entry = nullptr;
-
-DeoptimizationBlob* SharedRuntime::_deopt_blob;
-SafepointBlob*      SharedRuntime::_polling_page_vectors_safepoint_handler_blob;
-SafepointBlob*      SharedRuntime::_polling_page_safepoint_handler_blob;
-SafepointBlob*      SharedRuntime::_polling_page_return_handler_blob;
-
-RuntimeStub*        SharedRuntime::_throw_AbstractMethodError_blob;
-RuntimeStub*        SharedRuntime::_throw_IncompatibleClassChangeError_blob;
-RuntimeStub*        SharedRuntime::_throw_NullPointerException_at_call_blob;
-RuntimeStub*        SharedRuntime::_throw_StackOverflowError_blob;
-RuntimeStub*        SharedRuntime::_throw_delayed_StackOverflowError_blob;
-=======
->>>>>>> deeb09a6
 
 #define SHARED_STUB_FIELD_DEFINE(name, type) \
   type        SharedRuntime::BLOB_FIELD_NAME(name);
   SHARED_STUBS_DO(SHARED_STUB_FIELD_DEFINE)
 #undef SHARED_STUB_FIELD_DEFINE
+
+address             SharedRuntime::_native_frame_resume_entry = nullptr;
 
 nmethod*            SharedRuntime::_cont_doYield_stub;
 
