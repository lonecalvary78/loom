/*
 * Copyright (c) 2018, 2024, Oracle and/or its affiliates. All rights reserved.
 * DO NOT ALTER OR REMOVE COPYRIGHT NOTICES OR THIS FILE HEADER.
 *
 * This code is free software; you can redistribute it and/or modify it
 * under the terms of the GNU General Public License version 2 only, as
 * published by the Free Software Foundation.
 *
 * This code is distributed in the hope that it will be useful, but WITHOUT
 * ANY WARRANTY; without even the implied warranty of MERCHANTABILITY or
 * FITNESS FOR A PARTICULAR PURPOSE.  See the GNU General Public License
 * version 2 for more details (a copy is included in the LICENSE file that
 * accompanied this code).
 *
 * You should have received a copy of the GNU General Public License version
 * 2 along with this work; if not, write to the Free Software Foundation,
 * Inc., 51 Franklin St, Fifth Floor, Boston, MA 02110-1301 USA.
 *
 * Please contact Oracle, 500 Oracle Parkway, Redwood Shores, CA 94065 USA
 * or visit www.oracle.com if you need additional information or have any
 * questions.
 *
 */

#include "precompiled.hpp"
#include "classfile/javaClasses.inline.hpp"
#include "classfile/vmSymbols.hpp"
#include "code/codeCache.inline.hpp"
#include "code/nmethod.inline.hpp"
#include "code/vmreg.inline.hpp"
#include "compiler/oopMap.inline.hpp"
#include "gc/shared/continuationGCSupport.inline.hpp"
#include "gc/shared/gc_globals.hpp"
#include "gc/shared/barrierSet.hpp"
#include "gc/shared/memAllocator.hpp"
#include "gc/shared/threadLocalAllocBuffer.inline.hpp"
#include "interpreter/interpreter.hpp"
#include "jfr/jfrEvents.hpp"
#include "logging/log.hpp"
#include "logging/logStream.hpp"
#include "oops/access.inline.hpp"
#include "oops/method.inline.hpp"
#include "oops/oopsHierarchy.hpp"
#include "oops/objArrayOop.inline.hpp"
#include "oops/stackChunkOop.inline.hpp"
#include "prims/jvmtiThreadState.hpp"
#include "runtime/arguments.hpp"
#include "runtime/continuation.hpp"
#include "runtime/continuationEntry.inline.hpp"
#include "runtime/continuationHelper.inline.hpp"
#include "runtime/continuationJavaClasses.inline.hpp"
#include "runtime/continuationWrapper.inline.hpp"
#include "runtime/frame.inline.hpp"
#include "runtime/interfaceSupport.inline.hpp"
#include "runtime/javaThread.inline.hpp"
#include "runtime/jniHandles.inline.hpp"
#include "runtime/keepStackGCProcessed.hpp"
#include "runtime/objectMonitor.inline.hpp"
#include "runtime/orderAccess.hpp"
#include "runtime/prefetch.inline.hpp"
#include "runtime/smallRegisterMap.inline.hpp"
#include "runtime/sharedRuntime.hpp"
#include "runtime/stackChunkFrameStream.inline.hpp"
#include "runtime/stackFrameStream.inline.hpp"
#include "runtime/stackOverflow.hpp"
#include "runtime/stackWatermarkSet.inline.hpp"
#include "utilities/debug.hpp"
#include "utilities/exceptions.hpp"
#include "utilities/macros.hpp"
#include "utilities/vmError.hpp"
#if INCLUDE_ZGC
#include "gc/z/zStackChunkGCData.inline.hpp"
#endif

#include <type_traits>

/*
 * This file contains the implementation of continuation freezing (yield) and thawing (run).
 *
 * This code is very latency-critical and very hot. An ordinary and well-behaved server application
 * would likely call these operations many thousands of times per second second, on every core.
 *
 * Freeze might be called every time the application performs any I/O operation, every time it
 * acquires a j.u.c. lock, every time it takes a message from a queue, and thaw can be called
 * multiple times in each of those cases, as it is called by the return barrier, which may be
 * invoked on method return.
 *
 * The amortized budget for each of those two operations is ~100-150ns. That is why, for
 * example, every effort is made to avoid Java-VM transitions as much as possible.
 *
 * On the fast path, all frames are known to be compiled, and the chunk requires no barriers
 * and so frames simply copied, and the bottom-most one is patched.
 * On the slow path, internal pointers in interpreted frames are de/relativized to/from offsets
 * and absolute pointers, and barriers invoked.
 */

/************************************************

Thread-stack layout on freeze/thaw.
See corresponding stack-chunk layout in instanceStackChunkKlass.hpp

            +----------------------------+
            |      .                     |
            |      .                     |
            |      .                     |
            |   carrier frames           |
            |                            |
            |----------------------------|
            |                            |
            |    Continuation.run        |
            |                            |
            |============================|
            |    enterSpecial frame      |
            |  pc                        |
            |  rbp                       |
            |  -----                     |
        ^   |  int argsize               | = ContinuationEntry
        |   |  oopDesc* cont             |
        |   |  oopDesc* chunk            |
        |   |  ContinuationEntry* parent |
        |   |  ...                       |
        |   |============================| <------ JavaThread::_cont_entry = entry->sp()
        |   |  ? alignment word ?        |
        |   |----------------------------| <--\
        |   |                            |    |
        |   |  ? caller stack args ?     |    |   argsize (might not be 2-word aligned) words
Address |   |                            |    |   Caller is still in the chunk.
        |   |----------------------------|    |
        |   |  pc (? return barrier ?)   |    |  This pc contains the return barrier when the bottom-most frame
        |   |  rbp                       |    |  isn't the last one in the continuation.
        |   |                            |    |
        |   |    frame                   |    |
        |   |                            |    |
            +----------------------------|     \__ Continuation frames to be frozen/thawed
            |                            |     /
            |    frame                   |    |
            |                            |    |
            |----------------------------|    |
            |                            |    |
            |    frame                   |    |
            |                            |    |
            |----------------------------| <--/
            |                            |
            |    doYield/safepoint stub  | When preempting forcefully, we could have a safepoint stub
            |                            | instead of a doYield stub
            |============================| <- the sp passed to freeze
            |                            |
            |  Native freeze/thaw frames |
            |      .                     |
            |      .                     |
            |      .                     |
            +----------------------------+

************************************************/

static const bool TEST_THAW_ONE_CHUNK_FRAME = false; // force thawing frames one-at-a-time for testing

#define CONT_JFR false // emit low-level JFR events that count slow/fast path for continuation performance debugging only
#if CONT_JFR
  #define CONT_JFR_ONLY(code) code
#else
  #define CONT_JFR_ONLY(code)
#endif

// TODO: See AbstractAssembler::generate_stack_overflow_check,
// Compile::bang_size_in_bytes(), m->as_SafePoint()->jvms()->interpreter_frame_size()
// when we stack-bang, we need to update a thread field with the lowest (farthest) bang point.

// Data invariants are defined by Continuation::debug_verify_continuation and Continuation::debug_verify_stack_chunk

// Used to just annotatate cold/hot branches
#define LIKELY(condition)   (condition)
#define UNLIKELY(condition) (condition)

// debugging functions
#ifdef ASSERT
extern "C" bool dbg_is_safe(const void* p, intptr_t errvalue); // address p is readable and *(intptr_t*)p != errvalue

static void verify_continuation(oop continuation) { Continuation::debug_verify_continuation(continuation); }

static void do_deopt_after_thaw(JavaThread* thread);
static bool do_verify_after_thaw(JavaThread* thread, stackChunkOop chunk, outputStream* st);
static void log_frames(JavaThread* thread);
static void log_frames_after_thaw(JavaThread* thread, ContinuationWrapper& cont, intptr_t* sp);
static void print_frame_layout(const frame& f, bool callee_complete, outputStream* st = tty);

#define assert_pfl(p, ...) \
do {                                           \
  if (!(p)) {                                  \
    JavaThread* t = JavaThread::active();      \
    if (t->has_last_Java_frame()) {            \
      tty->print_cr("assert(" #p ") failed:"); \
      t->print_frame_layout();                 \
    }                                          \
  }                                            \
  vmassert(p, __VA_ARGS__);                    \
} while(0)

#else
static void verify_continuation(oop continuation) { }
#define assert_pfl(p, ...)
#endif

static freeze_result is_pinned0(JavaThread* thread, oop cont_scope, bool safepoint);
template<typename ConfigT, bool preempt> static inline int freeze_internal(JavaThread* thread, intptr_t* const sp, int freeze_kind = freeze_self_from_java);

static inline int prepare_thaw_internal(JavaThread* thread, bool return_barrier);
template<typename ConfigT> static inline intptr_t* thaw_internal(JavaThread* thread, const Continuation::thaw_kind kind);


// Entry point to freeze. Transitions are handled manually
// Called from gen_continuation_yield() in sharedRuntime_<cpu>.cpp through Continuation::freeze_entry();
template<typename ConfigT>
static JRT_BLOCK_ENTRY(int, freeze(JavaThread* current, intptr_t* sp))
  assert(sp == current->frame_anchor()->last_Java_sp(), "");

  if (current->raw_cont_fastpath() > current->last_continuation()->entry_sp() || current->raw_cont_fastpath() < sp) {
    current->set_cont_fastpath(nullptr);
  }

  return ConfigT::freeze(current, sp);
JRT_END

JRT_LEAF(int, Continuation::prepare_thaw(JavaThread* thread, bool return_barrier))
  return prepare_thaw_internal(thread, return_barrier);
JRT_END

template<typename ConfigT>
static JRT_LEAF(intptr_t*, thaw(JavaThread* thread, int kind))
  // TODO: JRT_LEAF and NoHandleMark is problematic for JFR events.
  // vFrameStreamCommon allocates Handles in RegisterMap for continuations.
  // Also the preemption case with JVMTI events enabled might safepoint so
  // undo the NoSafepointVerifier here and rely on handling by ContinuationWrapper.
  // JRT_ENTRY instead?
  ResetNoHandleMark rnhm;
  debug_only(PauseNoSafepointVerifier pnsv(&__nsv);)

  // we might modify the code cache via BarrierSetNMethod::nmethod_entry_barrier
  MACOS_AARCH64_ONLY(ThreadWXEnable __wx(WXWrite, thread));
  return ConfigT::thaw(thread, (Continuation::thaw_kind)kind);
JRT_END

JVM_ENTRY(jint, CONT_isPinned0(JNIEnv* env, jobject cont_scope)) {
  JavaThread* thread = JavaThread::thread_from_jni_environment(env);
  return is_pinned0(thread, JNIHandles::resolve(cont_scope), false);
}
JVM_END

///////////

enum class oop_kind { NARROW, WIDE };
template <oop_kind oops, typename BarrierSetT>
class Config {
public:
  typedef Config<oops, BarrierSetT> SelfT;
  using OopT = std::conditional_t<oops == oop_kind::NARROW, narrowOop, oop>;

  static int freeze(JavaThread* thread, intptr_t* const sp) {
    return freeze_internal<SelfT, false>(thread, sp);
  }

  static int freeze_preempt(JavaThread* thread, intptr_t* const sp, int preempt_kind) {
    return freeze_internal<SelfT, true>(thread, sp, preempt_kind);
  }

  static intptr_t* thaw(JavaThread* thread, Continuation::thaw_kind kind) {
    return thaw_internal<SelfT>(thread, kind);
  }
};

static bool stack_overflow_check(JavaThread* thread, size_t size, address sp) {
  const size_t page_size = os::vm_page_size();
  if (size > page_size) {
    if (sp - size < thread->stack_overflow_state()->shadow_zone_safe_limit()) {
      return false;
    }
  }
  return true;
}

#ifdef ASSERT
static oop get_continuation(JavaThread* thread) {
  assert(thread != nullptr, "");
  assert(thread->threadObj() != nullptr, "");
  return java_lang_Thread::continuation(thread->threadObj());
}
#endif // ASSERT

inline void clear_anchor(JavaThread* thread) {
  thread->frame_anchor()->clear();
}

static void set_anchor(JavaThread* thread, intptr_t* sp, address pc = nullptr) {
  if (pc == nullptr) {
    pc = ContinuationHelper::return_address_at(
           sp - frame::sender_sp_ret_address_offset());
  }
  assert(pc != nullptr, "");

  JavaFrameAnchor* anchor = thread->frame_anchor();
  anchor->set_last_Java_sp(sp);
  anchor->set_last_Java_pc(pc);
  ContinuationHelper::set_anchor_pd(anchor, sp);

  assert(thread->has_last_Java_frame(), "");
  assert(thread->last_frame().cb() != nullptr, "");
}

static void set_anchor_to_entry(JavaThread* thread, ContinuationEntry* entry) {
  JavaFrameAnchor* anchor = thread->frame_anchor();
  anchor->set_last_Java_sp(entry->entry_sp());
  anchor->set_last_Java_pc(entry->entry_pc());
  ContinuationHelper::set_anchor_to_entry_pd(anchor, entry);

  assert(thread->has_last_Java_frame(), "");
  assert(thread->last_frame().cb() != nullptr, "");
}

#ifdef ASSERT
static int monitors_to_fix_on_stack(JavaThread* thread) {
  ResourceMark rm(JavaThread::current());
  ContinuationEntry* ce = thread->last_continuation();
  RegisterMap map(thread,
                  RegisterMap::UpdateMap::include,
                  RegisterMap::ProcessFrames::include,
                  RegisterMap::WalkContinuation::include);
  map.set_include_argument_oops(false);
  ResourceHashtable<oopDesc*, bool> rhtable;
  int monitor_count = 0;
  for (frame f = thread->last_frame(); Continuation::is_frame_in_continuation(thread, f); f = f.sender(&map)) {
    if (f.is_interpreted_frame()) {
      frame abs = !f.is_heap_frame() ? f : map.stack_chunk()->derelativize(f);
      monitor_count += ContinuationHelper::InterpretedFrame::monitors_to_fix(thread, abs, rhtable, map.stack_chunk()());
    } else if (f.is_compiled_frame()) {
      monitor_count += ContinuationHelper::CompiledFrame::monitors_to_fix(thread, &map, f, rhtable);
    } else if (f.is_native_frame()) {
      monitor_count += ContinuationHelper::NativeFrame::monitors_to_fix(thread, f, rhtable);
    }
  }
  return monitor_count;
}
#endif

#if CONT_JFR
class FreezeThawJfrInfo : public StackObj {
  short _e_size;
  short _e_num_interpreted_frames;
 public:

  FreezeThawJfrInfo() : _e_size(0), _e_num_interpreted_frames(0) {}
  inline void record_interpreted_frame() { _e_num_interpreted_frames++; }
  inline void record_size_copied(int size) { _e_size += size << LogBytesPerWord; }
  template<typename Event> void post_jfr_event(Event *e, oop continuation, JavaThread* jt);
};

template<typename Event> void FreezeThawJfrInfo::post_jfr_event(Event* e, oop continuation, JavaThread* jt) {
  if (e->should_commit()) {
    log_develop_trace(continuations)("JFR event: iframes: %d size: %d", _e_num_interpreted_frames, _e_size);
    e->set_carrierThread(JFR_JVM_THREAD_ID(jt));
    e->set_continuationClass(continuation->klass());
    e->set_interpretedFrames(_e_num_interpreted_frames);
    e->set_size(_e_size);
    e->commit();
  }
}
#endif // CONT_JFR

/////////////// FREEZE ////

class FreezeBase : public StackObj {
protected:
  JavaThread* const _thread;
  ContinuationWrapper& _cont;
  bool _barriers; // only set when we allocate a chunk

  intptr_t* _bottom_address;

  const bool _preempt;
  // Used on preemption only
  frame _last_frame;
  oop _monitorenter_obj;

  // Used to support freezing with held monitors
  int _monitors_to_fix;
  int _monitors_in_lockstack;

  int _freeze_size; // total size of all frames plus metadata in words.
  int _total_align_size;

  intptr_t* _cont_stack_top;
  intptr_t* _cont_stack_bottom;

  CONT_JFR_ONLY(FreezeThawJfrInfo _jfr_info;)

#ifdef ASSERT
  intptr_t* _orig_chunk_sp;
  int _fast_freeze_size;
  bool _empty;
#endif

  JvmtiSampledObjectAllocEventCollector* _jvmti_event_collector;

  NOT_PRODUCT(int _frames;)
  DEBUG_ONLY(intptr_t* _last_write;)

  inline FreezeBase(JavaThread* thread, ContinuationWrapper& cont, intptr_t* sp, bool preempt);

public:
  NOINLINE freeze_result freeze_slow();
  void freeze_fast_existing_chunk();

  CONT_JFR_ONLY(FreezeThawJfrInfo& jfr_info() { return _jfr_info; })
  void set_jvmti_event_collector(JvmtiSampledObjectAllocEventCollector* jsoaec) { _jvmti_event_collector = jsoaec; }

  inline int size_if_fast_freeze_available();

  inline frame& last_frame() { return _last_frame; }
<<<<<<< HEAD
  inline void set_last_frame() { _last_frame = _thread->last_frame(); }
=======
>>>>>>> eead9cc0

#ifdef ASSERT
  bool check_valid_fast_path();
#endif

protected:
  inline void init_rest();
  void throw_stack_overflow_on_humongous_chunk();

  // fast path
  inline void copy_to_chunk(intptr_t* from, intptr_t* to, int size);
  inline void unwind_frames();
  inline void patch_stack_pd(intptr_t* frame_sp, intptr_t* heap_sp);

  // slow path
  virtual stackChunkOop allocate_chunk_slow(size_t stack_size, int argsize_md) = 0;

  int cont_size() { return pointer_delta_as_int(_cont_stack_bottom, _cont_stack_top); }

private:
  // slow path
  frame freeze_start_frame();
  frame freeze_start_frame_on_preempt();
  NOINLINE freeze_result recurse_freeze(frame& f, frame& caller, int callee_argsize, bool callee_interpreted, bool top);
  inline frame freeze_start_frame_yield_stub();
  template<typename FKind>
  inline freeze_result recurse_freeze_java_frame(const frame& f, frame& caller, int fsize, int argsize);
  inline void before_freeze_java_frame(const frame& f, const frame& caller, int fsize, int argsize, bool is_bottom_frame);
  inline void after_freeze_java_frame(const frame& hf, bool is_bottom_frame);
  freeze_result finalize_freeze(const frame& callee, frame& caller, int argsize);
  void patch(const frame& f, frame& hf, const frame& caller, bool is_bottom_frame);
  NOINLINE freeze_result recurse_freeze_interpreted_frame(frame& f, frame& caller, int callee_argsize, bool callee_interpreted);
  freeze_result recurse_freeze_compiled_frame(frame& f, frame& caller, int callee_argsize, bool callee_interpreted);
  NOINLINE freeze_result recurse_freeze_stub_frame(frame& f, frame& caller);
  NOINLINE freeze_result recurse_freeze_native_frame(frame& f, frame& caller);
  NOINLINE void finish_freeze(const frame& f, const frame& top);

  void fix_monitors_in_interpreted_frame(frame& f);
  template <typename RegisterMapT>
  void fix_monitors_in_compiled_frame(frame& f, RegisterMapT* map);
  void fix_monitors_in_fast_path();

  inline bool stack_overflow();

  static frame sender(const frame& f) { return f.is_interpreted_frame() ? sender<ContinuationHelper::InterpretedFrame>(f)
                                                                        : sender<ContinuationHelper::NonInterpretedUnknownFrame>(f); }
  template<typename FKind> static inline frame sender(const frame& f);
  template<typename FKind> frame new_heap_frame(frame& f, frame& caller);
  inline void set_top_frame_metadata_pd(const frame& hf);
  inline void patch_pd(frame& callee, const frame& caller);
  void adjust_interpreted_frame_unextended_sp(frame& f);
  static inline void prepare_freeze_interpreted_top_frame(const frame& f);
  static inline void relativize_interpreted_frame_metadata(const frame& f, const frame& hf);

protected:
  void freeze_fast_copy(stackChunkOop chunk, int chunk_start_sp CONT_JFR_ONLY(COMMA bool chunk_is_allocated));
  bool freeze_fast_new_chunk(stackChunkOop chunk);
};

template <typename ConfigT>
class Freeze : public FreezeBase {
private:
  stackChunkOop allocate_chunk(size_t stack_size, int argsize_md);

public:
  inline Freeze(JavaThread* thread, ContinuationWrapper& cont, intptr_t* frame_sp, bool preempt)
    : FreezeBase(thread, cont, frame_sp, preempt) {}

  freeze_result try_freeze_fast();

protected:
  virtual stackChunkOop allocate_chunk_slow(size_t stack_size, int argsize_md) override { return allocate_chunk(stack_size, argsize_md); }
};

FreezeBase::FreezeBase(JavaThread* thread, ContinuationWrapper& cont, intptr_t* frame_sp, bool preempt) :
    _thread(thread), _cont(cont), _barriers(false), _preempt(preempt), _last_frame(false /* no initialization */) {
  DEBUG_ONLY(_jvmti_event_collector = nullptr;)

  assert(_thread != nullptr, "");
  assert(_thread->last_continuation()->entry_sp() == _cont.entrySP(), "");

  DEBUG_ONLY(_cont.entry()->verify_cookie();)

  assert(!Interpreter::contains(_cont.entryPC()), "");

  _bottom_address = _cont.entrySP() - _cont.entry_frame_extension();
#ifdef _LP64
  if (((intptr_t)_bottom_address & 0xf) != 0) {
    _bottom_address--;
  }
  assert(is_aligned(_bottom_address, frame::frame_alignment), "");
#endif

  log_develop_trace(continuations)("bottom_address: " INTPTR_FORMAT " entrySP: " INTPTR_FORMAT " argsize: " PTR_FORMAT,
                p2i(_bottom_address), p2i(_cont.entrySP()), (_cont.entrySP() - _bottom_address) << LogBytesPerWord);
  assert(_bottom_address != nullptr, "");
  assert(_bottom_address <= _cont.entrySP(), "");
  DEBUG_ONLY(_last_write = nullptr;)

  assert(_cont.chunk_invariant(), "");
  assert(!Interpreter::contains(_cont.entryPC()), "");
#if !defined(PPC64) || defined(ZERO)
  static const int doYield_stub_frame_size = frame::metadata_words;
#else
  static const int doYield_stub_frame_size = frame::native_abi_reg_args_size >> LogBytesPerWord;
#endif
  // With preemption doYield() might not have been resolved yet
  assert(_preempt || SharedRuntime::cont_doYield_stub()->frame_size() == doYield_stub_frame_size, "");
<<<<<<< HEAD
=======

  if (preempt) {
    _last_frame = _thread->last_frame();
  }
>>>>>>> eead9cc0

  // properties of the continuation on the stack; all sizes are in words
  _cont_stack_top    = frame_sp + (!preempt ? doYield_stub_frame_size : 0); // we don't freeze the doYield stub frame
  _cont_stack_bottom = _cont.entrySP() + (_cont.argsize() == 0 ? frame::metadata_words_at_top : 0)
      - ContinuationHelper::frame_align_words(_cont.argsize()); // see alignment in thaw

  log_develop_trace(continuations)("freeze size: %d argsize: %d top: " INTPTR_FORMAT " bottom: " INTPTR_FORMAT,
    cont_size(), _cont.argsize(), p2i(_cont_stack_top), p2i(_cont_stack_bottom));
  assert(cont_size() > 0, "");

  if (LockingMode == LM_LEGACY) {
    _monitors_to_fix = thread->held_monitor_count();
    assert(_monitors_to_fix >= 0, "invariant");
    _monitors_in_lockstack = 0;
    assert(_thread->lock_stack().monitor_count() == 0, "should be set only for LM_LIGHTWEIGHT");
  } else {
    _monitors_in_lockstack = _thread->lock_stack().monitor_count();
    assert(_monitors_in_lockstack >= 0 && _monitors_in_lockstack <= 8, "_monitors_in_lockstack=%d", _monitors_in_lockstack);
    _monitors_to_fix = _monitors_in_lockstack;
    assert(thread->held_monitor_count() == 0, "should be set only for LM_LEGACY");
  }
  DEBUG_ONLY(int verified_cnt = monitors_to_fix_on_stack(_thread);)
  assert(verified_cnt == _monitors_to_fix || thread->obj_locker_count() > 0 ||
         (LockingMode == LM_LIGHTWEIGHT && verified_cnt == _thread->lock_stack().unique_count()),
         "wrong monitor count. Found %d in the stack but counter is %d", verified_cnt, _monitors_to_fix);
}

void FreezeBase::init_rest() { // we want to postpone some initialization after chunk handling
  _freeze_size = 0;
  _total_align_size = 0;
  NOT_PRODUCT(_frames = 0;)
}

void FreezeBase::fix_monitors_in_interpreted_frame(frame& f) {
  assert(LockingMode == LM_LEGACY, "invariant");
  BasicObjectLock* first_mon = f.interpreter_frame_monitor_begin();
  BasicObjectLock* last_mon = f.interpreter_frame_monitor_end();
  assert(last_mon <= first_mon, "must be");

  if (first_mon == last_mon) {
    // No monitors in this frame
    return;
  }

  for (BasicObjectLock* current = f.previous_monitor_in_interpreter_frame(first_mon);
       current >= last_mon; current = f.previous_monitor_in_interpreter_frame(current)) {
    oop obj = current->obj();
    if (obj == nullptr) {
      continue;
    }
    if (obj == _monitorenter_obj) {
      assert(_preempt, "should be preemption on monitorenter case");
      assert(obj->mark().monitor() != nullptr, "failed to acquire the lock but its not inflated");
      continue;
    }
    markWord mark = obj->mark();
    if (mark.has_monitor() && !mark.monitor()->is_owner_anonymous()) {
      // Good for freezing, nothing to do.
      assert(mark.monitor()->is_owner(_thread), "invariant");
      continue;
    }
    // Found locked monitor that needs fixing. Inflate will fix the owner for stack-locked case or inflated but anonymously owned.
    ObjectMonitor* om = ObjectSynchronizer::inflate(_thread, obj, ObjectSynchronizer::InflateCause::inflate_cause_cont_freeze);
    assert(om != nullptr, "invariant");
    assert(om->is_owner(_thread), "invariant");
    if (--_monitors_to_fix == 0) break;
  }
  assert(_monitors_to_fix >= 0, "invariant");
}

template <typename RegisterMapT>
void FreezeBase::fix_monitors_in_compiled_frame(frame& f, RegisterMapT* map) {
  assert(LockingMode == LM_LEGACY, "invariant");
  assert(!f.is_interpreted_frame(), "");
  assert(ContinuationHelper::CompiledFrame::is_instance(f), "");

  nmethod* nm = f.cb()->as_nmethod();

  if (!nm->has_monitors()) {
    // No monitors in this frame
    return;
  }

  for (ScopeDesc* scope = nm->scope_desc_at(f.pc()); scope != nullptr; scope = scope->sender()) {
    GrowableArray<MonitorValue*>* mons = scope->monitors();
    if (mons == nullptr || mons->is_empty()) {
      continue;
    }

    for (int index = (mons->length()-1); index >= 0; index--) { // see compiledVFrame::monitors()
      MonitorValue* mon = mons->at(index);
      if (mon->eliminated()) {
        continue; // we ignore eliminated monitors
      }
      ScopeValue* ov = mon->owner();
      StackValue* owner_sv = StackValue::create_stack_value(&f, map, ov); // it is an oop
      oop obj = owner_sv->get_obj()();
      if (obj == nullptr) {
        continue;
      }
      if (obj == _monitorenter_obj) {
        assert(_preempt, "should be preemption on monitorenter case");
        assert(obj->mark().monitor() != nullptr, "failed to acquire the lock but its not inflated");
        continue;
      }
      markWord mark = obj->mark();
      if (mark.has_monitor() && !mark.monitor()->is_owner_anonymous()) {
        // Good for freezing, nothing to do.
        assert(mark.monitor()->is_owner(_thread), "invariant");
        continue;
      }
      // Found locked monitor that needs fixing. Inflate will fix the owner for stack-locked case or inflated but anonymously owned.
      ObjectMonitor* om = ObjectSynchronizer::inflate(_thread, obj, ObjectSynchronizer::InflateCause::inflate_cause_cont_freeze);
      assert(om != nullptr, "invariant");
      assert(om->is_owner(_thread), "invariant");
      if (--_monitors_to_fix == 0) break;
    }
  }
  assert(_monitors_to_fix >= 0, "invariant");
}

void FreezeBase::fix_monitors_in_fast_path() {
  if (LockingMode == LM_LIGHTWEIGHT) {
    stackChunkOop chunk = _cont.tail();
    assert(chunk->sp_address() - chunk->start_address() >= _monitors_in_lockstack, "no room for lockstack");
    _thread->lock_stack().move_to_address((oop*)chunk->start_address());

    chunk->set_lockstack_size((uint8_t)_monitors_in_lockstack);
    chunk->set_has_lockstack(true);

    DEBUG_ONLY(_monitors_to_fix -= _monitors_in_lockstack;)
  } else {
    assert(LockingMode == LM_LEGACY, "invariant");
    _monitorenter_obj = _thread->is_on_monitorenter() ? _thread->current_pending_monitor()->object() : nullptr;

    ResourceMark rm(_thread);
    RegisterMap map(JavaThread::current(),
                  RegisterMap::UpdateMap::include,
                  RegisterMap::ProcessFrames::skip, // already processed in unwind_frames()
                  RegisterMap::WalkContinuation::skip);
    map.set_include_argument_oops(false);
    frame freezed_top(_cont_stack_top);
    frame first = !_preempt ? freezed_top : freezed_top.sender(&map);
    for (frame f = first; _monitors_to_fix > 0 && Continuation::is_frame_in_continuation(_cont.entry(), f); f = f.sender(&map)) {
      fix_monitors_in_compiled_frame(f, &map);
    }
  }
  assert(_monitors_to_fix == 0, "missing monitors in stack");
  assert(_thread->held_monitor_count() == 0, "should be 0 now");
}

void FreezeBase::copy_to_chunk(intptr_t* from, intptr_t* to, int size) {
  stackChunkOop chunk = _cont.tail();
  chunk->copy_from_stack_to_chunk(from, to, size);
  CONT_JFR_ONLY(_jfr_info.record_size_copied(size);)

#ifdef ASSERT
  if (_last_write != nullptr) {
    assert(_last_write == to + size, "Missed a spot: _last_write: " INTPTR_FORMAT " to+size: " INTPTR_FORMAT
        " stack_size: %d _last_write offset: " PTR_FORMAT " to+size: " PTR_FORMAT, p2i(_last_write), p2i(to+size),
        chunk->stack_size(), _last_write-chunk->start_address(), to+size-chunk->start_address());
    _last_write = to;
  }
#endif
}

// Called _after_ the last possible safepoint during the freeze operation (chunk allocation)
void FreezeBase::unwind_frames() {
  ContinuationEntry* entry = _cont.entry();
  entry->flush_stack_processing(_thread);
  set_anchor_to_entry(_thread, entry);
}

template <typename ConfigT>
freeze_result Freeze<ConfigT>::try_freeze_fast() {
  assert(_thread->thread_state() == _thread_in_vm, "");
  assert(_thread->cont_fastpath(), "");

  DEBUG_ONLY(_fast_freeze_size = size_if_fast_freeze_available();)
  assert(_fast_freeze_size == 0, "");

  stackChunkOop chunk = allocate_chunk(cont_size() + frame::metadata_words + _monitors_in_lockstack, _cont.argsize() + frame::metadata_words_at_top);
  if (freeze_fast_new_chunk(chunk)) {
    return freeze_ok;
  }
  if (_thread->has_pending_exception()) {
    return freeze_exception;
  }

  // TODO R REMOVE when deopt change is fixed
  assert(!_thread->cont_fastpath() || _barriers, "");
  log_develop_trace(continuations)("-- RETRYING SLOW --");
  return freeze_slow();
}

// Returns size needed if the continuation fits, otherwise 0.
int FreezeBase::size_if_fast_freeze_available() {
  stackChunkOop chunk = _cont.tail();
  if (chunk == nullptr || chunk->is_gc_mode() || chunk->requires_barriers() || chunk->has_mixed_frames()) {
    log_develop_trace(continuations)("chunk available %s", chunk == nullptr ? "no chunk" : "chunk requires barriers");
    return 0;
  }

  int total_size_needed = cont_size();
  const int chunk_sp = chunk->sp();

  // argsize can be nonzero if we have a caller, but the caller could be in a non-empty parent chunk,
  // so we subtract it only if we overlap with the caller, i.e. the current chunk isn't empty.
  // Consider leaving the chunk's argsize set when emptying it and removing the following branch,
  // although that would require changing stackChunkOopDesc::is_empty
  if (!chunk->is_empty()) {
    total_size_needed -= _cont.argsize() + frame::metadata_words_at_top;
  }

  total_size_needed += _monitors_in_lockstack;

  int chunk_free_room = chunk_sp - frame::metadata_words_at_bottom;
  bool available = chunk_free_room >= total_size_needed;
  log_develop_trace(continuations)("chunk available: %s size: %d argsize: %d top: " INTPTR_FORMAT " bottom: " INTPTR_FORMAT,
    available ? "yes" : "no" , total_size_needed, _cont.argsize(), p2i(_cont_stack_top), p2i(_cont_stack_bottom));
  return available ? total_size_needed : 0;
}

void FreezeBase::freeze_fast_existing_chunk() {
  stackChunkOop chunk = _cont.tail();

  DEBUG_ONLY(_fast_freeze_size = size_if_fast_freeze_available();)
  assert(_fast_freeze_size > 0, "");

  if (!chunk->is_empty()) { // we are copying into a non-empty chunk
    DEBUG_ONLY(_empty = false;)
    DEBUG_ONLY(_orig_chunk_sp = chunk->sp_address();)
#ifdef ASSERT
    {
      intptr_t* retaddr_slot = (chunk->sp_address()
                                - frame::sender_sp_ret_address_offset());
      assert(ContinuationHelper::return_address_at(retaddr_slot) == chunk->pc(),
             "unexpected saved return address");
    }
#endif

    // the chunk's sp before the freeze, adjusted to point beyond the stack-passed arguments in the topmost frame
    // we overlap; we'll overwrite the chunk's top frame's callee arguments
    const int chunk_start_sp = chunk->sp() + _cont.argsize() + frame::metadata_words_at_top;
    assert(chunk_start_sp <= chunk->stack_size(), "sp not pointing into stack");

    // increase max_size by what we're freezing minus the overlap
    chunk->set_max_thawing_size(chunk->max_thawing_size() + cont_size() - _cont.argsize() - frame::metadata_words_at_top);

    intptr_t* const bottom_sp = _cont_stack_bottom - _cont.argsize() - frame::metadata_words_at_top;
    assert(bottom_sp == _bottom_address, "");
    // Because the chunk isn't empty, we know there's a caller in the chunk, therefore the bottom-most frame
    // should have a return barrier (installed back when we thawed it).
#ifdef ASSERT
    {
      intptr_t* retaddr_slot = (bottom_sp
                                - frame::sender_sp_ret_address_offset());
      assert(ContinuationHelper::return_address_at(retaddr_slot)
             == StubRoutines::cont_returnBarrier(),
             "should be the continuation return barrier");
    }
#endif
    // We copy the fp from the chunk back to the stack because it contains some caller data,
    // including, possibly, an oop that might have gone stale since we thawed.
    patch_stack_pd(bottom_sp, chunk->sp_address());
    // we don't patch the return pc at this time, so as not to make the stack unwalkable for async walks

    freeze_fast_copy(chunk, chunk_start_sp CONT_JFR_ONLY(COMMA false));
  } else { // the chunk is empty
    const int chunk_start_sp = chunk->stack_size();

    DEBUG_ONLY(_empty = true;)
    DEBUG_ONLY(_orig_chunk_sp = chunk->start_address() + chunk_start_sp;)

    chunk->set_max_thawing_size(cont_size());
    chunk->set_bottom(chunk_start_sp - _cont.argsize() - frame::metadata_words_at_top);
    chunk->set_sp(chunk->bottom());

    freeze_fast_copy(chunk, chunk_start_sp CONT_JFR_ONLY(COMMA false));
  }
}

bool FreezeBase::freeze_fast_new_chunk(stackChunkOop chunk) {
  DEBUG_ONLY(_empty = true;)

  // Install new chunk
  _cont.set_tail(chunk);

  if (UNLIKELY(chunk == nullptr || !_thread->cont_fastpath() || _barriers)) { // OOME/probably humongous
    log_develop_trace(continuations)("Retrying slow. Barriers: %d", _barriers);
    return false;
  }

  chunk->set_max_thawing_size(cont_size());

  // in a fresh chunk, we freeze *with* the bottom-most frame's stack arguments.
  // They'll then be stored twice: in the chunk and in the parent chunk's top frame
  const int chunk_start_sp = cont_size() + frame::metadata_words + _monitors_in_lockstack;
  assert(chunk_start_sp == chunk->stack_size(), "");

  DEBUG_ONLY(_orig_chunk_sp = chunk->start_address() + chunk_start_sp;)

  freeze_fast_copy(chunk, chunk_start_sp CONT_JFR_ONLY(COMMA true));

  return true;
}

void FreezeBase::freeze_fast_copy(stackChunkOop chunk, int chunk_start_sp CONT_JFR_ONLY(COMMA bool chunk_is_allocated)) {
  assert(chunk != nullptr, "");
  assert(!chunk->has_mixed_frames(), "");
  assert(!chunk->is_gc_mode(), "");
  assert(!chunk->has_bitmap(), "");
  assert(!chunk->requires_barriers(), "");
  assert(chunk == _cont.tail(), "");

  // We unwind frames after the last safepoint so that the GC will have found the oops in the frames, but before
  // writing into the chunk. This is so that an asynchronous stack walk (not at a safepoint) that suspends us here
  // will either see no continuation on the stack, or a consistent chunk.
  unwind_frames();

  log_develop_trace(continuations)("freeze_fast start: chunk " INTPTR_FORMAT " size: %d orig sp: %d argsize: %d",
    p2i((oopDesc*)chunk), chunk->stack_size(), chunk_start_sp, _cont.argsize());
  assert(chunk_start_sp <= chunk->stack_size(), "");
  assert(chunk_start_sp >= cont_size(), "no room in the chunk");

  const int chunk_new_sp = chunk_start_sp - cont_size(); // the chunk's new sp, after freeze
  assert(!(_fast_freeze_size > 0) || (_orig_chunk_sp - (chunk->start_address() + chunk_new_sp)) == (_fast_freeze_size - _monitors_in_lockstack), "");

  intptr_t* chunk_top = chunk->start_address() + chunk_new_sp;
#ifdef ASSERT
  if (!_empty) {
    intptr_t* retaddr_slot = (_orig_chunk_sp
                              - frame::sender_sp_ret_address_offset());
    assert(ContinuationHelper::return_address_at(retaddr_slot) == chunk->pc(),
           "unexpected saved return address");
  }
#endif

  log_develop_trace(continuations)("freeze_fast start: " INTPTR_FORMAT " sp: %d chunk_top: " INTPTR_FORMAT,
                              p2i(chunk->start_address()), chunk_new_sp, p2i(chunk_top));
  intptr_t* from = _cont_stack_top - frame::metadata_words_at_bottom;
  intptr_t* to   = chunk_top - frame::metadata_words_at_bottom;
  copy_to_chunk(from, to, cont_size() + frame::metadata_words_at_bottom);
  // Because we're not patched yet, the chunk is now in a bad state

  // patch return pc of the bottom-most frozen frame (now in the chunk)
  // with the actual caller's return address
  intptr_t* chunk_bottom_retaddr_slot = (chunk_top + cont_size()
                                         - _cont.argsize()
                                         - frame::metadata_words_at_top
                                         - frame::sender_sp_ret_address_offset());
#ifdef ASSERT
  if (!_empty) {
    assert(ContinuationHelper::return_address_at(chunk_bottom_retaddr_slot)
           == StubRoutines::cont_returnBarrier(),
           "should be the continuation return barrier");
  }
#endif
  ContinuationHelper::patch_return_address_at(chunk_bottom_retaddr_slot,
                                              chunk->pc());

  // We're always writing to a young chunk, so the GC can't see it until the next safepoint.
  chunk->set_sp(chunk_new_sp);

  // set chunk->pc to the return address of the topmost frame in the chunk
  if (_preempt) {
    // On aarch64, the return pc of the top frame won't necessarily be at sp[-1].
    // Also, on x64, if the top frame is the native wrapper frame, sp[-1] will not
    // be the pc we used when creating the oopmap. Get the top's frame last pc from
    // the anchor instead.
    address last_pc = _last_frame.pc();
    ContinuationHelper::patch_return_address_at(chunk_top - frame::sender_sp_ret_address_offset(), last_pc);
    chunk->set_pc(last_pc);
  } else {
    chunk->set_pc(ContinuationHelper::return_address_at(
                  _cont_stack_top - frame::sender_sp_ret_address_offset()));
  }

  // Fix monitors after unwinding frames to make sure oops are valid.
  if (_monitors_to_fix > 0) {
    fix_monitors_in_fast_path();
  }

  // Fix monitors after unwinding frames to make sure oops are valid.
  if (_monitors_to_fix > 0) {
    fix_monitors_in_fast_path();
  }

  _cont.write();

  log_develop_trace(continuations)("FREEZE CHUNK #" INTPTR_FORMAT " (young)", _cont.hash());
  LogTarget(Trace, continuations) lt;
  if (lt.develop_is_enabled()) {
    LogStream ls(lt);
    chunk->print_on(true, &ls);
  }

  // Verification
  assert(_cont.chunk_invariant(), "");
  chunk->verify();

#if CONT_JFR
  EventContinuationFreezeFast e;
  if (e.should_commit()) {
    e.set_id(cast_from_oop<u8>(chunk));
    DEBUG_ONLY(e.set_allocate(chunk_is_allocated);)
    e.set_size(cont_size() << LogBytesPerWord);
    e.commit();
  }
#endif
}

NOINLINE freeze_result FreezeBase::freeze_slow() {
#ifdef ASSERT
  ResourceMark rm;
#endif

  log_develop_trace(continuations)("freeze_slow  #" INTPTR_FORMAT, _cont.hash());
  assert(_thread->thread_state() == _thread_in_vm || _thread->thread_state() == _thread_blocked, "");

#if CONT_JFR
  EventContinuationFreezeSlow e;
  if (e.should_commit()) {
    e.set_id(cast_from_oop<u8>(_cont.continuation()));
    e.commit();
  }
#endif

  init_rest();

  HandleMark hm(Thread::current());

  frame f = freeze_start_frame();

  LogTarget(Debug, continuations) lt;
  if (lt.develop_is_enabled()) {
    LogStream ls(lt);
    f.print_on(&ls);
  }

  frame caller; // the frozen caller in the chunk
  freeze_result res = recurse_freeze(f, caller, 0, false, true);

  if (res == freeze_ok) {
    finish_freeze(f, caller);
    _cont.write();
    assert(_monitors_to_fix == 0, "missing monitors in stack");
    assert(_thread->held_monitor_count() == 0, "should be 0 now");
  }

  return res;
}

frame FreezeBase::freeze_start_frame() {
  if (LIKELY(!_preempt)) {
    return freeze_start_frame_yield_stub();
  } else {
    return freeze_start_frame_on_preempt();
  }
}

frame FreezeBase::freeze_start_frame_yield_stub() {
  frame f = _thread->last_frame();
  assert(SharedRuntime::cont_doYield_stub()->contains(f.pc()), "must be");
  f = sender<ContinuationHelper::NonInterpretedUnknownFrame>(f);
  assert(Continuation::is_frame_in_continuation(_thread->last_continuation(), f), "");
  return f;
}

frame FreezeBase::freeze_start_frame_on_preempt() {
  assert(_last_frame.sp() == _thread->last_frame().sp(), "_last_frame should be already initialized");
  assert(Continuation::is_frame_in_continuation(_thread->last_continuation(), _last_frame), "");
  return _last_frame;
}

// The parameter callee_argsize includes metadata that has to be part of caller/callee overlap.
NOINLINE freeze_result FreezeBase::recurse_freeze(frame& f, frame& caller, int callee_argsize, bool callee_interpreted, bool top) {
  assert(f.unextended_sp() < _bottom_address, ""); // see recurse_freeze_java_frame
  assert(f.is_interpreted_frame() || ((top && _preempt) == ContinuationHelper::Frame::is_stub(f.cb()))
         || ((top && _preempt) == f.is_native_frame()), "");

  if (stack_overflow()) {
    return freeze_exception;
  }

  if (f.is_compiled_frame()) {
    if (UNLIKELY(f.oop_map() == nullptr)) {
      // special native frame
      return freeze_pinned_native;
    }
    return recurse_freeze_compiled_frame(f, caller, callee_argsize, callee_interpreted);
  } else if (f.is_interpreted_frame()) {
    assert(!f.interpreter_frame_method()->is_native() || (top && _preempt), "");
    return recurse_freeze_interpreted_frame(f, caller, callee_argsize, callee_interpreted);
  } else if (top && _preempt) {
    assert(f.is_native_frame() || f.is_runtime_frame(), "");
    return f.is_native_frame() ? recurse_freeze_native_frame(f, caller) : recurse_freeze_stub_frame(f, caller);
  } else {
    return freeze_pinned_native;
  }
}

// The parameter callee_argsize includes metadata that has to be part of caller/callee overlap.
// See also StackChunkFrameStream<frame_kind>::frame_size()
template<typename FKind>
inline freeze_result FreezeBase::recurse_freeze_java_frame(const frame& f, frame& caller, int fsize, int argsize) {
  assert(FKind::is_instance(f), "");

  assert(fsize > 0, "");
  assert(argsize >= 0, "");
  _freeze_size += fsize;
  NOT_PRODUCT(_frames++;)

  assert(FKind::frame_bottom(f) <= _bottom_address, "");

  // We don't use FKind::frame_bottom(f) == _bottom_address because on x64 there's sometimes an extra word between
  // enterSpecial and an interpreted frame
  if (FKind::frame_bottom(f) >= _bottom_address - 1) {
    return finalize_freeze(f, caller, argsize); // recursion end
  } else {
    frame senderf = sender<FKind>(f);
    assert(FKind::interpreted || senderf.sp() == senderf.unextended_sp(), "");
    freeze_result result = recurse_freeze(senderf, caller, argsize, FKind::interpreted, false); // recursive call
    return result;
  }
}

inline void FreezeBase::before_freeze_java_frame(const frame& f, const frame& caller, int fsize, int argsize, bool is_bottom_frame) {
  LogTarget(Trace, continuations) lt;
  if (lt.develop_is_enabled()) {
    LogStream ls(lt);
    ls.print_cr("======== FREEZING FRAME interpreted: %d bottom: %d", f.is_interpreted_frame(), is_bottom_frame);
    ls.print_cr("fsize: %d argsize: %d", fsize, argsize);
    f.print_value_on(&ls, nullptr);
  }
  assert(caller.is_interpreted_frame() == Interpreter::contains(caller.pc()), "");
}

inline void FreezeBase::after_freeze_java_frame(const frame& hf, bool is_bottom_frame) {
  LogTarget(Trace, continuations) lt;
  if (lt.develop_is_enabled()) {
    LogStream ls(lt);
    DEBUG_ONLY(hf.print_value_on(&ls, nullptr);)
    assert(hf.is_heap_frame(), "should be");
    DEBUG_ONLY(print_frame_layout(hf, false, &ls);)
    if (is_bottom_frame) {
      ls.print_cr("bottom h-frame:");
      hf.print_on(&ls);
    }
  }
}

// The parameter argsize_md includes metadata that has to be part of caller/callee overlap.
// See also StackChunkFrameStream<frame_kind>::frame_size()
freeze_result FreezeBase::finalize_freeze(const frame& callee, frame& caller, int argsize_md) {
  int argsize = argsize_md - frame::metadata_words_at_top;
  assert(callee.is_interpreted_frame()
    || ContinuationHelper::Frame::is_stub(callee.cb())
    || callee.cb()->as_nmethod()->is_osr_method()
    || argsize == _cont.argsize(), "argsize: %d cont.argsize: %d", argsize, _cont.argsize());
  log_develop_trace(continuations)("bottom: " INTPTR_FORMAT " count %d size: %d argsize: %d",
    p2i(_bottom_address), _frames, _freeze_size << LogBytesPerWord, argsize);

  LogTarget(Trace, continuations) lt;

#ifdef ASSERT
  bool empty = _cont.is_empty();
  log_develop_trace(continuations)("empty: %d", empty);
#endif

  stackChunkOop chunk = _cont.tail();

  assert(chunk == nullptr || (chunk->max_thawing_size() == 0) == chunk->is_empty(), "");

  _freeze_size += frame::metadata_words; // for top frame's metadata

  int overlap = 0; // the args overlap the caller -- if there is one in this chunk and is of the same kind
  int unextended_sp = -1;
  if (chunk != nullptr) {
    if (!chunk->is_empty()) {
      StackChunkFrameStream<ChunkFrames::Mixed> last(chunk);
      unextended_sp = chunk->to_offset(StackChunkFrameStream<ChunkFrames::Mixed>(chunk).unextended_sp());
      bool top_interpreted = Interpreter::contains(chunk->pc());
      if (callee.is_interpreted_frame() == top_interpreted) {
        overlap = argsize_md;
      }
    } else {
      unextended_sp = chunk->stack_size() - frame::metadata_words_at_top;
    }
  }

  log_develop_trace(continuations)("finalize _size: %d overlap: %d unextended_sp: %d", _freeze_size, overlap, unextended_sp);

  _freeze_size -= overlap;
  assert(_freeze_size >= 0, "");

  assert(chunk == nullptr || chunk->is_empty()
          || unextended_sp == chunk->to_offset(StackChunkFrameStream<ChunkFrames::Mixed>(chunk).unextended_sp()), "");
  assert(chunk != nullptr || unextended_sp < _freeze_size, "");

  _freeze_size += _monitors_in_lockstack;

  // _barriers can be set to true by an allocation in freeze_fast, in which case the chunk is available
  bool allocated_old_in_freeze_fast = _barriers;
  assert(!allocated_old_in_freeze_fast || (unextended_sp >= _freeze_size && chunk->is_empty()),
    "Chunk allocated in freeze_fast is of insufficient size "
    "unextended_sp: %d size: %d is_empty: %d", unextended_sp, _freeze_size, chunk->is_empty());
  assert(!allocated_old_in_freeze_fast || (!UseZGC && !UseG1GC), "Unexpected allocation");

  DEBUG_ONLY(bool empty_chunk = true);
  if (unextended_sp < _freeze_size || chunk->is_gc_mode() || (!allocated_old_in_freeze_fast && chunk->requires_barriers())) {
    // ALLOCATE NEW CHUNK

    if (lt.develop_is_enabled()) {
      LogStream ls(lt);
      if (chunk == nullptr) {
        ls.print_cr("no chunk");
      } else {
        ls.print_cr("chunk barriers: %d _size: %d free size: %d",
          chunk->requires_barriers(), _freeze_size, chunk->sp() - frame::metadata_words);
        chunk->print_on(&ls);
      }
    }

    _freeze_size += overlap; // we're allocating a new chunk, so no overlap
    // overlap = 0;

    chunk = allocate_chunk_slow(_freeze_size, argsize_md);
    if (chunk == nullptr) {
      return freeze_exception;
    }

    // Install new chunk
    _cont.set_tail(chunk);
    assert(chunk->is_empty(), "");
  } else {
    // REUSE EXISTING CHUNK
    log_develop_trace(continuations)("Reusing chunk mixed: %d empty: %d", chunk->has_mixed_frames(), chunk->is_empty());
    if (chunk->is_empty()) {
      int sp = chunk->stack_size() - argsize_md;
      chunk->set_sp(sp);
      chunk->set_bottom(sp);
      _freeze_size += overlap;
      assert(chunk->max_thawing_size() == 0, "");
    } DEBUG_ONLY(else empty_chunk = false;)
  }
  assert(!chunk->is_gc_mode(), "");
  assert(!chunk->has_bitmap(), "");
  chunk->set_has_mixed_frames(true);

  assert(chunk->requires_barriers() == _barriers, "");
  assert(!_barriers || chunk->is_empty(), "");

  assert(!chunk->is_empty() || StackChunkFrameStream<ChunkFrames::Mixed>(chunk).is_done(), "");
  assert(!chunk->is_empty() || StackChunkFrameStream<ChunkFrames::Mixed>(chunk).to_frame().is_empty(), "");

  if (_preempt) {
    frame f = _thread->last_frame();
    if (f.is_interpreted_frame()) {
      // Do it now that we know freezing will be successful.
      prepare_freeze_interpreted_top_frame(f);
    }
  }

  // We unwind frames after the last safepoint so that the GC will have found the oops in the frames, but before
  // writing into the chunk. This is so that an asynchronous stack walk (not at a safepoint) that suspends us here
  // will either see no continuation or a consistent chunk.
  unwind_frames();

  chunk->set_max_thawing_size(chunk->max_thawing_size() + _freeze_size - _monitors_in_lockstack - frame::metadata_words);

  if (lt.develop_is_enabled()) {
    LogStream ls(lt);
    ls.print_cr("top chunk:");
    chunk->print_on(&ls);
  }

  // Fix monitors after unwinding frames to make sure oops are valid. Also do it now to avoid unnecessary
  // calls to fix_monitors_in_interpreted_frame/fix_monitors_in_compiled_frame() later.
  if (_monitors_to_fix > 0) {
    if (_monitors_in_lockstack > 0) {
      assert(chunk->sp_address() - chunk->start_address() >= _monitors_in_lockstack, "no room for lockstack");
      _thread->lock_stack().move_to_address((oop*)chunk->start_address());

      chunk->set_lockstack_size((uint8_t)_monitors_in_lockstack);
      chunk->set_has_lockstack(true);

      _monitors_to_fix -= _monitors_in_lockstack;
      assert(_monitors_to_fix == 0, "invariant");
    }
    _monitorenter_obj = _thread->is_on_monitorenter() ? _thread->current_pending_monitor()->object() : nullptr;
  }

  // The topmost existing frame in the chunk; or an empty frame if the chunk is empty
  caller = StackChunkFrameStream<ChunkFrames::Mixed>(chunk).to_frame();

  DEBUG_ONLY(_last_write = caller.unextended_sp() + (empty_chunk ? argsize_md : overlap);)

  assert(chunk->is_in_chunk(_last_write - _freeze_size),
    "last_write-size: " INTPTR_FORMAT " start: " INTPTR_FORMAT, p2i(_last_write-_freeze_size), p2i(chunk->start_address()));
#ifdef ASSERT
  if (lt.develop_is_enabled()) {
    LogStream ls(lt);
    ls.print_cr("top hframe before (freeze):");
    assert(caller.is_heap_frame(), "should be");
    caller.print_on(&ls);
  }

  assert(!empty || Continuation::is_continuation_entry_frame(callee, nullptr), "");

  frame entry = sender(callee);

  assert((!empty && Continuation::is_return_barrier_entry(entry.pc())) || (empty && Continuation::is_continuation_enterSpecial(entry)), "");
  assert(callee.is_interpreted_frame() || entry.sp() == entry.unextended_sp(), "");
#endif

  return freeze_ok_bottom;
}

void FreezeBase::patch(const frame& f, frame& hf, const frame& caller, bool is_bottom_frame) {
  if (is_bottom_frame) {
    // If we're the bottom frame, we need to replace the return barrier with the real
    // caller's pc.
    address last_pc = caller.pc();
    assert((last_pc == nullptr) == _cont.tail()->is_empty(), "");
    ContinuationHelper::Frame::patch_pc(caller, last_pc);
  } else {
    assert(!caller.is_empty(), "");
  }

  patch_pd(hf, caller);

  if (f.is_interpreted_frame()) {
    assert(hf.is_heap_frame(), "should be");
    ContinuationHelper::InterpretedFrame::patch_sender_sp(hf, caller);
  }

#ifdef ASSERT
  if (hf.is_compiled_frame()) {
    if (f.is_deoptimized_frame()) { // TODO DEOPT: long term solution: unroll on freeze and patch pc
      log_develop_trace(continuations)("Freezing deoptimized frame");
      assert(f.cb()->as_nmethod()->is_deopt_pc(f.raw_pc()), "");
      assert(f.cb()->as_nmethod()->is_deopt_pc(ContinuationHelper::Frame::real_pc(f)), "");
    }
  }
#endif
}

#ifdef ASSERT
static void verify_frame_top(const frame& f, intptr_t* top) {
  ResourceMark rm;
  InterpreterOopMap mask;
  f.interpreted_frame_oop_map(&mask);
  assert(top <= ContinuationHelper::InterpretedFrame::frame_top(f, &mask),
         "frame_top: " INTPTR_FORMAT " Interpreted::frame_top: " INTPTR_FORMAT,
           p2i(top), p2i(ContinuationHelper::InterpretedFrame::frame_top(f, &mask)));
}
#endif // ASSERT

// The parameter callee_argsize includes metadata that has to be part of caller/callee overlap.
// See also StackChunkFrameStream<frame_kind>::frame_size()
NOINLINE freeze_result FreezeBase::recurse_freeze_interpreted_frame(frame& f, frame& caller,
                                                                    int callee_argsize /* incl. metadata */,
                                                                    bool callee_interpreted) {
  adjust_interpreted_frame_unextended_sp(f);

  // The frame's top never includes the stack arguments to the callee
  intptr_t* const stack_frame_top = ContinuationHelper::InterpretedFrame::frame_top(f, callee_argsize, callee_interpreted);
  intptr_t* const stack_frame_bottom = ContinuationHelper::InterpretedFrame::frame_bottom(f);
  const int fsize = pointer_delta_as_int(stack_frame_bottom, stack_frame_top);

  DEBUG_ONLY(verify_frame_top(f, stack_frame_top));

  Method* frame_method = ContinuationHelper::Frame::frame_method(f);
  // including metadata between f and its args
  const int argsize = ContinuationHelper::InterpretedFrame::stack_argsize(f) + frame::metadata_words_at_top;

  log_develop_trace(continuations)("recurse_freeze_interpreted_frame %s _size: %d fsize: %d argsize: %d",
    frame_method->name_and_sig_as_C_string(), _freeze_size, fsize, argsize);
  // we'd rather not yield inside methods annotated with @JvmtiMountTransition. In the preempt case
  // we already checked it is safe to do so in Continuation::is_safe_vthread_to_preempt().
  assert(!ContinuationHelper::Frame::frame_method(f)->jvmti_mount_transition() || _preempt, "");

  freeze_result result = recurse_freeze_java_frame<ContinuationHelper::InterpretedFrame>(f, caller, fsize, argsize);
  if (UNLIKELY(result > freeze_ok_bottom)) {
    return result;
  }

  bool is_bottom_frame = result == freeze_ok_bottom;
  assert(!caller.is_empty() || is_bottom_frame, "");

  DEBUG_ONLY(before_freeze_java_frame(f, caller, fsize, 0, is_bottom_frame);)

  frame hf = new_heap_frame<ContinuationHelper::InterpretedFrame>(f, caller);
  _total_align_size += frame::align_wiggle; // add alignment room for internal interpreted frame alignment on AArch64/PPC64

  intptr_t* heap_frame_top = ContinuationHelper::InterpretedFrame::frame_top(hf, callee_argsize, callee_interpreted);
  intptr_t* heap_frame_bottom = ContinuationHelper::InterpretedFrame::frame_bottom(hf);
  assert(heap_frame_bottom == heap_frame_top + fsize, "");

  // Some architectures (like AArch64/PPC64/RISC-V) add padding between the locals and the fixed_frame to keep the fp 16-byte-aligned.
  // On those architectures we freeze the padding in order to keep the same fp-relative offsets in the fixed_frame.
  copy_to_chunk(stack_frame_top, heap_frame_top, fsize);
  assert(!is_bottom_frame || !caller.is_interpreted_frame() || (heap_frame_top + fsize) == (caller.unextended_sp() + argsize), "");

  relativize_interpreted_frame_metadata(f, hf);

  patch(f, hf, caller, is_bottom_frame);

  CONT_JFR_ONLY(_jfr_info.record_interpreted_frame();)
  DEBUG_ONLY(after_freeze_java_frame(hf, is_bottom_frame);)
  caller = hf;

  // Mark frame_method's GC epoch for class redefinition on_stack calculation.
  frame_method->record_gc_epoch();

  if (_monitors_to_fix > 0) {
    // Check if we have monitors in this frame
    fix_monitors_in_interpreted_frame(f);
  }

  return freeze_ok;
}

// The parameter callee_argsize includes metadata that has to be part of caller/callee overlap.
// See also StackChunkFrameStream<frame_kind>::frame_size()
freeze_result FreezeBase::recurse_freeze_compiled_frame(frame& f, frame& caller,
                                                        int callee_argsize /* incl. metadata */,
                                                        bool callee_interpreted) {
  // The frame's top never includes the stack arguments to the callee
  intptr_t* const stack_frame_top = ContinuationHelper::CompiledFrame::frame_top(f, callee_argsize, callee_interpreted);
  intptr_t* const stack_frame_bottom = ContinuationHelper::CompiledFrame::frame_bottom(f);
  // including metadata between f and its stackargs
  const int argsize = ContinuationHelper::CompiledFrame::stack_argsize(f) + frame::metadata_words_at_top;
  const int fsize = pointer_delta_as_int(stack_frame_bottom + argsize, stack_frame_top);

  log_develop_trace(continuations)("recurse_freeze_compiled_frame %s _size: %d fsize: %d argsize: %d",
                             ContinuationHelper::Frame::frame_method(f) != nullptr ?
                             ContinuationHelper::Frame::frame_method(f)->name_and_sig_as_C_string() : "",
                             _freeze_size, fsize, argsize);
  // we'd rather not yield inside methods annotated with @JvmtiMountTransition. In the preempt case
  // we already checked it is safe to do so in Continuation::is_safe_vthread_to_preempt().
  assert(!ContinuationHelper::Frame::frame_method(f)->jvmti_mount_transition() || _preempt, "");

  freeze_result result = recurse_freeze_java_frame<ContinuationHelper::CompiledFrame>(f, caller, fsize, argsize);
  if (UNLIKELY(result > freeze_ok_bottom)) {
    return result;
  }

  bool is_bottom_frame = result == freeze_ok_bottom;
  assert(!caller.is_empty() || is_bottom_frame, "");

  DEBUG_ONLY(before_freeze_java_frame(f, caller, fsize, argsize, is_bottom_frame);)

  frame hf = new_heap_frame<ContinuationHelper::CompiledFrame>(f, caller);

  intptr_t* heap_frame_top = ContinuationHelper::CompiledFrame::frame_top(hf, callee_argsize, callee_interpreted);

  copy_to_chunk(stack_frame_top, heap_frame_top, fsize);
  assert(!is_bottom_frame || !caller.is_compiled_frame() || (heap_frame_top + fsize) == (caller.unextended_sp() + argsize), "");

  if (caller.is_interpreted_frame()) {
    _total_align_size += frame::align_wiggle; // See Thaw::align
  }

  patch(f, hf, caller, is_bottom_frame);

  assert(is_bottom_frame || Interpreter::contains(ContinuationHelper::CompiledFrame::real_pc(caller)) == caller.is_interpreted_frame(), "");

  DEBUG_ONLY(after_freeze_java_frame(hf, is_bottom_frame);)
  caller = hf;

  if (_monitors_to_fix > 0) {
    // Check if we have monitors in this frame
    fix_monitors_in_compiled_frame(f, SmallRegisterMap::instance);
  }

  return freeze_ok;
}

NOINLINE freeze_result FreezeBase::recurse_freeze_stub_frame(frame& f, frame& caller) {
  DEBUG_ONLY(frame fsender = sender(f);)
  assert(fsender.is_compiled_frame(), "sender should be compiled frame");
  assert(_thread->is_on_monitorenter(), "");

  intptr_t* const stack_frame_top = ContinuationHelper::StubFrame::frame_top(f);
  const int fsize = f.cb()->frame_size();

  log_develop_trace(continuations)("recurse_freeze_stub_frame %s _size: %d fsize: %d :: " INTPTR_FORMAT " - " INTPTR_FORMAT,
    f.cb()->name(), _freeze_size, fsize, p2i(stack_frame_top), p2i(stack_frame_top+fsize));

  freeze_result result = recurse_freeze_java_frame<ContinuationHelper::StubFrame>(f, caller, fsize, 0);
  if (UNLIKELY(result > freeze_ok_bottom)) {
    return result;
  }

  bool is_bottom_frame = result == freeze_ok_bottom;
  assert(!caller.is_empty() || (is_bottom_frame && !_cont.is_empty()), "");

  DEBUG_ONLY(before_freeze_java_frame(f, caller, fsize, 0, is_bottom_frame);)

  frame hf = new_heap_frame<ContinuationHelper::StubFrame>(f, caller);
  intptr_t* heap_frame_top = ContinuationHelper::StubFrame::frame_top(hf);

  copy_to_chunk(stack_frame_top, heap_frame_top, fsize);

  if (caller.is_interpreted_frame()) {
    _total_align_size += frame::align_wiggle;
  }

  patch(f, hf, caller, is_bottom_frame);

  DEBUG_ONLY(after_freeze_java_frame(hf, is_bottom_frame);)

  caller = hf;
  return freeze_ok;
}

NOINLINE freeze_result FreezeBase::recurse_freeze_native_frame(frame& f, frame& caller) {
  if (!f.cb()->as_nmethod()->method()->is_object_wait0()) {
    assert(_thread->is_on_monitorenter(), "");
    // Synchronized native method case. Unlike the interpreter native wrapper, the compiled
    // native wrapper tries to acquire the monitor after marshalling the arguments from the
    // caller into the native convention. This is so that we have a valid oopMap in case of
    // having to block in the slow path. But that would require freezing those registers too
    // and then fixing them back on thaw in case of oops. To avoid complicating things and
    // given that this would be a rare case anyways just pin the vthread to the carrier.
    return freeze_pinned_native;
  }

  intptr_t* const stack_frame_top = ContinuationHelper::NativeFrame::frame_top(f);
  const int fsize = f.cb()->frame_size();

  log_develop_trace(continuations)("recurse_freeze_native_frame %s _size: %d fsize: %d :: " INTPTR_FORMAT " - " INTPTR_FORMAT,
    f.cb()->name(), _freeze_size, fsize, p2i(stack_frame_top), p2i(stack_frame_top+fsize));

  freeze_result result = recurse_freeze_java_frame<ContinuationHelper::NativeFrame>(f, caller, fsize, 0);
  if (UNLIKELY(result > freeze_ok_bottom)) {
    return result;
  }

  assert(result == freeze_ok, "should have caller frame");
  DEBUG_ONLY(before_freeze_java_frame(f, caller, fsize, 0 /* argsize */, false /* is_bottom_frame */);)

  frame hf = new_heap_frame<ContinuationHelper::NativeFrame>(f, caller);
  intptr_t* heap_frame_top = ContinuationHelper::NativeFrame::frame_top(hf);

  copy_to_chunk(stack_frame_top, heap_frame_top, fsize);

  if (caller.is_interpreted_frame()) {
    _total_align_size += frame::align_wiggle;
  }

  patch(f, hf, caller, false /* is_bottom_frame */);

  DEBUG_ONLY(after_freeze_java_frame(hf, false /* is_bottom_frame */);)

  caller = hf;
  return freeze_ok;
}

NOINLINE void FreezeBase::finish_freeze(const frame& f, const frame& top) {
  stackChunkOop chunk = _cont.tail();

  LogTarget(Trace, continuations) lt;
  if (lt.develop_is_enabled()) {
    LogStream ls(lt);
    assert(top.is_heap_frame(), "should be");
    top.print_on(&ls);
  }

  set_top_frame_metadata_pd(top);

  chunk->set_sp(chunk->to_offset(top.sp()));
  chunk->set_pc(top.pc());

  chunk->set_max_thawing_size(chunk->max_thawing_size() + _total_align_size);

  assert(chunk->sp_address() - chunk->start_address() >= _monitors_in_lockstack, "clash with lockstack");

  // At this point the chunk is consistent

  if (UNLIKELY(_barriers)) {
    log_develop_trace(continuations)("do barriers on old chunk");
    // Serial and Parallel GC can allocate objects directly into the old generation.
    // Then we want to relativize the derived pointers eagerly so that
    // old chunks are all in GC mode.
    assert(!UseG1GC, "G1 can not deal with allocating outside of eden");
    assert(!UseZGC, "ZGC can not deal with allocating chunks visible to marking");
    if (UseShenandoahGC) {
      _cont.tail()->relativize_derived_pointers_concurrently();
    } else {
      ContinuationGCSupport::transform_stack_chunk(_cont.tail());
    }
    // For objects in the old generation we must maintain the remembered set
    _cont.tail()->do_barriers<stackChunkOopDesc::BarrierType::Store>();
  }

  log_develop_trace(continuations)("finish_freeze: has_mixed_frames: %d", chunk->has_mixed_frames());
  if (lt.develop_is_enabled()) {
    LogStream ls(lt);
    chunk->print_on(true, &ls);
  }

  if (lt.develop_is_enabled()) {
    LogStream ls(lt);
    ls.print_cr("top hframe after (freeze):");
    assert(_cont.last_frame().is_heap_frame(), "should be");
    _cont.last_frame().print_on(&ls);
    DEBUG_ONLY(print_frame_layout(top, false, &ls);)
  }

  assert(_cont.chunk_invariant(), "");
}

inline bool FreezeBase::stack_overflow() { // detect stack overflow in recursive native code
  JavaThread* t = !_preempt ? _thread : JavaThread::current();
  assert(t == JavaThread::current(), "");
  if (os::current_stack_pointer() < t->stack_overflow_state()->shadow_zone_safe_limit()) {
    if (!_preempt) {
      ContinuationWrapper::SafepointOp so(t, _cont); // could also call _cont.done() instead
      Exceptions::_throw_msg(t, __FILE__, __LINE__, vmSymbols::java_lang_StackOverflowError(), "Stack overflow while freezing");
    }
    return true;
  }
  return false;
}

class StackChunkAllocator : public MemAllocator {
  const size_t                                 _stack_size;
  int                                          _argsize_md;
  ContinuationWrapper&                         _continuation_wrapper;
  JvmtiSampledObjectAllocEventCollector* const _jvmti_event_collector;
  JavaThread* const                            _target;
  mutable bool                                 _took_slow_path;

  // Does the minimal amount of initialization needed for a TLAB allocation.
  // We don't need to do a full initialization, as such an allocation need not be immediately walkable.
  virtual oop initialize(HeapWord* mem) const override {
    assert(_stack_size > 0, "");
    assert(_stack_size <= max_jint, "");
    assert(_word_size > _stack_size, "");

    // zero out fields (but not the stack)
    const size_t hs = oopDesc::header_size();
    oopDesc::set_klass_gap(mem, 0);
    Copy::fill_to_aligned_words(mem + hs, vmClasses::StackChunk_klass()->size_helper() - hs);

    int bottom = (int)_stack_size - _argsize_md;

    jdk_internal_vm_StackChunk::set_size(mem, (int)_stack_size);
    jdk_internal_vm_StackChunk::set_bottom(mem, bottom);
    jdk_internal_vm_StackChunk::set_sp(mem, bottom);

    return finish(mem);
  }

  stackChunkOop allocate_fast() const {
    if (!UseTLAB) {
      return nullptr;
    }

    HeapWord* const mem = MemAllocator::mem_allocate_inside_tlab_fast();
    if (mem == nullptr) {
      return nullptr;
    }

    oop obj = initialize(mem);
    return stackChunkOopDesc::cast(obj);
  }

  bool is_preempt() const { return _thread != _target; }

public:
  StackChunkAllocator(Klass* klass,
                      size_t word_size,
                      Thread* thread,
                      size_t stack_size,
                      int argsize_md,
                      ContinuationWrapper& continuation_wrapper,
                      JvmtiSampledObjectAllocEventCollector* jvmti_event_collector,
                      JavaThread* target)
    : MemAllocator(klass, word_size, thread),
      _stack_size(stack_size),
      _argsize_md(argsize_md),
      _continuation_wrapper(continuation_wrapper),
      _jvmti_event_collector(jvmti_event_collector),
      _target(target),
      _took_slow_path(false) {}

  // Provides it's own, specialized allocation which skips instrumentation
  // if the memory can be allocated without going to a slow-path.
  stackChunkOop allocate() const {
    // First try to allocate without any slow-paths or instrumentation.
    stackChunkOop obj = allocate_fast();
    if (obj != nullptr) {
      return obj;
    }

    // Now try full-blown allocation with all expensive operations,
    // including potentially safepoint operations.
    _took_slow_path = true;

    // Protect unhandled Loom oops
    ContinuationWrapper::SafepointOp so(_thread, _continuation_wrapper);

    // Can safepoint
    _jvmti_event_collector->start();

    // Can safepoint
    return stackChunkOopDesc::cast(MemAllocator::allocate());
  }

  bool took_slow_path() const {
    return _took_slow_path;
  }
};

template <typename ConfigT>
stackChunkOop Freeze<ConfigT>::allocate_chunk(size_t stack_size, int argsize_md) {
  log_develop_trace(continuations)("allocate_chunk allocating new chunk");

  InstanceStackChunkKlass* klass = InstanceStackChunkKlass::cast(vmClasses::StackChunk_klass());
  size_t size_in_words = klass->instance_size(stack_size);

  if (CollectedHeap::stack_chunk_max_size() > 0 && size_in_words >= CollectedHeap::stack_chunk_max_size()) {
    if (!_preempt) {
      throw_stack_overflow_on_humongous_chunk();
    }
    return nullptr;
  }

  JavaThread* current = _preempt ? JavaThread::current() : _thread;
  assert(current == JavaThread::current(), "should be current");

  // Allocate the chunk.
  //
  // This might safepoint while allocating, but all safepointing due to
  // instrumentation have been deferred. This property is important for
  // some GCs, as this ensures that the allocated object is in the young
  // generation / newly allocated memory.
  StackChunkAllocator allocator(klass, size_in_words, current, stack_size, argsize_md, _cont, _jvmti_event_collector, _thread);
  stackChunkOop chunk = allocator.allocate();

  if (chunk == nullptr) {
    return nullptr; // OOME
  }

  // assert that chunk is properly initialized
  assert(chunk->stack_size() == (int)stack_size, "");
  assert(chunk->size() >= stack_size, "chunk->size(): %zu size: %zu", chunk->size(), stack_size);
  assert(chunk->sp() == chunk->bottom(), "");
  assert((intptr_t)chunk->start_address() % 8 == 0, "");
  assert(chunk->max_thawing_size() == 0, "");
  assert(chunk->pc() == nullptr, "");
  assert(chunk->is_empty(), "");
  assert(chunk->flags() == 0, "");
  assert(chunk->is_gc_mode() == false, "");
  assert(chunk->lockstack_size() == 0, "");
  assert(chunk->object_waiter() == nullptr, "");

  // fields are uninitialized
  chunk->set_parent_access<IS_DEST_UNINITIALIZED>(_cont.last_nonempty_chunk());
  chunk->set_cont_access<IS_DEST_UNINITIALIZED>(_cont.continuation());

#if INCLUDE_ZGC
  if (UseZGC) {
    if (ZGenerational) {
      ZStackChunkGCData::initialize(chunk);
    }
    assert(!chunk->requires_barriers(), "ZGC always allocates in the young generation");
    _barriers = false;
  } else
#endif
#if INCLUDE_SHENANDOAHGC
  if (UseShenandoahGC) {
    _barriers = chunk->requires_barriers();
  } else
#endif
  {
    if (!allocator.took_slow_path()) {
      // Guaranteed to be in young gen / newly allocated memory
      assert(!chunk->requires_barriers(), "Unfamiliar GC requires barriers on TLAB allocation");
      _barriers = false;
    } else {
      // Some GCs could put direct allocations in old gen for slow-path
      // allocations; need to explicitly check if that was the case.
      _barriers = chunk->requires_barriers();
    }
  }

  if (_barriers) {
    log_develop_trace(continuations)("allocation requires barriers");
  }

  assert(chunk->parent() == nullptr || chunk->parent()->is_stackChunk(), "");

  return chunk;
}

void FreezeBase::throw_stack_overflow_on_humongous_chunk() {
  ContinuationWrapper::SafepointOp so(_thread, _cont); // could also call _cont.done() instead
  Exceptions::_throw_msg(_thread, __FILE__, __LINE__, vmSymbols::java_lang_StackOverflowError(), "Humongous stack chunk");
}

#if INCLUDE_JVMTI
static int num_java_frames(ContinuationWrapper& cont) {
  ResourceMark rm; // used for scope traversal in num_java_frames(nmethod*, address)
  int count = 0;
  for (stackChunkOop chunk = cont.tail(); chunk != nullptr; chunk = chunk->parent()) {
    count += chunk->num_java_frames();
  }
  return count;
}

static void invalidate_jvmti_stack(JavaThread* thread) {
  if (thread->is_interp_only_mode()) {
    JvmtiThreadState *state = thread->jvmti_thread_state();
    if (state != nullptr)
      state->invalidate_cur_stack_depth();
  }
}

static void jvmti_yield_cleanup(JavaThread* thread, ContinuationWrapper& cont) {
  if (JvmtiExport::can_post_frame_pop()) {
    int num_frames = num_java_frames(cont);

    ContinuationWrapper::SafepointOp so(Thread::current(), cont);
    JvmtiExport::continuation_yield_cleanup(JavaThread::current(), num_frames);
  }
  invalidate_jvmti_stack(thread);
}

static void jvmti_mount_end(JavaThread* current, ContinuationWrapper& cont, frame top) {
  assert(current->vthread() != nullptr, "must be");

  HandleMarkCleaner hm(current);
  Handle vth(current, current->vthread());

  ContinuationWrapper::SafepointOp so(current, cont);

  // Since we might safepoint set the anchor so that the stack can we walked.
  set_anchor(current, top.sp());

  JRT_BLOCK
    current->rebind_to_jvmti_thread_state_of(vth());
    {
      MutexLocker mu(JvmtiThreadState_lock);
      JvmtiThreadState* state = current->jvmti_thread_state();
      if (state != NULL && state->is_pending_interp_only_mode()) {
        JvmtiEventController::enter_interp_only_mode(state);
      }
    }
    assert(current->is_in_VTMS_transition(), "sanity check");
    assert(!current->is_in_tmp_VTMS_transition(), "sanity check");
    JvmtiVTMSTransitionDisabler::finish_VTMS_transition((jthread)vth.raw_value(), /* is_mount */ true);

    // If pending_jvmti_unmount_event() is true here we are in the preemption
    // cancelled case. Since we never unmounted we don't post the mount event
    // and just clear the pending unmount flag.
    if (current->pending_jvmti_unmount_event()) {
      current->set_pending_jvmti_unmount_event(false);
    } else if (JvmtiExport::should_post_vthread_mount()) {
      JvmtiExport::post_vthread_mount((jthread)vth.raw_value());
    }

    if (current->pending_contended_entered_event()) {
      JvmtiExport::post_monitor_contended_entered(current, current->contended_entered_monitor());
      current->set_contended_entered_monitor(nullptr);
    }
  JRT_BLOCK_END

  clear_anchor(current);
}
#endif // INCLUDE_JVMTI

#ifdef ASSERT

// There are no interpreted frames if we're not called from the interpreter and we haven't ancountered an i2c
// adapter or called Deoptimization::unpack_frames. As for native frames, upcalls from JNI also go through the
// interpreter (see JavaCalls::call_helper), while the UpcallLinker explicitly sets cont_fastpath.
bool FreezeBase::check_valid_fast_path() {
  ContinuationEntry* ce = _thread->last_continuation();
  RegisterMap map(_thread,
                  RegisterMap::UpdateMap::skip,
                  RegisterMap::ProcessFrames::skip,
                  RegisterMap::WalkContinuation::skip);
  map.set_include_argument_oops(false);
  int i = 0;
  for (frame f = freeze_start_frame(); Continuation::is_frame_in_continuation(ce, f); f = f.sender(&map), i++) {
<<<<<<< HEAD
    if (!((f.is_compiled_frame() && !f.is_deoptimized_frame()) || (i == 0 && f.is_runtime_frame()))) {
=======
    if (!((f.is_compiled_frame() && !f.is_deoptimized_frame()) || (i == 0 && (f.is_runtime_frame() || f.is_native_frame())))) {
>>>>>>> eead9cc0
      return false;
    }
  }
  return true;
}
#endif // ASSERT

static inline int freeze_epilog(ContinuationWrapper& cont) {
  verify_continuation(cont.continuation());
  assert(!cont.is_empty(), "");

  log_develop_debug(continuations)("=== End of freeze cont ### #" INTPTR_FORMAT, cont.hash());
  return 0;
}

static int freeze_epilog(JavaThread* thread, ContinuationWrapper& cont, freeze_result res) {
  if (UNLIKELY(res != freeze_ok)) {
    verify_continuation(cont.continuation());
    log_develop_trace(continuations)("=== end of freeze (fail %d)", res);
    return res;
  }

  JVMTI_ONLY(jvmti_yield_cleanup(thread, cont)); // can safepoint
  return freeze_epilog(cont);
}

static int preempt_epilog(ContinuationWrapper& cont, freeze_result res, frame& old_last_frame, int freeze_kind) {
  if (UNLIKELY(res != freeze_ok)) {
    verify_continuation(cont.continuation());
    log_develop_trace(continuations)("=== end of freeze (fail %d)", res);
    return res;
  }

  patch_return_pc_with_preempt_stub(old_last_frame);
  cont.set_preempted(true);
  cont.tail()->set_preempt_kind(freeze_kind);

  return freeze_epilog(cont);
}

template<typename ConfigT, bool preempt>
static inline int freeze_internal(JavaThread* current, intptr_t* const sp, int freeze_kind) {
  assert(!current->has_pending_exception(), "");

#ifdef ASSERT
  log_trace(continuations)("~~~~ freeze sp: " INTPTR_FORMAT "JavaThread: " INTPTR_FORMAT, p2i(current->last_continuation()->entry_sp()), p2i(current));
  log_frames(current);
#endif

  CONT_JFR_ONLY(EventContinuationFreeze event;)

  ContinuationEntry* entry = current->last_continuation();

  oop oopCont = entry->cont_oop(current);
  assert(oopCont == current->last_continuation()->cont_oop(current), "");
  assert(ContinuationEntry::assert_entry_frame_laid_out(current), "");

  verify_continuation(oopCont);
  ContinuationWrapper cont(current, oopCont);
  log_develop_debug(continuations)("FREEZE #" INTPTR_FORMAT " " INTPTR_FORMAT, cont.hash(), p2i((oopDesc*)oopCont));

  assert(entry->is_virtual_thread() == (entry->scope(current) == java_lang_VirtualThread::vthread_scope()), "");

  const bool pinned_monitor = NOT_LOOM_MONITOR_SUPPORT(current->held_monitor_count() > 0) LOOM_MONITOR_SUPPORT_ONLY(current->jni_monitor_count() > 0);
  if (entry->is_pinned() || pinned_monitor) {
    log_develop_debug(continuations)("PINNED due to critical section/hold monitor");
    verify_continuation(cont.continuation());
    freeze_result res = entry->is_pinned() ? freeze_pinned_cs : freeze_pinned_monitor;
    log_develop_trace(continuations)("=== end of freeze (fail %d)", res);
    // Avoid Thread.yield() loops without safepoint polls.
    if (SafepointMechanism::should_process(current) && !preempt) {
      cont.done(); // allow safepoint
      ThreadInVMfromJava tivmfj(current);
    }
    return res;
  }

  Freeze<ConfigT> freeze(current, cont, sp, preempt);
<<<<<<< HEAD

  if (preempt) {
    freeze.set_last_frame();  // remember last frame
    if (freeze_kind == freeze_on_wait AARCH64_ONLY(|| true)) {
      // Force freeze slow path on wait to avoid dealing with native wrapper frames on the fast
      // path. For aarch64 force slow path always for now. It needs extra instructions to correctly
      // set the last pc we copy into the stackChunk, since it will not necessarily be at sp[-1]).
      current->push_cont_fastpath(current->last_Java_sp());
    }
  }
=======
>>>>>>> eead9cc0

  assert(!current->cont_fastpath() || freeze.check_valid_fast_path(), "");
  bool fast = UseContinuationFastPath && current->cont_fastpath();
  if (fast && freeze.size_if_fast_freeze_available() > 0) {
    freeze.freeze_fast_existing_chunk();
    CONT_JFR_ONLY(freeze.jfr_info().post_jfr_event(&event, oopCont, current);)
    return !preempt ? freeze_epilog(cont) : preempt_epilog(cont, freeze_ok, freeze.last_frame(), freeze_kind);
  }

  if (preempt) {
    JvmtiSampledObjectAllocEventCollector jsoaec(false);
    freeze.set_jvmti_event_collector(&jsoaec);

    freeze_result res = fast ? freeze.try_freeze_fast() : freeze.freeze_slow();

    CONT_JFR_ONLY(freeze.jfr_info().post_jfr_event(&event, oopCont, current);)
    preempt_epilog(cont, res, freeze.last_frame(), freeze_kind);
    return res;
  }

  log_develop_trace(continuations)("chunk unavailable; transitioning to VM");
  assert(current == JavaThread::current(), "must be current thread");
  JRT_BLOCK
    // delays a possible JvmtiSampledObjectAllocEventCollector in alloc_chunk
    JvmtiSampledObjectAllocEventCollector jsoaec(false);
    freeze.set_jvmti_event_collector(&jsoaec);

    freeze_result res = fast ? freeze.try_freeze_fast() : freeze.freeze_slow();

    CONT_JFR_ONLY(freeze.jfr_info().post_jfr_event(&event, oopCont, current);)
    freeze_epilog(current, cont, res);
    cont.done(); // allow safepoint in the transition back to Java
    return res;
  JRT_BLOCK_END
}

static freeze_result is_pinned0(JavaThread* thread, oop cont_scope, bool safepoint) {
  ContinuationEntry* entry = thread->last_continuation();
  if (entry == nullptr) {
    return freeze_ok;
  }
  if (entry->is_pinned()) {
    return freeze_pinned_cs;
  } else if (thread->held_monitor_count() > 0) {
    return freeze_pinned_monitor;
  }

  RegisterMap map(thread,
                  RegisterMap::UpdateMap::include,
                  RegisterMap::ProcessFrames::skip,
                  RegisterMap::WalkContinuation::skip);
  map.set_include_argument_oops(false);
  frame f = thread->last_frame();

  if (!safepoint) {
    f = f.sender(&map); // this is the yield frame
  } else { // safepoint yield
#if (defined(X86) || defined(AARCH64) || defined(RISCV64)) && !defined(ZERO)
    f.set_fp(f.real_fp()); // Instead of this, maybe in ContinuationWrapper::set_last_frame always use the real_fp?
#else
    Unimplemented();
#endif
    if (!Interpreter::contains(f.pc())) {
      assert(ContinuationHelper::Frame::is_stub(f.cb()), "must be");
      assert(f.oop_map() != nullptr, "must be");
      f.oop_map()->update_register_map(&f, &map); // we have callee-save registers in this case
    }
  }

  while (true) {
    if ((f.is_interpreted_frame() && f.interpreter_frame_method()->is_native()) || f.is_native_frame()) {
      return freeze_pinned_native;
    }

    f = f.sender(&map);
    if (!Continuation::is_frame_in_continuation(entry, f)) {
      oop scope = jdk_internal_vm_Continuation::scope(entry->cont_oop(thread));
      if (scope == cont_scope) {
        break;
      }
      intx monitor_count = entry->parent_held_monitor_count();
      entry = entry->parent();
      if (entry == nullptr) {
        break;
      }
      if (entry->is_pinned()) {
        return freeze_pinned_cs;
      } else if (monitor_count > 0) {
        return freeze_pinned_monitor;
      }
    }
  }
  return freeze_ok;
}

/////////////// THAW ////

static int thaw_size(stackChunkOop chunk) {
  int size = chunk->max_thawing_size();
  size += frame::metadata_words; // For the top pc+fp in push_return_frame or top = stack_sp - frame::metadata_words in thaw_fast
  size += 2*frame::align_wiggle; // in case of alignments at the top and bottom
  size += frame::metadata_words; // for preemption case (see push_preempt_rerun_adapter)
  return size;
}

// make room on the stack for thaw
// returns the size in bytes, or 0 on failure
static inline int prepare_thaw_internal(JavaThread* thread, bool return_barrier) {
  log_develop_trace(continuations)("~~~~ prepare_thaw return_barrier: %d", return_barrier);

  assert(thread == JavaThread::current(), "");

  ContinuationEntry* ce = thread->last_continuation();
  assert(ce != nullptr, "");
  oop continuation = ce->cont_oop(thread);
  assert(continuation == get_continuation(thread), "");
  verify_continuation(continuation);

  stackChunkOop chunk = jdk_internal_vm_Continuation::tail(continuation);
  assert(chunk != nullptr, "");

  // The tail can be empty because it might still be available for another freeze.
  // However, here we want to thaw, so we get rid of it (it will be GCed).
  if (UNLIKELY(chunk->is_empty())) {
    chunk = chunk->parent();
    assert(chunk != nullptr, "");
    assert(!chunk->is_empty(), "");
    jdk_internal_vm_Continuation::set_tail(continuation, chunk);
  }

  // Verification
  chunk->verify();
  assert(chunk->max_thawing_size() > 0, "chunk invariant violated; expected to not be empty");

  // Only make space for the last chunk because we only thaw from the last chunk
  int size = thaw_size(chunk) << LogBytesPerWord;

  const address bottom = (address)thread->last_continuation()->entry_sp();
  // 300 is an estimate for stack size taken for this native code, in addition to StackShadowPages
  // for the Java frames in the check below.
  if (!stack_overflow_check(thread, size + 300, bottom)) {
    return 0;
  }

  log_develop_trace(continuations)("prepare_thaw bottom: " INTPTR_FORMAT " top: " INTPTR_FORMAT " size: %d",
                              p2i(bottom), p2i(bottom - size), size);
  return size;
}

class ThawBase : public StackObj {
protected:
  JavaThread* _thread;
  ContinuationWrapper& _cont;
  CONT_JFR_ONLY(FreezeThawJfrInfo _jfr_info;)

  intptr_t* _fastpath;
  bool _barriers;
  intptr_t* _top_unextended_sp_before_thaw;
  int _align_size;
  DEBUG_ONLY(intptr_t* _top_stack_address);

  StackChunkFrameStream<ChunkFrames::Mixed> _stream;

  NOT_PRODUCT(int _frames;)

protected:
  ThawBase(JavaThread* thread, ContinuationWrapper& cont) :
      _thread(thread), _cont(cont),
      _fastpath(nullptr) {
    DEBUG_ONLY(_top_unextended_sp_before_thaw = nullptr;)
    assert (cont.tail() != nullptr, "no last chunk");
    DEBUG_ONLY(_top_stack_address = _cont.entrySP() - thaw_size(cont.tail());)
  }

  void clear_chunk(stackChunkOop chunk);
  int remove_top_compiled_frame_from_chunk(stackChunkOop chunk, int &argsize);
  void copy_from_chunk(intptr_t* from, intptr_t* to, int size);

  // fast path
  inline void prefetch_chunk_pd(void* start, int size_words);
  void patch_return(intptr_t* sp, bool is_last);

  intptr_t* handle_preempted_continuation(intptr_t* sp, int preempt_kind, bool fast_case);
  inline intptr_t* push_resume_adapter(frame& top);
  inline intptr_t* push_resume_monitor_operation(stackChunkOop chunk);
<<<<<<< HEAD
  inline void fix_native_return_pc_pd(frame& top);
=======
  inline void fix_native_wrapper_return_pc_pd(frame& top);
>>>>>>> eead9cc0
  void throw_interrupted_exception(JavaThread* current, frame& top);

  void recurse_thaw(const frame& heap_frame, frame& caller, int num_frames, bool top_on_preempt_case);
  void finish_thaw(frame& f);

private:
  template<typename FKind> bool recurse_thaw_java_frame(frame& caller, int num_frames);
  void finalize_thaw(frame& entry, int argsize);

  inline bool seen_by_gc();

  inline void before_thaw_java_frame(const frame& hf, const frame& caller, bool bottom, int num_frame);
  inline void after_thaw_java_frame(const frame& f, bool bottom);
  inline void patch(frame& f, const frame& caller, bool bottom);
  void clear_bitmap_bits(address start, address end);

  NOINLINE void recurse_thaw_interpreted_frame(const frame& hf, frame& caller, int num_frames);
  void recurse_thaw_compiled_frame(const frame& hf, frame& caller, int num_frames, bool stub_caller);
  void recurse_thaw_stub_frame(const frame& hf, frame& caller, int num_frames);
  void recurse_thaw_native_frame(const frame& hf, frame& caller, int num_frames);

  void push_return_frame(frame& f);
  inline frame new_entry_frame();
  template<typename FKind> frame new_stack_frame(const frame& hf, frame& caller, bool bottom);
  inline void patch_pd(frame& f, const frame& sender);
  inline void patch_pd(frame& f, intptr_t* caller_sp);
  inline intptr_t* align(const frame& hf, intptr_t* frame_sp, frame& caller, bool bottom);

  void maybe_set_fastpath(intptr_t* sp) { if (sp > _fastpath) _fastpath = sp; }

  static inline void derelativize_interpreted_frame_metadata(const frame& hf, const frame& f);

 public:
  CONT_JFR_ONLY(FreezeThawJfrInfo& jfr_info() { return _jfr_info; })
};

template <typename ConfigT>
class Thaw : public ThawBase {
public:
  Thaw(JavaThread* thread, ContinuationWrapper& cont) : ThawBase(thread, cont) {}

  inline bool can_thaw_fast(stackChunkOop chunk) {
    return    !_barriers
           &&  _thread->cont_fastpath_thread_state()
           && !chunk->has_thaw_slowpath_condition()
           && !PreserveFramePointer;
  }

  inline intptr_t* thaw(Continuation::thaw_kind kind);
  NOINLINE intptr_t* thaw_fast(stackChunkOop chunk);
  NOINLINE intptr_t* thaw_slow(stackChunkOop chunk, Continuation::thaw_kind kind);
  inline void patch_caller_links(intptr_t* sp, intptr_t* bottom);
};

template <typename ConfigT>
inline intptr_t* Thaw<ConfigT>::thaw(Continuation::thaw_kind kind) {
  verify_continuation(_cont.continuation());
  assert(!jdk_internal_vm_Continuation::done(_cont.continuation()), "");
  assert(!_cont.is_empty(), "");

  stackChunkOop chunk = _cont.tail();
  assert(chunk != nullptr, "guaranteed by prepare_thaw");
  assert(!chunk->is_empty(), "guaranteed by prepare_thaw");

  _barriers = chunk->requires_barriers();
  return (LIKELY(can_thaw_fast(chunk))) ? thaw_fast(chunk)
                                        : thaw_slow(chunk, kind);
}

class ReconstructedStack : public StackObj {
  intptr_t* _base;  // _cont.entrySP(); // top of the entry frame
  int _thaw_size;
  int _argsize;
public:
  ReconstructedStack(intptr_t* base, int thaw_size, int argsize)
  : _base(base), _thaw_size(thaw_size - (argsize == 0 ? frame::metadata_words_at_top : 0)), _argsize(argsize) {
    // The only possible source of misalignment is stack-passed arguments b/c compiled frames are 16-byte aligned.
    assert(argsize != 0 || (_base - _thaw_size) == ContinuationHelper::frame_align_pointer(_base - _thaw_size), "");
    // We're at most one alignment word away from entrySP
    assert(_base - 1 <= top() + total_size() + frame::metadata_words_at_bottom, "missed entry frame");
  }

  int entry_frame_extension() const { return _argsize + (_argsize > 0 ? frame::metadata_words_at_top : 0); }

  // top and bottom stack pointers
  intptr_t* sp() const { return ContinuationHelper::frame_align_pointer(_base - _thaw_size); }
  intptr_t* bottom_sp() const { return ContinuationHelper::frame_align_pointer(_base - entry_frame_extension()); }

  // several operations operate on the totality of the stack being reconstructed,
  // including the metadata words
  intptr_t* top() const { return sp() - frame::metadata_words_at_bottom;  }
  int total_size() const { return _thaw_size + frame::metadata_words_at_bottom; }
};

inline void ThawBase::clear_chunk(stackChunkOop chunk) {
  chunk->set_sp(chunk->bottom());
  chunk->set_max_thawing_size(0);
}

int ThawBase::remove_top_compiled_frame_from_chunk(stackChunkOop chunk, int &argsize) {
  bool empty = false;
  StackChunkFrameStream<ChunkFrames::CompiledOnly> f(chunk);
  DEBUG_ONLY(intptr_t* const chunk_sp = chunk->start_address() + chunk->sp();)
  assert(chunk_sp == f.sp(), "");
  assert(chunk_sp == f.unextended_sp(), "");

  int frame_size = f.cb()->frame_size();
  argsize = f.stack_argsize();
  bool is_stub = f.is_stub();

  f.next(SmallRegisterMap::instance, true /* stop */);
  empty = f.is_done();
  assert(!empty || argsize == chunk->argsize(), "");

  assert(!is_stub || !empty, "runtime stub should have caller frame");
  if (is_stub) {
    // If we don't thaw the top compiled frame too, after restoring the saved
    // registers back in Java, we would hit the return barrier to thaw one more
    // frame effectively overwritting the restored registers during that call.
    f.get_cb();
    frame_size += f.cb()->frame_size();
    argsize = f.stack_argsize();
    f.next(SmallRegisterMap::instance, true /* stop */);
    empty = f.is_done();
    assert(!empty || argsize == chunk->argsize(), "");
  }

  if (empty) {
    clear_chunk(chunk);
  } else {
    chunk->set_sp(chunk->sp() + frame_size);
    chunk->set_max_thawing_size(chunk->max_thawing_size() - frame_size);
    // We set chunk->pc to the return pc into the next frame
    chunk->set_pc(f.pc());
#ifdef ASSERT
    {
      intptr_t* retaddr_slot = (chunk_sp
                                + frame_size
                                - frame::sender_sp_ret_address_offset());
      assert(f.pc() == ContinuationHelper::return_address_at(retaddr_slot),
             "unexpected pc");
    }
#endif
  }
  assert(empty == chunk->is_empty(), "");
  // returns the size required to store the frame on stack, and because it is a
  // compiled frame, it must include a copy of the arguments passed by the caller
  return frame_size + argsize + frame::metadata_words_at_top;
}

void ThawBase::copy_from_chunk(intptr_t* from, intptr_t* to, int size) {
  assert(to >= _top_stack_address, "overwrote past thawing space"
    " to: " INTPTR_FORMAT " top_address: " INTPTR_FORMAT, p2i(to), p2i(_top_stack_address));
  assert(to + size <= _cont.entrySP(), "overwrote past thawing space");
  _cont.tail()->copy_from_chunk_to_stack(from, to, size);
  CONT_JFR_ONLY(_jfr_info.record_size_copied(size);)
}

void ThawBase::patch_return(intptr_t* sp, bool is_last) {
  log_develop_trace(continuations)("thaw_fast patching -- sp: " INTPTR_FORMAT, p2i(sp));

  address pc = !is_last ? StubRoutines::cont_returnBarrier() : _cont.entryPC();
  ContinuationHelper::patch_return_address_at(
    sp - frame::sender_sp_ret_address_offset(),
    pc);
}

template <typename ConfigT>
NOINLINE intptr_t* Thaw<ConfigT>::thaw_fast(stackChunkOop chunk) {
  assert(chunk == _cont.tail(), "");
  assert(!chunk->has_mixed_frames(), "");
  assert(!chunk->requires_barriers(), "");
  assert(!chunk->has_bitmap(), "");
  assert(!_thread->is_interp_only_mode(), "");

  LogTarget(Trace, continuations) lt;
  if (lt.develop_is_enabled()) {
    LogStream ls(lt);
    ls.print_cr("thaw_fast");
    chunk->print_on(true, &ls);
  }

  // Below this heuristic, we thaw the whole chunk, above it we thaw just one frame.
  static const int threshold = 500; // words

  const int full_chunk_size = chunk->stack_size() - chunk->sp(); // this initial size could be reduced if it's a partial thaw
  int argsize, thaw_size;

  intptr_t* const chunk_sp = chunk->start_address() + chunk->sp();

  bool partial, empty;
  if (LIKELY(!TEST_THAW_ONE_CHUNK_FRAME && (full_chunk_size < threshold))) {
    prefetch_chunk_pd(chunk->start_address(), full_chunk_size); // prefetch anticipating memcpy starting at highest address

    partial = false;
    argsize = chunk->argsize(); // must be called *before* clearing the chunk
    clear_chunk(chunk);
    thaw_size = full_chunk_size;
    empty = true;
  } else { // thaw a single frame
    partial = true;
    thaw_size = remove_top_compiled_frame_from_chunk(chunk, argsize);
    empty = chunk->is_empty();
  }

  // Are we thawing the last frame(s) in the continuation
  const bool is_last = empty && chunk->parent() == nullptr;
  assert(!is_last || argsize == 0, "");

  log_develop_trace(continuations)("thaw_fast partial: %d is_last: %d empty: %d size: %d argsize: %d entrySP: " PTR_FORMAT,
                              partial, is_last, empty, thaw_size, argsize, p2i(_cont.entrySP()));

  ReconstructedStack rs(_cont.entrySP(), thaw_size, argsize);

  // also copy metadata words at frame bottom
  copy_from_chunk(chunk_sp - frame::metadata_words_at_bottom, rs.top(), rs.total_size());

  // update the ContinuationEntry
  _cont.set_argsize(argsize);
  log_develop_trace(continuations)("setting entry argsize: %d", _cont.argsize());
  assert(rs.bottom_sp() == _cont.entry()->bottom_sender_sp(), "");

  // install the return barrier if not last frame, or the entry's pc if last
  patch_return(rs.bottom_sp(), is_last);

  // insert the back links from callee to caller frames
  patch_caller_links(rs.top(), rs.top() + rs.total_size());

  assert(is_last == _cont.is_empty(), "");
  assert(_cont.chunk_invariant(), "");

#if CONT_JFR
  EventContinuationThawFast e;
  if (e.should_commit()) {
    e.set_id(cast_from_oop<u8>(chunk));
    e.set_size(thaw_size << LogBytesPerWord);
    e.set_full(!partial);
    e.commit();
  }
#endif

#ifdef ASSERT
  set_anchor(_thread, rs.sp());
  log_frames(_thread);
  if (LoomDeoptAfterThaw) {
    do_deopt_after_thaw(_thread);
  }
  clear_anchor(_thread);
#endif

  return rs.sp();
}

inline bool ThawBase::seen_by_gc() {
  return _barriers || _cont.tail()->is_gc_mode();
}

template <typename ConfigT>
NOINLINE intptr_t* Thaw<ConfigT>::thaw_slow(stackChunkOop chunk, Continuation::thaw_kind kind) {
<<<<<<< HEAD
=======
  int preempt_kind;
>>>>>>> eead9cc0
  bool retry_fast_path = false;

  bool preempted_case = _cont.is_preempted();
  if (preempted_case) {
    if (chunk->object_waiter() != nullptr) {
      assert(chunk->current_pending_monitor() != nullptr || chunk->current_waiting_monitor() != nullptr, "");
      return push_resume_monitor_operation(chunk);
    }
    retry_fast_path = true;
<<<<<<< HEAD
=======
    preempt_kind = chunk->get_and_clear_preempt_kind();
>>>>>>> eead9cc0
  }

#if INCLUDE_ZGC || INCLUDE_SHENANDOAHGC
  if (UseZGC || UseShenandoahGC) {
    _cont.tail()->relativize_derived_pointers_concurrently();
  }
#endif

  // First thaw after freeze. If there were oops in the stacklock
  // during freeze, restore them now.
  if (chunk->lockstack_size() > 0) {
    assert(kind == Continuation::thaw_top || preempted_case, "");
    int lockStackSize = chunk->lockstack_size();
    assert(lockStackSize > 0, "should be");

    oop tmp_lockstack[8];
    chunk->copy_lockstack(tmp_lockstack);
    _thread->lock_stack().move_from_address(tmp_lockstack, lockStackSize);

    chunk->set_lockstack_size(0);
    chunk->set_has_lockstack(false);
    retry_fast_path = true;
  }

  // Retry the fast path now that we possibly cleared the FLAG_HAS_LOCKSTACK
  // and FLAGS_PREEMPTED flags from the stackChunk.
  if (retry_fast_path && can_thaw_fast(chunk)) {
    intptr_t* sp = thaw_fast(chunk);
    if (preempted_case) {
<<<<<<< HEAD
      int preempt_kind = chunk->get_and_clear_preempt_kind();
=======
>>>>>>> eead9cc0
      return handle_preempted_continuation(sp, preempt_kind, true /* fast_case */);
    }
    return sp;
  }

  LogTarget(Trace, continuations) lt;
  if (lt.develop_is_enabled()) {
    LogStream ls(lt);
    ls.print_cr("thaw slow return_barrier: %d " INTPTR_FORMAT, kind, p2i(chunk));
    chunk->print_on(true, &ls);
  }

#if CONT_JFR
  EventContinuationThawSlow e;
  if (e.should_commit()) {
    e.set_id(cast_from_oop<u8>(_cont.continuation()));
    e.commit();
  }
#endif

  DEBUG_ONLY(_frames = 0;)
  _align_size = 0;
  bool is_return_barrier = kind != Continuation::thaw_top;
  int num_frames = (is_return_barrier ? 1 : 2);

  _stream = StackChunkFrameStream<ChunkFrames::Mixed>(chunk);
  _top_unextended_sp_before_thaw = _stream.unextended_sp();

  frame heap_frame = _stream.to_frame();
  if (lt.develop_is_enabled()) {
    LogStream ls(lt);
    ls.print_cr("top hframe before (thaw):");
    assert(heap_frame.is_heap_frame(), "should have created a relative frame");
    heap_frame.print_value_on(&ls, nullptr);
  }

  frame caller; // the thawed caller on the stack
  recurse_thaw(heap_frame, caller, num_frames, preempted_case);
  finish_thaw(caller); // caller is now the topmost thawed frame
  _cont.write();

  assert(_cont.chunk_invariant(), "");

  JVMTI_ONLY(if (!is_return_barrier) invalidate_jvmti_stack(_thread));

  _thread->set_cont_fastpath(_fastpath);

  intptr_t* sp = caller.sp();

  if (preempted_case) {
<<<<<<< HEAD
    int preempt_kind = chunk->get_and_clear_preempt_kind();
=======
>>>>>>> eead9cc0
    return handle_preempted_continuation(sp, preempt_kind, false /* fast_case */);
  }
  return sp;
}

void ThawBase::recurse_thaw(const frame& heap_frame, frame& caller, int num_frames, bool top_on_preempt_case) {
  log_develop_debug(continuations)("thaw num_frames: %d", num_frames);
  assert(!_cont.is_empty(), "no more frames");
  assert(num_frames > 0, "");
  assert(!heap_frame.is_empty(), "");

  if (top_on_preempt_case && (heap_frame.is_native_frame() || heap_frame.is_runtime_frame())) {
    heap_frame.is_native_frame() ? recurse_thaw_native_frame(heap_frame, caller, 2) : recurse_thaw_stub_frame(heap_frame, caller, 2);
  } else if (!heap_frame.is_interpreted_frame()) {
    recurse_thaw_compiled_frame(heap_frame, caller, num_frames, false);
  } else {
    recurse_thaw_interpreted_frame(heap_frame, caller, num_frames);
  }
}

template<typename FKind>
bool ThawBase::recurse_thaw_java_frame(frame& caller, int num_frames) {
  assert(num_frames > 0, "");

  DEBUG_ONLY(_frames++;)

  int argsize = _stream.stack_argsize();

  _stream.next(SmallRegisterMap::instance);
  assert(_stream.to_frame().is_empty() == _stream.is_done(), "");

  // we never leave a compiled caller of an interpreted frame as the top frame in the chunk
  // as it makes detecting that situation and adjusting unextended_sp tricky
  if (num_frames == 1 && !_stream.is_done() && FKind::interpreted && _stream.is_compiled()) {
    log_develop_trace(continuations)("thawing extra compiled frame to not leave a compiled interpreted-caller at top");
    num_frames++;
  }

  if (num_frames == 1 || _stream.is_done()) { // end recursion
    finalize_thaw(caller, FKind::interpreted ? 0 : argsize);
    return true; // bottom
  } else { // recurse
    recurse_thaw(_stream.to_frame(), caller, num_frames - 1, false /* top_on_preempt_case */);
    return false;
  }
}

void ThawBase::finalize_thaw(frame& entry, int argsize) {
  stackChunkOop chunk = _cont.tail();

  if (!_stream.is_done()) {
    assert(_stream.sp() >= chunk->sp_address(), "");
    chunk->set_sp(chunk->to_offset(_stream.sp()));
    chunk->set_pc(_stream.pc());
  } else {
    chunk->set_sp(chunk->bottom());
    chunk->set_pc(nullptr);
  }
  assert(_stream.is_done() == chunk->is_empty(), "");

  int total_thawed = pointer_delta_as_int(_stream.unextended_sp(), _top_unextended_sp_before_thaw);
  chunk->set_max_thawing_size(chunk->max_thawing_size() - total_thawed);

  _cont.set_argsize(argsize);
  entry = new_entry_frame();

  assert(entry.sp() == _cont.entrySP(), "");
  assert(Continuation::is_continuation_enterSpecial(entry), "");
  assert(_cont.is_entry_frame(entry), "");
}

inline void ThawBase::before_thaw_java_frame(const frame& hf, const frame& caller, bool bottom, int num_frame) {
  LogTarget(Trace, continuations) lt;
  if (lt.develop_is_enabled()) {
    LogStream ls(lt);
    ls.print_cr("======== THAWING FRAME: %d", num_frame);
    assert(hf.is_heap_frame(), "should be");
    hf.print_value_on(&ls, nullptr);
  }
  assert(bottom == _cont.is_entry_frame(caller), "bottom: %d is_entry_frame: %d", bottom, _cont.is_entry_frame(hf));
}

inline void ThawBase::after_thaw_java_frame(const frame& f, bool bottom) {
#ifdef ASSERT
  LogTarget(Trace, continuations) lt;
  if (lt.develop_is_enabled()) {
    LogStream ls(lt);
    ls.print_cr("thawed frame:");
    print_frame_layout(f, false, &ls); // f.print_on(&ls);
  }
#endif
}

inline void ThawBase::patch(frame& f, const frame& caller, bool bottom) {
  assert(!bottom || caller.fp() == _cont.entryFP(), "");
  if (bottom) {
    ContinuationHelper::Frame::patch_pc(caller, _cont.is_empty() ? caller.pc()
                                                                 : StubRoutines::cont_returnBarrier());
  } else {
    // caller might have been deoptimized during thaw but we've overwritten the return address when copying f from the heap.
    // If the caller is not deoptimized, pc is unchanged.
    ContinuationHelper::Frame::patch_pc(caller, caller.raw_pc());
  }

  patch_pd(f, caller);

  if (f.is_interpreted_frame()) {
    ContinuationHelper::InterpretedFrame::patch_sender_sp(f, caller);
  }

  assert(!bottom || !_cont.is_empty() || Continuation::is_continuation_entry_frame(f, nullptr), "");
  assert(!bottom || (_cont.is_empty() != Continuation::is_cont_barrier_frame(f)), "");
}

void ThawBase::clear_bitmap_bits(address start, address end) {
  assert(is_aligned(start, wordSize), "should be aligned: " PTR_FORMAT, p2i(start));
  assert(is_aligned(end, VMRegImpl::stack_slot_size), "should be aligned: " PTR_FORMAT, p2i(end));

  // we need to clear the bits that correspond to arguments as they reside in the caller frame
  // or they will keep objects that are otherwise unreachable alive.

  // Align `end` if UseCompressedOops is not set to avoid UB when calculating the bit index, since
  // `end` could be at an odd number of stack slots from `start`, i.e might not be oop aligned.
  // If that's the case the bit range corresponding to the last stack slot should not have bits set
  // anyways and we assert that before returning.
  address effective_end = UseCompressedOops ? end : align_down(end, wordSize);
  log_develop_trace(continuations)("clearing bitmap for " INTPTR_FORMAT " - " INTPTR_FORMAT, p2i(start), p2i(effective_end));
  stackChunkOop chunk = _cont.tail();
  chunk->bitmap().clear_range(chunk->bit_index_for(start), chunk->bit_index_for(effective_end));
  assert(effective_end == end || !chunk->bitmap().at(chunk->bit_index_for(effective_end)), "bit should not be set");
}

intptr_t* ThawBase::handle_preempted_continuation(intptr_t* sp, int preempt_kind, bool fast_case) {
<<<<<<< HEAD
=======
  assert(preempt_kind == freeze_on_wait || preempt_kind == freeze_on_monitorenter, "");
>>>>>>> eead9cc0
  frame top(sp);
  assert(top.pc() == *(address*)(sp - frame::sender_sp_ret_address_offset()), "");

  assert(_cont.is_preempted(), "must be");
  _cont.set_preempted(false);

#if INCLUDE_JVMTI
  bool is_vthread = Continuation::continuation_scope(_cont.continuation()) == java_lang_VirtualThread::vthread_scope();
  if (is_vthread) {
    if (JvmtiVTMSTransitionDisabler::VTMS_notify_jvmti_events()) {
      jvmti_mount_end(_thread, _cont, top);
    } else {
      _thread->set_is_in_VTMS_transition(false);
      java_lang_Thread::set_is_in_VTMS_transition(_thread->vthread(), false);
    }
  }
#endif

<<<<<<< HEAD
=======
  if (fast_case) {
    // If we thawed in the slow path the runtime stub/native wrapper frame already
    // has the correct fp (see ThawBase::new_stack_frame). On the fast path though,
    // we copied the original fp at the time of freeze which now will have to be fixed.
    assert(top.is_runtime_frame() || top.is_native_frame(), "");
    int fsize = top.cb()->frame_size();
    patch_pd(top, sp + fsize);
  }

>>>>>>> eead9cc0
  if (preempt_kind == freeze_on_wait) {
    if (_thread->pending_interrupted_exception()) {
      throw_interrupted_exception(_thread, top);
      _thread->set_pending_interrupted_exception(false);
    }
    // Possibly update return pc on the top native wrapper frame so
    // that we resume execution at the right instruction.
<<<<<<< HEAD
    fix_native_return_pc_pd(top);
  } else {
    assert(preempt_kind == freeze_on_monitorenter, "");
    if (top.is_runtime_frame()) {
      if (fast_case) {
        // If we thawed in the slow path the runtime stub frame already has the correct fp
        // (see ThawBase::new_stack_frame). On the fast path though, we copied the original
        // fp at the time of freeze which now will have to be fixed.
        int fsize = ContinuationHelper::StubFrame::size(top);
        patch_pd(top, sp + fsize);
      }

      // The continuation might now run on a different platform thread than the previous time so
      // we need to adjust the current thread saved in the stub frame before restoring registers.
      JavaThread** thread_addr = frame::saved_thread_address(top);
      if (thread_addr != nullptr) *thread_addr = _thread;
    }
=======
    fix_native_wrapper_return_pc_pd(top);
  } else if (top.is_runtime_frame()) {
    // The continuation might now run on a different platform thread than the previous time so
    // we need to adjust the current thread saved in the stub frame before restoring registers.
    JavaThread** thread_addr = frame::saved_thread_address(top);
    if (thread_addr != nullptr) *thread_addr = _thread;
>>>>>>> eead9cc0
  }
  sp = push_resume_adapter(top);
  return sp;
}

void ThawBase::throw_interrupted_exception(JavaThread* current, frame& top) {
  ContinuationWrapper::SafepointOp so(current, _cont);
  // Since we might safepoint set the anchor so that the stack can we walked.
  set_anchor(current, top.sp());
  JRT_BLOCK
    THROW(vmSymbols::java_lang_InterruptedException());
  JRT_BLOCK_END
  clear_anchor(current);
}

NOINLINE void ThawBase::recurse_thaw_interpreted_frame(const frame& hf, frame& caller, int num_frames) {
  assert(hf.is_interpreted_frame(), "");

  if (UNLIKELY(seen_by_gc())) {
    _cont.tail()->do_barriers<stackChunkOopDesc::BarrierType::Store>(_stream, SmallRegisterMap::instance);
  }

  const bool is_bottom_frame = recurse_thaw_java_frame<ContinuationHelper::InterpretedFrame>(caller, num_frames);

  DEBUG_ONLY(before_thaw_java_frame(hf, caller, is_bottom_frame, num_frames);)

  _align_size += frame::align_wiggle; // possible added alignment for internal interpreted frame alignment om AArch64

  frame f = new_stack_frame<ContinuationHelper::InterpretedFrame>(hf, caller, is_bottom_frame);

  intptr_t* const stack_frame_top = f.sp() + frame::metadata_words_at_top;
  intptr_t* const stack_frame_bottom = ContinuationHelper::InterpretedFrame::frame_bottom(f);
  intptr_t* const heap_frame_top = hf.unextended_sp() + frame::metadata_words_at_top;
  intptr_t* const heap_frame_bottom = ContinuationHelper::InterpretedFrame::frame_bottom(hf);

  assert(hf.is_heap_frame(), "should be");
  assert(!f.is_heap_frame(), "should not be");

  const int fsize = pointer_delta_as_int(heap_frame_bottom, heap_frame_top);
  assert((stack_frame_bottom == stack_frame_top + fsize), "");

  // Some architectures (like AArch64/PPC64/RISC-V) add padding between the locals and the fixed_frame to keep the fp 16-byte-aligned.
  // On those architectures we freeze the padding in order to keep the same fp-relative offsets in the fixed_frame.
  copy_from_chunk(heap_frame_top, stack_frame_top, fsize);

  // Make sure the relativized locals is already set.
  assert(f.interpreter_frame_local_at(0) == stack_frame_bottom - 1, "invalid frame bottom");

  derelativize_interpreted_frame_metadata(hf, f);
  patch(f, caller, is_bottom_frame);

  assert(f.is_interpreted_frame_valid(_cont.thread()), "invalid thawed frame");
  assert(stack_frame_bottom <= ContinuationHelper::Frame::frame_top(caller), "");

  CONT_JFR_ONLY(_jfr_info.record_interpreted_frame();)

  maybe_set_fastpath(f.sp());

  Method* m = hf.interpreter_frame_method();
  // For native frames we need to count parameters, possible alignment, plus the 2 extra words (temp oop/result handler).
  const int locals = !m->is_native() ? m->max_locals() : m->size_of_parameters() + frame::align_wiggle + 2;

  if (!is_bottom_frame) {
    // can only fix caller once this frame is thawed (due to callee saved regs)
    _cont.tail()->fix_thawed_frame(caller, SmallRegisterMap::instance);
  } else if (_cont.tail()->has_bitmap() && locals > 0) {
    assert(hf.is_heap_frame(), "should be");
    address start = (address)(heap_frame_bottom - locals);
    address end = (address)heap_frame_bottom;
    clear_bitmap_bits(start, end);
  }

  DEBUG_ONLY(after_thaw_java_frame(f, is_bottom_frame);)
  caller = f;
}

void ThawBase::recurse_thaw_compiled_frame(const frame& hf, frame& caller, int num_frames, bool stub_caller) {
  assert(hf.is_compiled_frame(), "");
  assert(_cont.is_preempted() || !stub_caller, "stub caller not at preemption");

  if (!stub_caller && UNLIKELY(seen_by_gc())) { // recurse_thaw_stub_frame already invoked our barriers with a full regmap
    _cont.tail()->do_barriers<stackChunkOopDesc::BarrierType::Store>(_stream, SmallRegisterMap::instance);
  }

  const bool is_bottom_frame = recurse_thaw_java_frame<ContinuationHelper::CompiledFrame>(caller, num_frames);

  DEBUG_ONLY(before_thaw_java_frame(hf, caller, is_bottom_frame, num_frames);)

  assert(caller.sp() == caller.unextended_sp(), "");

  if ((!is_bottom_frame && caller.is_interpreted_frame()) || (is_bottom_frame && Interpreter::contains(_cont.tail()->pc()))) {
    _align_size += frame::align_wiggle; // we add one whether or not we've aligned because we add it in recurse_freeze_compiled_frame
  }

  // new_stack_frame must construct the resulting frame using hf.pc() rather than hf.raw_pc() because the frame is not
  // yet laid out in the stack, and so the original_pc is not stored in it.
  // As a result, f.is_deoptimized_frame() is always false and we must test hf to know if the frame is deoptimized.
  frame f = new_stack_frame<ContinuationHelper::CompiledFrame>(hf, caller, is_bottom_frame);
  intptr_t* const stack_frame_top = f.sp();
  intptr_t* const heap_frame_top = hf.unextended_sp();

  const int added_argsize = (is_bottom_frame || caller.is_interpreted_frame()) ? hf.compiled_frame_stack_argsize() : 0;
  int fsize = ContinuationHelper::CompiledFrame::size(hf) + added_argsize;
  assert(fsize <= (int)(caller.unextended_sp() - f.unextended_sp()), "");

  intptr_t* from = heap_frame_top - frame::metadata_words_at_bottom;
  intptr_t* to   = stack_frame_top - frame::metadata_words_at_bottom;
  // copy metadata, except the metadata at the top of the (unextended) entry frame
  int sz = fsize + frame::metadata_words_at_bottom + (is_bottom_frame && added_argsize == 0 ? 0 : frame::metadata_words_at_top);

  // If we're the bottom-most thawed frame, we're writing to within one word from entrySP
  // (we might have one padding word for alignment)
  assert(!is_bottom_frame || (_cont.entrySP() - 1 <= to + sz && to + sz <= _cont.entrySP()), "");
  assert(!is_bottom_frame || hf.compiled_frame_stack_argsize() != 0 || (to + sz && to + sz == _cont.entrySP()), "");

  copy_from_chunk(from, to, sz); // copying good oops because we invoked barriers above

  patch(f, caller, is_bottom_frame);

  // f.is_deoptimized_frame() is always false and we must test hf.is_deoptimized_frame() (see comment above)
  assert(!f.is_deoptimized_frame(), "");
  if (hf.is_deoptimized_frame()) {
    maybe_set_fastpath(f.sp());
  } else if (_thread->is_interp_only_mode()
              || (_cont.is_preempted() && f.cb()->as_nmethod()->is_marked_for_deoptimization())) {
    // The caller of the safepoint stub when the continuation is preempted is not at a call instruction, and so
    // cannot rely on nmethod patching for deopt.

    log_develop_trace(continuations)("Deoptimizing thawed frame");
    DEBUG_ONLY(ContinuationHelper::Frame::patch_pc(f, nullptr));

    f.deoptimize(nullptr); // the null thread simply avoids the assertion in deoptimize which we're not set up for
    assert(f.is_deoptimized_frame(), "");
    assert(ContinuationHelper::Frame::is_deopt_return(f.raw_pc(), f), "");
    maybe_set_fastpath(f.sp());
  }

  if (!is_bottom_frame) {
    // can only fix caller once this frame is thawed (due to callee saved regs); this happens on the stack
    _cont.tail()->fix_thawed_frame(caller, SmallRegisterMap::instance);
  } else if (_cont.tail()->has_bitmap() && added_argsize > 0) {
    address start = (address)(heap_frame_top + ContinuationHelper::CompiledFrame::size(hf) + frame::metadata_words_at_top);
    int stack_args_slots = f.cb()->as_nmethod()->num_stack_arg_slots(false /* rounded */);
    int argsize_in_bytes = stack_args_slots * VMRegImpl::stack_slot_size;
    clear_bitmap_bits(start, start + argsize_in_bytes);
  }

  DEBUG_ONLY(after_thaw_java_frame(f, is_bottom_frame);)
  caller = f;
}

void ThawBase::recurse_thaw_stub_frame(const frame& hf, frame& caller, int num_frames) {
  DEBUG_ONLY(_frames++;)
  bool is_bottom_frame = false;

  if (UNLIKELY(seen_by_gc())) {
    // Process the stub's caller here since we might need the full map (if the stub was
    // generated on a poll on return we shouldn't need a full map).
    RegisterMap map(nullptr,
                    RegisterMap::UpdateMap::include,
                    RegisterMap::ProcessFrames::skip,
                    RegisterMap::WalkContinuation::skip);
    map.set_include_argument_oops(false);
    _stream.next(&map);
    if (!_stream.is_done()) {
      _cont.tail()->do_barriers<stackChunkOopDesc::BarrierType::Store>(_stream, &map);
    }
  } else {
    _stream.next(SmallRegisterMap::instance);
  }

  if (_stream.is_done()) {
    finalize_thaw(caller, 0);
    is_bottom_frame = true;
  } else {
    frame f = _stream.to_frame();
    if (f.is_interpreted_frame()) {
      recurse_thaw_interpreted_frame(f, caller, num_frames);
    } else {
      recurse_thaw_compiled_frame(f, caller, num_frames, true);
    }
  }

  assert(!is_bottom_frame || !_cont.is_empty(), "");
  assert(caller.sp() == caller.unextended_sp(), "");
  assert(!caller.is_native_frame() || (is_bottom_frame && Continuation::is_continuation_enterSpecial(caller)), "caller should't be native except for enterSpecial case");

  DEBUG_ONLY(before_thaw_java_frame(hf, caller, is_bottom_frame, num_frames);)

  if ((!is_bottom_frame && caller.is_interpreted_frame()) || (is_bottom_frame && Interpreter::contains(_cont.tail()->pc()))) {
    _align_size += frame::align_wiggle; // we add one whether or not we've aligned because we add it in recurse_freeze_stub_frame
  }

  frame f = new_stack_frame<ContinuationHelper::StubFrame>(hf, caller, false);
  intptr_t* stack_frame_top = f.sp();
  intptr_t* heap_frame_top = hf.sp();
  int fsize = ContinuationHelper::StubFrame::size(hf);

  copy_from_chunk(heap_frame_top - frame::metadata_words, stack_frame_top - frame::metadata_words,
                  fsize + frame::metadata_words);

  patch(f, caller, is_bottom_frame);

  if (!is_bottom_frame) {
    // can only fix caller once this frame is thawed (due to callee saved regs)
    RegisterMap map(nullptr,
                    RegisterMap::UpdateMap::include,
                    RegisterMap::ProcessFrames::skip,
                    RegisterMap::WalkContinuation::skip);
    map.set_include_argument_oops(false);
    f.oop_map()->update_register_map(&f, &map);
    ContinuationHelper::update_register_map_with_callee(caller, &map);
    _cont.tail()->fix_thawed_frame(caller, &map);
  }

  DEBUG_ONLY(after_thaw_java_frame(f, is_bottom_frame);)
  caller = f;
}

void ThawBase::recurse_thaw_native_frame(const frame& hf, frame& caller, int num_frames) {
  assert(hf.is_native_frame(), "");
  assert(_cont.is_preempted() && hf.cb()->as_nmethod()->method()->is_object_wait0(), "");

  if (UNLIKELY(seen_by_gc())) { // recurse_thaw_stub_frame already invoked our barriers with a full regmap
    _cont.tail()->do_barriers<stackChunkOopDesc::BarrierType::Store>(_stream, SmallRegisterMap::instance);
  }

  const bool is_bottom_frame = recurse_thaw_java_frame<ContinuationHelper::NativeFrame>(caller, num_frames);
  assert(!is_bottom_frame, "");

  DEBUG_ONLY(before_thaw_java_frame(hf, caller, is_bottom_frame, num_frames);)

  assert(caller.sp() == caller.unextended_sp(), "");

  if (caller.is_interpreted_frame()) {
    _align_size += frame::align_wiggle; // we add one whether or not we've aligned because we add it in recurse_freeze_compiled_frame
  }

  // new_stack_frame must construct the resulting frame using hf.pc() rather than hf.raw_pc() because the frame is not
  // yet laid out in the stack, and so the original_pc is not stored in it.
  // As a result, f.is_deoptimized_frame() is always false and we must test hf to know if the frame is deoptimized.
  frame f = new_stack_frame<ContinuationHelper::NativeFrame>(hf, caller, false /* bottom */);
  intptr_t* const stack_frame_top = f.sp();
  intptr_t* const heap_frame_top = hf.unextended_sp();

  int fsize = ContinuationHelper::NativeFrame::size(hf);
  assert(fsize <= (int)(caller.unextended_sp() - f.unextended_sp()), "");

  intptr_t* from = heap_frame_top - frame::metadata_words_at_bottom;
  intptr_t* to   = stack_frame_top - frame::metadata_words_at_bottom;
  int sz = fsize + frame::metadata_words_at_bottom;

  copy_from_chunk(from, to, sz); // copying good oops because we invoked barriers above

  patch(f, caller, false /* bottom */);

  // f.is_deoptimized_frame() is always false and we must test hf.is_deoptimized_frame() (see comment above)
  assert(!f.is_deoptimized_frame(), "");
  assert(!hf.is_deoptimized_frame(), "");
  assert(!f.cb()->as_nmethod()->is_marked_for_deoptimization(), "");

  // can only fix caller once this frame is thawed (due to callee saved regs); this happens on the stack
  _cont.tail()->fix_thawed_frame(caller, SmallRegisterMap::instance);

  DEBUG_ONLY(after_thaw_java_frame(f, false /* bottom */);)
  caller = f;
}

void ThawBase::finish_thaw(frame& f) {
  stackChunkOop chunk = _cont.tail();

  if (chunk->is_empty()) {
    // Only remove chunk from list if it can't be reused for another freeze
    if (seen_by_gc()) {
      _cont.set_tail(chunk->parent());
    } else {
      chunk->set_has_mixed_frames(false);
    }
    chunk->set_max_thawing_size(0);
  } else {
    chunk->set_max_thawing_size(chunk->max_thawing_size() - _align_size);
  }
  assert(chunk->is_empty() == (chunk->max_thawing_size() == 0), "");

  if (!is_aligned(f.sp(), frame::frame_alignment)) {
    assert(f.is_interpreted_frame(), "");
    f.set_sp(align_down(f.sp(), frame::frame_alignment));
  }
  push_return_frame(f);
  chunk->fix_thawed_frame(f, SmallRegisterMap::instance); // can only fix caller after push_return_frame (due to callee saved regs)

  assert(_cont.is_empty() == _cont.last_frame().is_empty(), "");

  log_develop_trace(continuations)("thawed %d frames", _frames);

  LogTarget(Trace, continuations) lt;
  if (lt.develop_is_enabled()) {
    LogStream ls(lt);
    ls.print_cr("top hframe after (thaw):");
    _cont.last_frame().print_value_on(&ls, nullptr);
  }
}

void ThawBase::push_return_frame(frame& f) { // see generate_cont_thaw
  assert(!f.is_compiled_frame() || f.is_deoptimized_frame() == f.cb()->as_nmethod()->is_deopt_pc(f.raw_pc()), "");
  assert(!f.is_compiled_frame() || f.is_deoptimized_frame() == (f.pc() != f.raw_pc()), "");

  LogTarget(Trace, continuations) lt;
  if (lt.develop_is_enabled()) {
    LogStream ls(lt);
    ls.print_cr("push_return_frame");
    f.print_value_on(&ls, nullptr);
  }

  assert(f.sp() - frame::metadata_words_at_bottom >= _top_stack_address, "overwrote past thawing space"
    " to: " INTPTR_FORMAT " top_address: " INTPTR_FORMAT, p2i(f.sp() - frame::metadata_words), p2i(_top_stack_address));
  ContinuationHelper::Frame::patch_pc(f, f.raw_pc()); // in case we want to deopt the frame in a full transition, this is checked.
  ContinuationHelper::push_pd(f);

  assert(ContinuationHelper::Frame::assert_frame_laid_out(f), "");
}

// returns new top sp
// called after preparations (stack overflow check and making room)
template<typename ConfigT>
static inline intptr_t* thaw_internal(JavaThread* thread, const Continuation::thaw_kind kind) {
  assert(thread == JavaThread::current(), "Must be current thread");

  CONT_JFR_ONLY(EventContinuationThaw event;)

  log_develop_trace(continuations)("~~~~ thaw kind: %d sp: " INTPTR_FORMAT, kind, p2i(thread->last_continuation()->entry_sp()));

  ContinuationEntry* entry = thread->last_continuation();
  assert(entry != nullptr, "");
  oop oopCont = entry->cont_oop(thread);

  assert(!jdk_internal_vm_Continuation::done(oopCont), "");
  assert(oopCont == get_continuation(thread), "");
  verify_continuation(oopCont);

  assert(entry->is_virtual_thread() == (entry->scope(thread) == java_lang_VirtualThread::vthread_scope()), "");

  ContinuationWrapper cont(thread, oopCont);
  log_develop_debug(continuations)("THAW #" INTPTR_FORMAT " " INTPTR_FORMAT, cont.hash(), p2i((oopDesc*)oopCont));

#ifdef ASSERT
  set_anchor_to_entry(thread, cont.entry());
  log_frames(thread);
  clear_anchor(thread);
#endif

  Thaw<ConfigT> thw(thread, cont);
  intptr_t* const sp = thw.thaw(kind);
  assert(is_aligned(sp, frame::frame_alignment), "");

  DEBUG_ONLY(log_frames_after_thaw(thread, cont, sp);)

  CONT_JFR_ONLY(thw.jfr_info().post_jfr_event(&event, cont.continuation(), thread);)

  verify_continuation(cont.continuation());
  log_develop_debug(continuations)("=== End of thaw #" INTPTR_FORMAT, cont.hash());

  return sp;
}

#ifdef ASSERT
static void do_deopt_after_thaw(JavaThread* thread) {
  int i = 0;
  StackFrameStream fst(thread, true, false);
  fst.register_map()->set_include_argument_oops(false);
  ContinuationHelper::update_register_map_with_callee(*fst.current(), fst.register_map());
  for (; !fst.is_done(); fst.next()) {
    if (fst.current()->cb()->is_nmethod()) {
      nmethod* nm = fst.current()->cb()->as_nmethod();
      if (!nm->method()->is_continuation_native_intrinsic()) {
        nm->make_deoptimized();
      }
    }
  }
}

class ThawVerifyOopsClosure: public OopClosure {
  intptr_t* _p;
  outputStream* _st;
  bool is_good_oop(oop o) {
    return dbg_is_safe(o, -1) && dbg_is_safe(o->klass(), -1) && oopDesc::is_oop(o) && o->klass()->is_klass();
  }
public:
  ThawVerifyOopsClosure(outputStream* st) : _p(nullptr), _st(st) {}
  intptr_t* p() { return _p; }
  void reset() { _p = nullptr; }

  virtual void do_oop(oop* p) {
    oop o = *p;
    if (o == nullptr || is_good_oop(o)) {
      return;
    }
    _p = (intptr_t*)p;
    _st->print_cr("*** non-oop " PTR_FORMAT " found at " PTR_FORMAT, p2i(*p), p2i(p));
  }
  virtual void do_oop(narrowOop* p) {
    oop o = RawAccess<>::oop_load(p);
    if (o == nullptr || is_good_oop(o)) {
      return;
    }
    _p = (intptr_t*)p;
    _st->print_cr("*** (narrow) non-oop %x found at " PTR_FORMAT, (int)(*p), p2i(p));
  }
};

static bool do_verify_after_thaw(JavaThread* thread, stackChunkOop chunk, outputStream* st) {
  assert(thread->has_last_Java_frame(), "");

  ResourceMark rm;
  ThawVerifyOopsClosure cl(st);
  NMethodToOopClosure cf(&cl, false);

  StackFrameStream fst(thread, true, false);
  fst.register_map()->set_include_argument_oops(false);
  ContinuationHelper::update_register_map_with_callee(*fst.current(), fst.register_map());
  for (; !fst.is_done() && !Continuation::is_continuation_enterSpecial(*fst.current()); fst.next()) {
    if (fst.current()->cb()->is_nmethod() && fst.current()->cb()->as_nmethod()->is_marked_for_deoptimization()) {
      st->print_cr(">>> do_verify_after_thaw deopt");
      fst.current()->deoptimize(nullptr);
      fst.current()->print_on(st);
    }

    fst.current()->oops_do(&cl, &cf, fst.register_map());
    if (cl.p() != nullptr) {
      frame fr = *fst.current();
      st->print_cr("Failed for frame barriers: %d",chunk->requires_barriers());
      fr.print_on(st);
      if (!fr.is_interpreted_frame()) {
        st->print_cr("size: %d argsize: %d",
                     ContinuationHelper::NonInterpretedUnknownFrame::size(fr),
                     ContinuationHelper::NonInterpretedUnknownFrame::stack_argsize(fr));
      }
      VMReg reg = fst.register_map()->find_register_spilled_here(cl.p(), fst.current()->sp());
      if (reg != nullptr) {
        st->print_cr("Reg %s %d", reg->name(), reg->is_stack() ? (int)reg->reg2stack() : -99);
      }
      cl.reset();
      DEBUG_ONLY(thread->print_frame_layout();)
      if (chunk != nullptr) {
        chunk->print_on(true, st);
      }
      return false;
    }
  }
  return true;
}

static void log_frames(JavaThread* thread) {
  const static int show_entry_callers = 100;
  LogTarget(Trace, continuations) lt;
  if (!lt.develop_is_enabled()) {
    return;
  }
  LogStream ls(lt);

  ls.print_cr("------- frames --------- for thread " INTPTR_FORMAT, p2i(thread));
  if (!thread->has_last_Java_frame()) {
    ls.print_cr("NO ANCHOR!");
  }

  RegisterMap map(thread,
                  RegisterMap::UpdateMap::include,
                  RegisterMap::ProcessFrames::include,
                  RegisterMap::WalkContinuation::skip);
  map.set_include_argument_oops(false);

  if (false) {
    for (frame f = thread->last_frame(); !f.is_entry_frame(); f = f.sender(&map)) {
      f.print_on(&ls);
    }
  } else {
    map.set_skip_missing(true);
    ResetNoHandleMark rnhm;
    ResourceMark rm;
    HandleMark hm(Thread::current());
    FrameValues values;

    int i = 0;
    int post_entry = -1;
    for (frame f = thread->last_frame(); !f.is_first_frame(); f = f.sender(&map), i++) {
      f.describe(values, i, &map, i == 0);
      if (post_entry >= 0 || Continuation::is_continuation_enterSpecial(f))
        post_entry++;
      if (post_entry >= show_entry_callers)
        break;
    }
    values.print_on(thread, &ls);
  }

  ls.print_cr("======= end frames =========");
}

static void log_frames_after_thaw(JavaThread* thread, ContinuationWrapper& cont, intptr_t* sp) {
  intptr_t* sp0 = sp;
  address pc0 = *(address*)(sp - frame::sender_sp_ret_address_offset());
  bool use_cont_entry = false;

  // Preemption cases need to use and adjusted version of sp.
  if (pc0 == Interpreter::cont_resume_interpreter_adapter() ||
      pc0 == StubRoutines::cont_resume_compiler_adapter()) {
    // Resuming after being preempted case. We skip the adapter pushed
    // into the stack (see push_preempt_rerun_adapter()).
    sp0 += frame::metadata_words;

    if (pc0 == StubRoutines::cont_resume_compiler_adapter()) {
      address pc1 = *(address*)(sp0 - frame::sender_sp_ret_address_offset());
      if (pc1 == SharedRuntime::native_frame_resume_entry()) {
        // When top is the compiled native wrapper (Object.wait()) the pc
        // would have been modified from its original value to return to
        // the correct place. But that means we won't find the oopMap for
        // that fixed pc when getting the sender which will trigger asserts.
        // So just start walking the frames from the sender instead.
        CodeBlob* cb = CodeCache::find_blob(pc1);
        assert(cb->as_nmethod()->method()->is_object_wait0(), "");
        sp0 += cb->frame_size();
<<<<<<< HEAD
=======
        if (sp0 == cont.entrySP()) {
          // sp0[-1] will be the return barrier pc. This is a stub, i.e. associated
          // codeblob has _frame_size = 0. Force using cont.entryPC() to avoid
          // asserts while trying to get the sender frame.
          use_cont_entry = true;
        }
>>>>>>> eead9cc0
      }
#ifdef AARCH64
      else {
        // Monitorenter case returning to c2 runtime stub requires extra
        // adjustment on aarch64 (see push_preempt_rerun_adapter()).
        address pc1 = *(address*)(sp0 - frame::sender_sp_ret_address_offset());
        CodeBlob* cb = CodeCache::find_blob(pc1);
        assert(cb != nullptr, "should be either c1 or c2 runtime stub");
        if (cb->frame_size() == 2) {
          sp0 += frame::metadata_words;
        }
      }
#endif
    }
  } else if (pc0 == StubRoutines::cont_resume_monitor_operation()) {
    // Redoing monitor operation after being preempted case. We skip
    // the adapter + data pushed into the stack (see push_resume_monitor_operation()).
    use_cont_entry = true;
  }

  set_anchor(thread, use_cont_entry ? cont.entrySP() : sp0, use_cont_entry ? cont.entryPC() : nullptr);
  log_frames(thread);
  if (LoomVerifyAfterThaw) {
    assert(do_verify_after_thaw(thread, cont.tail(), tty), "");
  }
  assert(ContinuationEntry::assert_entry_frame_laid_out(thread), "");
  clear_anchor(thread);

  LogTarget(Trace, continuations) lt;
  if (lt.develop_is_enabled()) {
    LogStream ls(lt);
    ls.print_cr("Jumping to frame (thaw):");
    frame(sp).print_value_on(&ls, nullptr);
  }
}
#endif // ASSERT

#include CPU_HEADER_INLINE(continuationFreezeThaw)

#ifdef ASSERT
static void print_frame_layout(const frame& f, bool callee_complete, outputStream* st) {
  ResourceMark rm;
  FrameValues values;
  assert(f.get_cb() != nullptr, "");
  RegisterMap map(f.is_heap_frame() ?
                    nullptr :
                    JavaThread::current(),
                  RegisterMap::UpdateMap::include,
                  RegisterMap::ProcessFrames::skip,
                  RegisterMap::WalkContinuation::skip);
  map.set_include_argument_oops(false);
  map.set_skip_missing(true);
  if (callee_complete) {
    frame::update_map_with_saved_link(&map, ContinuationHelper::Frame::callee_link_address(f));
  }
  const_cast<frame&>(f).describe(values, 0, &map, true);
  values.print_on(static_cast<JavaThread*>(nullptr), st);
}
#endif

static address thaw_entry   = nullptr;
static address freeze_entry = nullptr;
static address freeze_preempt_entry = nullptr;

address Continuation::thaw_entry() {
  return ::thaw_entry;
}

address Continuation::freeze_entry() {
  return ::freeze_entry;
}

address Continuation::freeze_preempt_entry() {
  return ::freeze_preempt_entry;
}

class ConfigResolve {
public:
  static void resolve() { resolve_compressed(); }

  static void resolve_compressed() {
    UseCompressedOops ? resolve_gc<true>()
                      : resolve_gc<false>();
  }

private:
  template <bool use_compressed>
  static void resolve_gc() {
    BarrierSet* bs = BarrierSet::barrier_set();
    assert(bs != nullptr, "freeze/thaw invoked before BarrierSet is set");
    switch (bs->kind()) {
#define BARRIER_SET_RESOLVE_BARRIER_CLOSURE(bs_name)                    \
      case BarrierSet::bs_name: {                                       \
        resolve<use_compressed, typename BarrierSet::GetType<BarrierSet::bs_name>::type>(); \
      }                                                                 \
        break;
      FOR_EACH_CONCRETE_BARRIER_SET_DO(BARRIER_SET_RESOLVE_BARRIER_CLOSURE)
#undef BARRIER_SET_RESOLVE_BARRIER_CLOSURE

    default:
      fatal("BarrierSet resolving not implemented");
    };
  }

  template <bool use_compressed, typename BarrierSetT>
  static void resolve() {
    typedef Config<use_compressed ? oop_kind::NARROW : oop_kind::WIDE, BarrierSetT> SelectedConfigT;

    freeze_entry = (address)freeze<SelectedConfigT>;
    freeze_preempt_entry = (address)SelectedConfigT::freeze_preempt;

    // If we wanted, we could templatize by kind and have three different thaw entries
    thaw_entry   = (address)thaw<SelectedConfigT>;
  }
};

void Continuation::init() {
  ConfigResolve::resolve();
}<|MERGE_RESOLUTION|>--- conflicted
+++ resolved
@@ -415,10 +415,6 @@
   inline int size_if_fast_freeze_available();
 
   inline frame& last_frame() { return _last_frame; }
-<<<<<<< HEAD
-  inline void set_last_frame() { _last_frame = _thread->last_frame(); }
-=======
->>>>>>> eead9cc0
 
 #ifdef ASSERT
   bool check_valid_fast_path();
@@ -527,13 +523,10 @@
 #endif
   // With preemption doYield() might not have been resolved yet
   assert(_preempt || SharedRuntime::cont_doYield_stub()->frame_size() == doYield_stub_frame_size, "");
-<<<<<<< HEAD
-=======
 
   if (preempt) {
     _last_frame = _thread->last_frame();
   }
->>>>>>> eead9cc0
 
   // properties of the continuation on the stack; all sizes are in words
   _cont_stack_top    = frame_sp + (!preempt ? doYield_stub_frame_size : 0); // we don't freeze the doYield stub frame
@@ -917,11 +910,6 @@
     fix_monitors_in_fast_path();
   }
 
-  // Fix monitors after unwinding frames to make sure oops are valid.
-  if (_monitors_to_fix > 0) {
-    fix_monitors_in_fast_path();
-  }
-
   _cont.write();
 
   log_develop_trace(continuations)("FREEZE CHUNK #" INTPTR_FORMAT " (young)", _cont.hash());
@@ -1824,11 +1812,7 @@
   map.set_include_argument_oops(false);
   int i = 0;
   for (frame f = freeze_start_frame(); Continuation::is_frame_in_continuation(ce, f); f = f.sender(&map), i++) {
-<<<<<<< HEAD
-    if (!((f.is_compiled_frame() && !f.is_deoptimized_frame()) || (i == 0 && f.is_runtime_frame()))) {
-=======
     if (!((f.is_compiled_frame() && !f.is_deoptimized_frame()) || (i == 0 && (f.is_runtime_frame() || f.is_native_frame())))) {
->>>>>>> eead9cc0
       return false;
     }
   }
@@ -1907,19 +1891,6 @@
   }
 
   Freeze<ConfigT> freeze(current, cont, sp, preempt);
-<<<<<<< HEAD
-
-  if (preempt) {
-    freeze.set_last_frame();  // remember last frame
-    if (freeze_kind == freeze_on_wait AARCH64_ONLY(|| true)) {
-      // Force freeze slow path on wait to avoid dealing with native wrapper frames on the fast
-      // path. For aarch64 force slow path always for now. It needs extra instructions to correctly
-      // set the last pc we copy into the stackChunk, since it will not necessarily be at sp[-1]).
-      current->push_cont_fastpath(current->last_Java_sp());
-    }
-  }
-=======
->>>>>>> eead9cc0
 
   assert(!current->cont_fastpath() || freeze.check_valid_fast_path(), "");
   bool fast = UseContinuationFastPath && current->cont_fastpath();
@@ -2105,11 +2076,7 @@
   intptr_t* handle_preempted_continuation(intptr_t* sp, int preempt_kind, bool fast_case);
   inline intptr_t* push_resume_adapter(frame& top);
   inline intptr_t* push_resume_monitor_operation(stackChunkOop chunk);
-<<<<<<< HEAD
-  inline void fix_native_return_pc_pd(frame& top);
-=======
   inline void fix_native_wrapper_return_pc_pd(frame& top);
->>>>>>> eead9cc0
   void throw_interrupted_exception(JavaThread* current, frame& top);
 
   void recurse_thaw(const frame& heap_frame, frame& caller, int num_frames, bool top_on_preempt_case);
@@ -2369,10 +2336,7 @@
 
 template <typename ConfigT>
 NOINLINE intptr_t* Thaw<ConfigT>::thaw_slow(stackChunkOop chunk, Continuation::thaw_kind kind) {
-<<<<<<< HEAD
-=======
   int preempt_kind;
->>>>>>> eead9cc0
   bool retry_fast_path = false;
 
   bool preempted_case = _cont.is_preempted();
@@ -2382,10 +2346,7 @@
       return push_resume_monitor_operation(chunk);
     }
     retry_fast_path = true;
-<<<<<<< HEAD
-=======
     preempt_kind = chunk->get_and_clear_preempt_kind();
->>>>>>> eead9cc0
   }
 
 #if INCLUDE_ZGC || INCLUDE_SHENANDOAHGC
@@ -2415,10 +2376,6 @@
   if (retry_fast_path && can_thaw_fast(chunk)) {
     intptr_t* sp = thaw_fast(chunk);
     if (preempted_case) {
-<<<<<<< HEAD
-      int preempt_kind = chunk->get_and_clear_preempt_kind();
-=======
->>>>>>> eead9cc0
       return handle_preempted_continuation(sp, preempt_kind, true /* fast_case */);
     }
     return sp;
@@ -2469,10 +2426,6 @@
   intptr_t* sp = caller.sp();
 
   if (preempted_case) {
-<<<<<<< HEAD
-    int preempt_kind = chunk->get_and_clear_preempt_kind();
-=======
->>>>>>> eead9cc0
     return handle_preempted_continuation(sp, preempt_kind, false /* fast_case */);
   }
   return sp;
@@ -2606,10 +2559,7 @@
 }
 
 intptr_t* ThawBase::handle_preempted_continuation(intptr_t* sp, int preempt_kind, bool fast_case) {
-<<<<<<< HEAD
-=======
   assert(preempt_kind == freeze_on_wait || preempt_kind == freeze_on_monitorenter, "");
->>>>>>> eead9cc0
   frame top(sp);
   assert(top.pc() == *(address*)(sp - frame::sender_sp_ret_address_offset()), "");
 
@@ -2628,8 +2578,6 @@
   }
 #endif
 
-<<<<<<< HEAD
-=======
   if (fast_case) {
     // If we thawed in the slow path the runtime stub/native wrapper frame already
     // has the correct fp (see ThawBase::new_stack_frame). On the fast path though,
@@ -2639,7 +2587,6 @@
     patch_pd(top, sp + fsize);
   }
 
->>>>>>> eead9cc0
   if (preempt_kind == freeze_on_wait) {
     if (_thread->pending_interrupted_exception()) {
       throw_interrupted_exception(_thread, top);
@@ -2647,32 +2594,12 @@
     }
     // Possibly update return pc on the top native wrapper frame so
     // that we resume execution at the right instruction.
-<<<<<<< HEAD
-    fix_native_return_pc_pd(top);
-  } else {
-    assert(preempt_kind == freeze_on_monitorenter, "");
-    if (top.is_runtime_frame()) {
-      if (fast_case) {
-        // If we thawed in the slow path the runtime stub frame already has the correct fp
-        // (see ThawBase::new_stack_frame). On the fast path though, we copied the original
-        // fp at the time of freeze which now will have to be fixed.
-        int fsize = ContinuationHelper::StubFrame::size(top);
-        patch_pd(top, sp + fsize);
-      }
-
-      // The continuation might now run on a different platform thread than the previous time so
-      // we need to adjust the current thread saved in the stub frame before restoring registers.
-      JavaThread** thread_addr = frame::saved_thread_address(top);
-      if (thread_addr != nullptr) *thread_addr = _thread;
-    }
-=======
     fix_native_wrapper_return_pc_pd(top);
   } else if (top.is_runtime_frame()) {
     // The continuation might now run on a different platform thread than the previous time so
     // we need to adjust the current thread saved in the stub frame before restoring registers.
     JavaThread** thread_addr = frame::saved_thread_address(top);
     if (thread_addr != nullptr) *thread_addr = _thread;
->>>>>>> eead9cc0
   }
   sp = push_resume_adapter(top);
   return sp;
@@ -3193,15 +3120,12 @@
         CodeBlob* cb = CodeCache::find_blob(pc1);
         assert(cb->as_nmethod()->method()->is_object_wait0(), "");
         sp0 += cb->frame_size();
-<<<<<<< HEAD
-=======
         if (sp0 == cont.entrySP()) {
           // sp0[-1] will be the return barrier pc. This is a stub, i.e. associated
           // codeblob has _frame_size = 0. Force using cont.entryPC() to avoid
           // asserts while trying to get the sender frame.
           use_cont_entry = true;
         }
->>>>>>> eead9cc0
       }
 #ifdef AARCH64
       else {
