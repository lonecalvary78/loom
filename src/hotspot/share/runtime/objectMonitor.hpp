--- conflicted
+++ resolved
@@ -382,15 +382,10 @@
   void      DequeueSpecificWaiter(ObjectWaiter* waiter);
   void      EnterI(JavaThread* current);
   void      ReenterI(JavaThread* current, ObjectWaiter* current_node);
-<<<<<<< HEAD
   bool      HandlePreemptedVThread(JavaThread* current);
   void      VThreadEpilog(JavaThread* current);
   void      UnlinkAfterAcquire(JavaThread* current, ObjectWaiter* current_node, oop vthread = nullptr);
   ObjectWaiter* LookupWaiter(int64_t threadid);
-  int       TryLock(JavaThread* current);
-  int       TrySpin(JavaThread* current);
-=======
-  void      UnlinkAfterAcquire(JavaThread* current, ObjectWaiter* current_node);
 
 
   enum class TryLockResult { Interference = -1, HasOwner = 0, Success = 1 };
@@ -399,7 +394,6 @@
 
   bool      TrySpin(JavaThread* current);
   bool      short_fixed_spin(JavaThread* current, int spin_count, bool adapt);
->>>>>>> 936a47d7
   void      ExitEpilog(JavaThread* current, ObjectWaiter* Wakee);
 
   // Deflation support
