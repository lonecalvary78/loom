--- conflicted
+++ resolved
@@ -2007,20 +2007,12 @@
 void JavaThread::inc_held_monitor_count(intx i, bool jni) {
 #ifdef SUPPORT_MONITOR_COUNT
 
-<<<<<<< HEAD
-#ifdef LOOM_MONITOR_SUPPORT
-=======
->>>>>>> 6a81ccdc
   if (LockingMode != LM_LEGACY) {
     // Nothing to do. Just do some sanity check.
     assert(_held_monitor_count == 0, "counter should not be used");
     assert(_jni_monitor_count == 0, "counter should not be used");
     return;
   }
-<<<<<<< HEAD
-#endif // LOOM_MONITOR_SUPPORT
-=======
->>>>>>> 6a81ccdc
 
   assert(_held_monitor_count >= 0, "Must always be non-negative: " INTX_FORMAT, _held_monitor_count);
   _held_monitor_count += i;
@@ -2038,20 +2030,12 @@
 void JavaThread::dec_held_monitor_count(intx i, bool jni) {
 #ifdef SUPPORT_MONITOR_COUNT
 
-<<<<<<< HEAD
-#ifdef LOOM_MONITOR_SUPPORT
-=======
->>>>>>> 6a81ccdc
   if (LockingMode != LM_LEGACY) {
     // Nothing to do. Just do some sanity check.
     assert(_held_monitor_count == 0, "counter should not be used");
     assert(_jni_monitor_count == 0, "counter should not be used");
     return;
   }
-<<<<<<< HEAD
-#endif // LOOM_MONITOR_SUPPORT
-=======
->>>>>>> 6a81ccdc
 
   _held_monitor_count -= i;
   assert(_held_monitor_count >= 0, "Must always be non-negative: " INTX_FORMAT, _held_monitor_count);
