/*
 * Copyright (c) 1997, 2024, Oracle and/or its affiliates. All rights reserved.
 * Copyright (c) 2021, Azul Systems, Inc. All rights reserved.
 * DO NOT ALTER OR REMOVE COPYRIGHT NOTICES OR THIS FILE HEADER.
 *
 * This code is free software; you can redistribute it and/or modify it
 * under the terms of the GNU General Public License version 2 only, as
 * published by the Free Software Foundation.
 *
 * This code is distributed in the hope that it will be useful, but WITHOUT
 * ANY WARRANTY; without even the implied warranty of MERCHANTABILITY or
 * FITNESS FOR A PARTICULAR PURPOSE.  See the GNU General Public License
 * version 2 for more details (a copy is included in the LICENSE file that
 * accompanied this code).
 *
 * You should have received a copy of the GNU General Public License version
 * 2 along with this work; if not, write to the Free Software Foundation,
 * Inc., 51 Franklin St, Fifth Floor, Boston, MA 02110-1301 USA.
 *
 * Please contact Oracle, 500 Oracle Parkway, Redwood Shores, CA 94065 USA
 * or visit www.oracle.com if you need additional information or have any
 * questions.
 *
 */

#include "precompiled.hpp"
#include "cds/dynamicArchive.hpp"
#include "ci/ciEnv.hpp"
#include "classfile/javaClasses.inline.hpp"
#include "classfile/javaThreadStatus.hpp"
#include "classfile/systemDictionary.hpp"
#include "classfile/vmClasses.hpp"
#include "classfile/vmSymbols.hpp"
#include "code/codeCache.hpp"
#include "code/scopeDesc.hpp"
#include "compiler/compileTask.hpp"
#include "compiler/compilerThread.hpp"
#include "gc/shared/oopStorage.hpp"
#include "gc/shared/oopStorageSet.hpp"
#include "gc/shared/tlab_globals.hpp"
#include "jfr/jfrEvents.hpp"
#include "jvm.h"
#include "jvmtifiles/jvmtiEnv.hpp"
#include "logging/log.hpp"
#include "logging/logAsyncWriter.hpp"
#include "logging/logStream.hpp"
#include "memory/allocation.inline.hpp"
#include "memory/iterator.hpp"
#include "memory/universe.hpp"
#include "oops/access.inline.hpp"
#include "oops/instanceKlass.hpp"
#include "oops/klass.inline.hpp"
#include "oops/oop.inline.hpp"
#include "oops/oopHandle.inline.hpp"
#include "oops/verifyOopClosure.hpp"
#include "prims/jvm_misc.hpp"
#include "prims/jvmtiDeferredUpdates.hpp"
#include "prims/jvmtiExport.hpp"
#include "prims/jvmtiThreadState.inline.hpp"
#include "runtime/atomic.hpp"
#include "runtime/continuation.hpp"
#include "runtime/continuationEntry.inline.hpp"
#include "runtime/continuationHelper.inline.hpp"
#include "runtime/deoptimization.hpp"
#include "runtime/frame.inline.hpp"
#include "runtime/handles.inline.hpp"
#include "runtime/handshake.hpp"
#include "runtime/interfaceSupport.inline.hpp"
#include "runtime/java.hpp"
#include "runtime/javaCalls.hpp"
#include "runtime/javaThread.inline.hpp"
#include "runtime/jniHandles.inline.hpp"
#include "runtime/lockStack.inline.hpp"
#include "runtime/mutexLocker.hpp"
#include "runtime/orderAccess.hpp"
#include "runtime/os.inline.hpp"
#include "runtime/osThread.hpp"
#include "runtime/safepoint.hpp"
#include "runtime/safepointMechanism.inline.hpp"
#include "runtime/safepointVerifiers.hpp"
#include "runtime/serviceThread.hpp"
#include "runtime/stackFrameStream.inline.hpp"
#include "runtime/stackWatermarkSet.hpp"
#include "runtime/synchronizer.hpp"
#include "runtime/threadCritical.hpp"
#include "runtime/threadIdentifier.hpp"
#include "runtime/threadSMR.inline.hpp"
#include "runtime/threadStatisticalInfo.hpp"
#include "runtime/threadWXSetters.inline.hpp"
#include "runtime/timer.hpp"
#include "runtime/timerTrace.hpp"
#include "runtime/vframe.inline.hpp"
#include "runtime/vframeArray.hpp"
#include "runtime/vframe_hp.hpp"
#include "runtime/vmThread.hpp"
#include "runtime/vmOperations.hpp"
#include "services/threadService.hpp"
#include "utilities/copy.hpp"
#include "utilities/defaultStream.hpp"
#include "utilities/dtrace.hpp"
#include "utilities/events.hpp"
#include "utilities/macros.hpp"
#include "utilities/preserveException.hpp"
#include "utilities/spinYield.hpp"
#include "utilities/vmError.hpp"
#if INCLUDE_JVMCI
#include "jvmci/jvmci.hpp"
#include "jvmci/jvmciEnv.hpp"
#endif
#if INCLUDE_JFR
#include "jfr/jfr.hpp"
#endif

// Set by os layer.
size_t      JavaThread::_stack_size_at_create = 0;

#ifdef DTRACE_ENABLED

// Only bother with this argument setup if dtrace is available

  #define HOTSPOT_THREAD_PROBE_start HOTSPOT_THREAD_START
  #define HOTSPOT_THREAD_PROBE_stop HOTSPOT_THREAD_STOP

  #define DTRACE_THREAD_PROBE(probe, javathread)                           \
    {                                                                      \
      ResourceMark rm(this);                                               \
      int len = 0;                                                         \
      const char* name = (javathread)->name();                             \
      len = strlen(name);                                                  \
      HOTSPOT_THREAD_PROBE_##probe(/* probe = start, stop */               \
        (char *) name, len,                                                \
        java_lang_Thread::thread_id((javathread)->threadObj()),            \
        (uintptr_t) (javathread)->osthread()->thread_id(),                 \
        java_lang_Thread::is_daemon((javathread)->threadObj()));           \
    }

#else //  ndef DTRACE_ENABLED

  #define DTRACE_THREAD_PROBE(probe, javathread)

#endif // ndef DTRACE_ENABLED

void JavaThread::smr_delete() {
  if (_on_thread_list) {
    ThreadsSMRSupport::smr_delete(this);
  } else {
    delete this;
  }
}

// Initialized by VMThread at vm_global_init
OopStorage* JavaThread::_thread_oop_storage = nullptr;

OopStorage* JavaThread::thread_oop_storage() {
  assert(_thread_oop_storage != nullptr, "not yet initialized");
  return _thread_oop_storage;
}

void JavaThread::set_threadOopHandles(oop p) {
  assert(_thread_oop_storage != nullptr, "not yet initialized");
  _threadObj   = OopHandle(_thread_oop_storage, p);
  _vthread     = OopHandle(_thread_oop_storage, p);
  _jvmti_vthread = OopHandle(_thread_oop_storage, p->is_a(vmClasses::BoundVirtualThread_klass()) ? p : nullptr);
  _scopedValueCache = OopHandle(_thread_oop_storage, nullptr);
}

oop JavaThread::threadObj() const {
  // Ideally we would verify the current thread is oop_safe when this is called, but as we can
  // be called from a signal handler we would have to use Thread::current_or_null_safe(). That
  // has overhead and also interacts poorly with GetLastError on Windows due to the use of TLS.
  // Instead callers must verify oop safe access.
  return _threadObj.resolve();
}

oop JavaThread::vthread() const {
  return _vthread.resolve();
}

void JavaThread::set_vthread(oop p) {
  assert(_thread_oop_storage != nullptr, "not yet initialized");
  _vthread.replace(p);
}

oop JavaThread::jvmti_vthread() const {
  return _jvmti_vthread.resolve();
}

void JavaThread::set_jvmti_vthread(oop p) {
  assert(_thread_oop_storage != nullptr, "not yet initialized");
  _jvmti_vthread.replace(p);
}

// If there is a virtual thread mounted then return vthread() oop.
// Otherwise, return threadObj().
oop JavaThread::vthread_or_thread() const {
  oop result = vthread();
  if (result == nullptr) {
    result = threadObj();
  }
  return result;
}

oop JavaThread::scopedValueCache() const {
  return _scopedValueCache.resolve();
}

void JavaThread::set_scopedValueCache(oop p) {
  if (!_scopedValueCache.is_empty()) { // i.e. if the OopHandle has been allocated
    _scopedValueCache.replace(p);
  } else {
    assert(p == nullptr, "not yet initialized");
  }
}

void JavaThread::clear_scopedValueBindings() {
  set_scopedValueCache(nullptr);
  oop vthread_oop = vthread();
  // vthread may be null here if we get a VM error during startup,
  // before the java.lang.Thread instance has been created.
  if (vthread_oop != nullptr) {
    java_lang_Thread::clear_scopedValueBindings(vthread_oop);
  }
}

void JavaThread::allocate_threadObj(Handle thread_group, const char* thread_name,
                                    bool daemon, TRAPS) {
  assert(thread_group.not_null(), "thread group should be specified");
  assert(threadObj() == nullptr, "should only create Java thread object once");

  InstanceKlass* ik = vmClasses::Thread_klass();
  assert(ik->is_initialized(), "must be");
  instanceHandle thread_oop = ik->allocate_instance_handle(CHECK);

  // We are called from jni_AttachCurrentThread/jni_AttachCurrentThreadAsDaemon.
  // We cannot use JavaCalls::construct_new_instance because the java.lang.Thread
  // constructor calls Thread.current(), which must be set here.
  java_lang_Thread::set_thread(thread_oop(), this);
  set_threadOopHandles(thread_oop());
  // Set the lock_id to the next thread_id temporarily while initialization runs.
  set_lock_id(ThreadIdentifier::next());

  JavaValue result(T_VOID);
  if (thread_name != nullptr) {
    Handle name = java_lang_String::create_from_str(thread_name, CHECK);
    // Thread gets assigned specified name and null target
    JavaCalls::call_special(&result,
                            thread_oop,
                            ik,
                            vmSymbols::object_initializer_name(),
                            vmSymbols::threadgroup_string_void_signature(),
                            thread_group,
                            name,
                            CHECK);
  } else {
    // Thread gets assigned name "Thread-nnn" and null target
    // (java.lang.Thread doesn't have a constructor taking only a ThreadGroup argument)
    JavaCalls::call_special(&result,
                            thread_oop,
                            ik,
                            vmSymbols::object_initializer_name(),
                            vmSymbols::threadgroup_runnable_void_signature(),
                            thread_group,
                            Handle(),
                            CHECK);
  }
  // Update the lock_id with the tid value.
  set_lock_id(java_lang_Thread::thread_id(thread_oop()));

  os::set_priority(this, NormPriority);

  if (daemon) {
    java_lang_Thread::set_daemon(thread_oop());
  }
}

// ======= JavaThread ========

#if INCLUDE_JVMCI

jlong* JavaThread::_jvmci_old_thread_counters;

static bool jvmci_counters_include(JavaThread* thread) {
  return !JVMCICountersExcludeCompiler || !thread->is_Compiler_thread();
}

void JavaThread::collect_counters(jlong* array, int length) {
  assert(length == JVMCICounterSize, "wrong value");
  for (int i = 0; i < length; i++) {
    array[i] = _jvmci_old_thread_counters[i];
  }
  for (JavaThread* tp : ThreadsListHandle()) {
    if (jvmci_counters_include(tp)) {
      for (int i = 0; i < length; i++) {
        array[i] += tp->_jvmci_counters[i];
      }
    }
  }
}

// Attempt to enlarge the array for per thread counters.
static jlong* resize_counters_array(jlong* old_counters, int current_size, int new_size) {
  jlong* new_counters = NEW_C_HEAP_ARRAY_RETURN_NULL(jlong, new_size, mtJVMCI);
  if (new_counters == nullptr) {
    return nullptr;
  }
  if (old_counters == nullptr) {
    old_counters = new_counters;
    memset(old_counters, 0, sizeof(jlong) * new_size);
  } else {
    for (int i = 0; i < MIN2((int) current_size, new_size); i++) {
      new_counters[i] = old_counters[i];
    }
    if (new_size > current_size) {
      memset(new_counters + current_size, 0, sizeof(jlong) * (new_size - current_size));
    }
    FREE_C_HEAP_ARRAY(jlong, old_counters);
  }
  return new_counters;
}

// Attempt to enlarge the array for per thread counters.
bool JavaThread::resize_counters(int current_size, int new_size) {
  jlong* new_counters = resize_counters_array(_jvmci_counters, current_size, new_size);
  if (new_counters == nullptr) {
    return false;
  } else {
    _jvmci_counters = new_counters;
    return true;
  }
}

class VM_JVMCIResizeCounters : public VM_Operation {
 private:
  int _new_size;
  bool _failed;

 public:
  VM_JVMCIResizeCounters(int new_size) : _new_size(new_size), _failed(false) { }
  VMOp_Type type()                  const        { return VMOp_JVMCIResizeCounters; }
  bool allow_nested_vm_operations() const        { return true; }
  void doit() {
    // Resize the old thread counters array
    jlong* new_counters = resize_counters_array(JavaThread::_jvmci_old_thread_counters, JVMCICounterSize, _new_size);
    if (new_counters == nullptr) {
      _failed = true;
      return;
    } else {
      JavaThread::_jvmci_old_thread_counters = new_counters;
    }

    // Now resize each threads array
    for (JavaThread* tp : ThreadsListHandle()) {
      if (!tp->resize_counters(JVMCICounterSize, _new_size)) {
        _failed = true;
        break;
      }
    }
    if (!_failed) {
      JVMCICounterSize = _new_size;
    }
  }

  bool failed() { return _failed; }
};

bool JavaThread::resize_all_jvmci_counters(int new_size) {
  VM_JVMCIResizeCounters op(new_size);
  VMThread::execute(&op);
  return !op.failed();
}

#endif // INCLUDE_JVMCI

#ifdef ASSERT
// Checks safepoint allowed and clears unhandled oops at potential safepoints.
void JavaThread::check_possible_safepoint() {
  if (_no_safepoint_count > 0) {
    print_owned_locks();
    assert(false, "Possible safepoint reached by thread that does not allow it");
  }
#ifdef CHECK_UNHANDLED_OOPS
  // Clear unhandled oops in JavaThreads so we get a crash right away.
  clear_unhandled_oops();
#endif // CHECK_UNHANDLED_OOPS

  // Macos/aarch64 should be in the right state for safepoint (e.g.
  // deoptimization needs WXWrite).  Crashes caused by the wrong state rarely
  // happens in practice, making such issues hard to find and reproduce.
#if defined(__APPLE__) && defined(AARCH64)
  if (AssertWXAtThreadSync) {
    assert_wx_state(WXWrite);
  }
#endif
}

void JavaThread::check_for_valid_safepoint_state() {
  // Don't complain if running a debugging command.
  if (DebuggingContext::is_enabled()) return;

  // Check NoSafepointVerifier, which is implied by locks taken that can be
  // shared with the VM thread.  This makes sure that no locks with allow_vm_block
  // are held.
  check_possible_safepoint();

  if (thread_state() != _thread_in_vm) {
    fatal("LEAF method calling lock?");
  }

  if (GCALotAtAllSafepoints) {
    // We could enter a safepoint here and thus have a gc
    InterfaceSupport::check_gc_alot();
  }
}
#endif // ASSERT

// A JavaThread is a normal Java thread

JavaThread::JavaThread() :
  // Initialize fields

  _on_thread_list(false),
  DEBUG_ONLY(_java_call_counter(0) COMMA)
  _entry_point(nullptr),
  _deopt_mark(nullptr),
  _deopt_nmethod(nullptr),
  _vframe_array_head(nullptr),
  _vframe_array_last(nullptr),
  _jvmti_deferred_updates(nullptr),
  _callee_target(nullptr),
  _vm_result(nullptr),
  _vm_result_2(nullptr),

  _current_pending_monitor(nullptr),
  _current_pending_monitor_is_from_java(true),
  _current_waiting_monitor(nullptr),
  _active_handles(nullptr),
  _free_handle_block(nullptr),
<<<<<<< HEAD
  _lock_id(0),
  _Stalled(0),
  _on_monitorenter(false),
=======
>>>>>>> 418deaf5

  _monitor_chunks(nullptr),

  _suspend_flags(0),

  _thread_state(_thread_new),
  _saved_exception_pc(nullptr),
#ifdef ASSERT
  _no_safepoint_count(0),
  _visited_for_critical_count(false),
#endif

  _terminated(_not_terminated),
  _in_deopt_handler(0),
  _doing_unsafe_access(false),
  _do_not_unlock_if_synchronized(false),
#if INCLUDE_JVMTI
  _carrier_thread_suspended(false),
  _is_in_VTMS_transition(false),
  _is_in_tmp_VTMS_transition(false),
  _is_disable_suspend(false),
#ifdef ASSERT
  _is_VTMS_transition_disabler(false),
#endif
#endif
  _jni_attach_state(_not_attaching_via_jni),
#if INCLUDE_JVMCI
  _pending_deoptimization(-1),
  _pending_monitorenter(false),
  _pending_transfer_to_interpreter(false),
  _in_retryable_allocation(false),
  _pending_failed_speculation(0),
  _jvmci{nullptr},
  _libjvmci_runtime(nullptr),
  _jvmci_counters(nullptr),
  _jvmci_reserved0(0),
  _jvmci_reserved1(0),
  _jvmci_reserved_oop0(nullptr),
#endif // INCLUDE_JVMCI

  _exception_oop(oop()),
  _exception_pc(0),
  _exception_handler_pc(0),
  _is_method_handle_return(0),

  _jni_active_critical(0),
  _pending_jni_exception_check_fn(nullptr),
  _depth_first_number(0),

  // JVMTI PopFrame support
  _popframe_condition(popframe_inactive),
  _frames_to_pop_failed_realloc(0),

  _cont_entry(nullptr),
  _cont_fastpath(0),
  _cont_fastpath_thread_state(1),
  _held_monitor_count(0),
  _jni_monitor_count(0),
  _preempting(false),
  _preemption_cancelled(false),
  _jvmti_unmount_event_pending(false),
  DEBUG_ONLY(_obj_locker_count(0) COMMA)

  _handshake(this),

  _popframe_preserved_args(nullptr),
  _popframe_preserved_args_size(0),

  _jvmti_thread_state(nullptr),
  _interp_only_mode(0),
  _should_post_on_exceptions_flag(JNI_FALSE),
  _thread_stat(new ThreadStatistics()),

  _parker(),

  _class_to_be_initialized(nullptr),

  _SleepEvent(ParkEvent::Allocate(this)),

  _lock_stack(this) {
  set_jni_functions(jni_functions());

#if INCLUDE_JVMCI
  assert(_jvmci._implicit_exception_pc == nullptr, "must be");
  if (JVMCICounterSize > 0) {
    resize_counters(0, (int) JVMCICounterSize);
  }
#endif // INCLUDE_JVMCI

  // Setup safepoint state info for this thread
  ThreadSafepointState::create(this);

  SafepointMechanism::initialize_header(this);

  set_requires_cross_modify_fence(false);

  pd_initialize();
  assert(deferred_card_mark().is_empty(), "Default MemRegion ctor");
}

JavaThread::JavaThread(bool is_attaching_via_jni) : JavaThread() {
  if (is_attaching_via_jni) {
    _jni_attach_state = _attaching_via_jni;
  }
}


// interrupt support

void JavaThread::interrupt() {
  // All callers should have 'this' thread protected by a
  // ThreadsListHandle so that it cannot terminate and deallocate
  // itself.
  debug_only(check_for_dangling_thread_pointer(this);)

  // For Windows _interrupt_event
  WINDOWS_ONLY(osthread()->set_interrupted(true);)

  // For Thread.sleep
  _SleepEvent->unpark();

  // For JSR166 LockSupport.park
  parker()->unpark();

  // For ObjectMonitor and JvmtiRawMonitor
  _ParkEvent->unpark();
}

bool JavaThread::is_interrupted(bool clear_interrupted) {
  debug_only(check_for_dangling_thread_pointer(this);)

  if (_threadObj.peek() == nullptr) {
    // If there is no j.l.Thread then it is impossible to have
    // been interrupted. We can find null during VM initialization
    // or when a JNI thread is still in the process of attaching.
    // In such cases this must be the current thread.
    assert(this == Thread::current(), "invariant");
    return false;
  }

  bool interrupted = java_lang_Thread::interrupted(threadObj());

  // NOTE that since there is no "lock" around the interrupt and
  // is_interrupted operations, there is the possibility that the
  // interrupted flag will be "false" but that the
  // low-level events will be in the signaled state. This is
  // intentional. The effect of this is that Object.wait() and
  // LockSupport.park() will appear to have a spurious wakeup, which
  // is allowed and not harmful, and the possibility is so rare that
  // it is not worth the added complexity to add yet another lock.
  // For the sleep event an explicit reset is performed on entry
  // to JavaThread::sleep, so there is no early return. It has also been
  // recommended not to put the interrupted flag into the "event"
  // structure because it hides the issue.
  // Also, because there is no lock, we must only clear the interrupt
  // state if we are going to report that we were interrupted; otherwise
  // an interrupt that happens just after we read the field would be lost.
  if (interrupted && clear_interrupted) {
    assert(this == Thread::current(), "only the current thread can clear");
    java_lang_Thread::set_interrupted(threadObj(), false);
    WINDOWS_ONLY(osthread()->set_interrupted(false);)
  }
  return interrupted;
}

// This is only for use by JVMTI RawMonitorWait. It emulates the actions of
// the Java code in Object::wait which are not present in RawMonitorWait.
bool JavaThread::get_and_clear_interrupted() {
  if (!is_interrupted(false)) {
    return false;
  }
  oop thread_oop = vthread_or_thread();
  bool is_virtual = java_lang_VirtualThread::is_instance(thread_oop);

  if (!is_virtual) {
    return is_interrupted(true);
  }
  // Virtual thread: clear interrupt status for both virtual and
  // carrier threads under the interruptLock protection.
  JavaThread* current = JavaThread::current();
  HandleMark hm(current);
  Handle thread_h(current, thread_oop);
  ObjectLocker lock(Handle(current, java_lang_Thread::interrupt_lock(thread_h())), current);

  // re-check the interrupt status under the interruptLock protection
  bool interrupted = java_lang_Thread::interrupted(thread_h());

  if (interrupted) {
    assert(this == Thread::current(), "only the current thread can clear");
    java_lang_Thread::set_interrupted(thread_h(), false);  // clear for virtual
    java_lang_Thread::set_interrupted(threadObj(), false); // clear for carrier
    WINDOWS_ONLY(osthread()->set_interrupted(false);)
  }
  return interrupted;
}

void JavaThread::block_if_vm_exited() {
  if (_terminated == _vm_exited) {
    // _vm_exited is set at safepoint, and Threads_lock is never released
    // so we will block here forever.
    // Here we can be doing a jump from a safe state to an unsafe state without
    // proper transition, but it happens after the final safepoint has begun so
    // this jump won't cause any safepoint problems.
    set_thread_state(_thread_in_vm);
    Threads_lock->lock();
    ShouldNotReachHere();
  }
}

JavaThread::JavaThread(ThreadFunction entry_point, size_t stack_sz) : JavaThread() {
  _jni_attach_state = _not_attaching_via_jni;
  set_entry_point(entry_point);
  // Create the native thread itself.
  // %note runtime_23
  os::ThreadType thr_type = os::java_thread;
  thr_type = entry_point == &CompilerThread::thread_entry ? os::compiler_thread :
                                                            os::java_thread;
  os::create_thread(this, thr_type, stack_sz);
  // The _osthread may be null here because we ran out of memory (too many threads active).
  // We need to throw and OutOfMemoryError - however we cannot do this here because the caller
  // may hold a lock and all locks must be unlocked before throwing the exception (throwing
  // the exception consists of creating the exception object & initializing it, initialization
  // will leave the VM via a JavaCall and then all locks must be unlocked).
  //
  // The thread is still suspended when we reach here. Thread must be explicit started
  // by creator! Furthermore, the thread must also explicitly be added to the Threads list
  // by calling Threads:add. The reason why this is not done here, is because the thread
  // object must be fully initialized (take a look at JVM_Start)
}

JavaThread::~JavaThread() {

  // Enqueue OopHandles for release by the service thread.
  add_oop_handles_for_release();

  // Return the sleep event to the free list
  ParkEvent::Release(_SleepEvent);
  _SleepEvent = nullptr;

  // Free any remaining  previous UnrollBlock
  vframeArray* old_array = vframe_array_last();

  if (old_array != nullptr) {
    Deoptimization::UnrollBlock* old_info = old_array->unroll_block();
    old_array->set_unroll_block(nullptr);
    delete old_info;
    delete old_array;
  }

  JvmtiDeferredUpdates* updates = deferred_updates();
  if (updates != nullptr) {
    // This can only happen if thread is destroyed before deoptimization occurs.
    assert(updates->count() > 0, "Updates holder not deleted");
    // free deferred updates.
    delete updates;
    set_deferred_updates(nullptr);
  }

  // All Java related clean up happens in exit
  ThreadSafepointState::destroy(this);
  if (_thread_stat != nullptr) delete _thread_stat;

#if INCLUDE_JVMCI
  if (JVMCICounterSize > 0) {
    FREE_C_HEAP_ARRAY(jlong, _jvmci_counters);
  }
#endif // INCLUDE_JVMCI
}


// First JavaThread specific code executed by a new Java thread.
void JavaThread::pre_run() {
  // empty - see comments in run()
}

// The main routine called by a new Java thread. This isn't overridden
// by subclasses, instead different subclasses define a different "entry_point"
// which defines the actual logic for that kind of thread.
void JavaThread::run() {
  // initialize thread-local alloc buffer related fields
  initialize_tlab();

  _stack_overflow_state.create_stack_guard_pages();

  cache_global_variables();

  // Thread is now sufficiently initialized to be handled by the safepoint code as being
  // in the VM. Change thread state from _thread_new to _thread_in_vm
  assert(this->thread_state() == _thread_new, "wrong thread state");
  set_thread_state(_thread_in_vm);

  // Before a thread is on the threads list it is always safe, so after leaving the
  // _thread_new we should emit a instruction barrier. The distance to modified code
  // from here is probably far enough, but this is consistent and safe.
  OrderAccess::cross_modify_fence();

  assert(JavaThread::current() == this, "sanity check");
  assert(!Thread::current()->owns_locks(), "sanity check");

  DTRACE_THREAD_PROBE(start, this);

  // This operation might block. We call that after all safepoint checks for a new thread has
  // been completed.
  set_active_handles(JNIHandleBlock::allocate_block());

  if (JvmtiExport::should_post_thread_life()) {
    JvmtiExport::post_thread_start(this);

  }

  if (AlwaysPreTouchStacks) {
    pretouch_stack();
  }

  // We call another function to do the rest so we are sure that the stack addresses used
  // from there will be lower than the stack base just computed.
  thread_main_inner();
}

void JavaThread::thread_main_inner() {
  assert(JavaThread::current() == this, "sanity check");
  assert(_threadObj.peek() != nullptr, "just checking");

  // Execute thread entry point unless this thread has a pending exception.
  // Note: Due to JVMTI StopThread we can have pending exceptions already!
  if (!this->has_pending_exception()) {
    {
      ResourceMark rm(this);
      this->set_native_thread_name(this->name());
    }
    HandleMark hm(this);
    this->entry_point()(this, this);
  }

  DTRACE_THREAD_PROBE(stop, this);

  // Cleanup is handled in post_run()
}

// Shared teardown for all JavaThreads
void JavaThread::post_run() {
  this->exit(false);
  this->unregister_thread_stack_with_NMT();
  // Defer deletion to here to ensure 'this' is still referenceable in call_run
  // for any shared tear-down.
  this->smr_delete();
}

static void ensure_join(JavaThread* thread) {
  // We do not need to grab the Threads_lock, since we are operating on ourself.
  Handle threadObj(thread, thread->threadObj());
  assert(threadObj.not_null(), "java thread object must exist");
  ObjectLocker lock(threadObj, thread);
  // Thread is exiting. So set thread_status field in  java.lang.Thread class to TERMINATED.
  java_lang_Thread::set_thread_status(threadObj(), JavaThreadStatus::TERMINATED);
  // Clear the native thread instance - this makes isAlive return false and allows the join()
  // to complete once we've done the notify_all below. Needs a release() to obey Java Memory Model
  // requirements.
  assert(java_lang_Thread::thread(threadObj()) == thread, "must be alive");
  java_lang_Thread::release_set_thread(threadObj(), nullptr);
  lock.notify_all(thread);
  // Ignore pending exception, since we are exiting anyway
  thread->clear_pending_exception();
}

static bool is_daemon(oop threadObj) {
  return (threadObj != nullptr && java_lang_Thread::is_daemon(threadObj));
}

// For any new cleanup additions, please check to see if they need to be applied to
// cleanup_failed_attach_current_thread as well.
void JavaThread::exit(bool destroy_vm, ExitType exit_type) {
  assert(this == JavaThread::current(), "thread consistency check");
  assert(!is_exiting(), "should not be exiting or terminated already");

  elapsedTimer _timer_exit_phase1;
  elapsedTimer _timer_exit_phase2;
  elapsedTimer _timer_exit_phase3;
  elapsedTimer _timer_exit_phase4;

  if (log_is_enabled(Debug, os, thread, timer)) {
    _timer_exit_phase1.start();
  }

  HandleMark hm(this);
  Handle uncaught_exception(this, this->pending_exception());
  this->clear_pending_exception();
  Handle threadObj(this, this->threadObj());
  assert(threadObj.not_null(), "Java thread object should be created");

  if (!destroy_vm) {
    if (uncaught_exception.not_null()) {
      EXCEPTION_MARK;
      // Call method Thread.dispatchUncaughtException().
      Klass* thread_klass = vmClasses::Thread_klass();
      JavaValue result(T_VOID);
      JavaCalls::call_virtual(&result,
                              threadObj, thread_klass,
                              vmSymbols::dispatchUncaughtException_name(),
                              vmSymbols::throwable_void_signature(),
                              uncaught_exception,
                              THREAD);
      if (HAS_PENDING_EXCEPTION) {
        ResourceMark rm(this);
        jio_fprintf(defaultStream::error_stream(),
                    "\nException: %s thrown from the UncaughtExceptionHandler"
                    " in thread \"%s\"\n",
                    pending_exception()->klass()->external_name(),
                    name());
        CLEAR_PENDING_EXCEPTION;
      }
    }

    if (!is_Compiler_thread()) {
      // We have finished executing user-defined Java code and now have to do the
      // implementation specific clean-up by calling Thread.exit(). We prevent any
      // asynchronous exceptions from being delivered while in Thread.exit()
      // to ensure the clean-up is not corrupted.
      NoAsyncExceptionDeliveryMark _no_async(this);

      EXCEPTION_MARK;
      JavaValue result(T_VOID);
      Klass* thread_klass = vmClasses::Thread_klass();
      JavaCalls::call_virtual(&result,
                              threadObj, thread_klass,
                              vmSymbols::exit_method_name(),
                              vmSymbols::void_method_signature(),
                              THREAD);
      CLEAR_PENDING_EXCEPTION;
    }

    // notify JVMTI
    if (JvmtiExport::should_post_thread_life()) {
      JvmtiExport::post_thread_end(this);
    }
  } else {
    // before_exit() has already posted JVMTI THREAD_END events
  }

  // Cleanup any pending async exception now since we cannot access oops after
  // BarrierSet::barrier_set()->on_thread_detach() has been executed.
  if (has_async_exception_condition()) {
    handshake_state()->clean_async_exception_operation();
  }

  // The careful dance between thread suspension and exit is handled here.
  // Since we are in thread_in_vm state and suspension is done with handshakes,
  // we can just put in the exiting state and it will be correctly handled.
  // Also, no more async exceptions will be added to the queue after this point.
  set_terminated(_thread_exiting);
  ThreadService::current_thread_exiting(this, is_daemon(threadObj()));

  if (log_is_enabled(Debug, os, thread, timer)) {
    _timer_exit_phase1.stop();
    _timer_exit_phase2.start();
  }

  // Capture daemon status before the thread is marked as terminated.
  bool daemon = is_daemon(threadObj());

  // Notify waiters on thread object. This has to be done after exit() is called
  // on the thread (if the thread is the last thread in a daemon ThreadGroup the
  // group should have the destroyed bit set before waiters are notified).
  ensure_join(this);
  assert(!this->has_pending_exception(), "ensure_join should have cleared");

  if (log_is_enabled(Debug, os, thread, timer)) {
    _timer_exit_phase2.stop();
    _timer_exit_phase3.start();
  }
  // 6282335 JNI DetachCurrentThread spec states that all Java monitors
  // held by this thread must be released. The spec does not distinguish
  // between JNI-acquired and regular Java monitors. We can only see
  // regular Java monitors here if monitor enter-exit matching is broken.
  //
  // ensure_join() ignores IllegalThreadStateExceptions, and so does
  // ObjectSynchronizer::release_monitors_owned_by_thread().
  if (exit_type == jni_detach) {
    // Sanity check even though JNI DetachCurrentThread() would have
    // returned JNI_ERR if there was a Java frame. JavaThread exit
    // should be done executing Java code by the time we get here.
    assert(!this->has_last_Java_frame(),
           "should not have a Java frame when detaching or exiting");
    ObjectSynchronizer::release_monitors_owned_by_thread(this);
    assert(!this->has_pending_exception(), "release_monitors should have cleared");
  }

  // Since above code may not release JNI monitors and if someone forgot to do an
  // JNI monitorexit, held count should be equal jni count.
  // Consider scan all object monitor for this owner if JNI count > 0 (at least on detach).
  assert(held_monitor_count() == jni_monitor_count(),
         "held monitor count should be equal to jni: " INTX_FORMAT " != " INTX_FORMAT,
         held_monitor_count(), jni_monitor_count());
  if (CheckJNICalls && jni_monitor_count() > 0) {
    // We would like a fatal here, but due to we never checked this before there
    // is a lot of tests which breaks, even with an error log.
    log_debug(jni)("JavaThread %s (tid: " UINTX_FORMAT ") with Objects still locked by JNI MonitorEnter.",
      exit_type == JavaThread::normal_exit ? "exiting" : "detaching", os::current_thread_id());
  }
  assert(obj_locker_count() == 0, "expected 0 but found: " INTX_FORMAT, obj_locker_count());

  // These things needs to be done while we are still a Java Thread. Make sure that thread
  // is in a consistent state, in case GC happens
  JFR_ONLY(Jfr::on_thread_exit(this);)

  if (active_handles() != nullptr) {
    JNIHandleBlock* block = active_handles();
    set_active_handles(nullptr);
    JNIHandleBlock::release_block(block);
  }

  if (free_handle_block() != nullptr) {
    JNIHandleBlock* block = free_handle_block();
    set_free_handle_block(nullptr);
    JNIHandleBlock::release_block(block);
  }

  // These have to be removed while this is still a valid thread.
  _stack_overflow_state.remove_stack_guard_pages();

  if (UseTLAB) {
    tlab().retire();
  }

  if (JvmtiEnv::environments_might_exist()) {
    JvmtiExport::cleanup_thread(this);
  }

  // We need to cache the thread name for logging purposes below as once
  // we have called on_thread_detach this thread must not access any oops.
  char* thread_name = nullptr;
  if (log_is_enabled(Debug, os, thread, timer)) {
    ResourceMark rm(this);
    thread_name = os::strdup(name());
  }

  log_info(os, thread)("JavaThread %s (tid: " UINTX_FORMAT ").",
    exit_type == JavaThread::normal_exit ? "exiting" : "detaching",
    os::current_thread_id());

  if (log_is_enabled(Debug, os, thread, timer)) {
    _timer_exit_phase3.stop();
    _timer_exit_phase4.start();
  }

#if INCLUDE_JVMCI
  if (JVMCICounterSize > 0) {
    if (jvmci_counters_include(this)) {
      for (int i = 0; i < JVMCICounterSize; i++) {
        _jvmci_old_thread_counters[i] += _jvmci_counters[i];
      }
    }
  }
#endif // INCLUDE_JVMCI

  // Remove from list of active threads list, and notify VM thread if we are the last non-daemon thread.
  // We call BarrierSet::barrier_set()->on_thread_detach() here so no touching of oops after this point.
  Threads::remove(this, daemon);

  if (log_is_enabled(Debug, os, thread, timer)) {
    _timer_exit_phase4.stop();
    log_debug(os, thread, timer)("name='%s'"
                                 ", exit-phase1=" JLONG_FORMAT
                                 ", exit-phase2=" JLONG_FORMAT
                                 ", exit-phase3=" JLONG_FORMAT
                                 ", exit-phase4=" JLONG_FORMAT,
                                 thread_name,
                                 _timer_exit_phase1.milliseconds(),
                                 _timer_exit_phase2.milliseconds(),
                                 _timer_exit_phase3.milliseconds(),
                                 _timer_exit_phase4.milliseconds());
    os::free(thread_name);
  }
}

void JavaThread::cleanup_failed_attach_current_thread(bool is_daemon) {
  if (active_handles() != nullptr) {
    JNIHandleBlock* block = active_handles();
    set_active_handles(nullptr);
    JNIHandleBlock::release_block(block);
  }

  if (free_handle_block() != nullptr) {
    JNIHandleBlock* block = free_handle_block();
    set_free_handle_block(nullptr);
    JNIHandleBlock::release_block(block);
  }

  // These have to be removed while this is still a valid thread.
  _stack_overflow_state.remove_stack_guard_pages();

  if (UseTLAB) {
    tlab().retire();
  }

  Threads::remove(this, is_daemon);
  this->smr_delete();
}

JavaThread* JavaThread::active() {
  Thread* thread = Thread::current();
  if (thread->is_Java_thread()) {
    return JavaThread::cast(thread);
  } else {
    assert(thread->is_VM_thread(), "this must be a vm thread");
    VM_Operation* op = ((VMThread*) thread)->vm_operation();
    JavaThread *ret = op == nullptr ? nullptr : JavaThread::cast(op->calling_thread());
    return ret;
  }
}

bool JavaThread::is_lock_owned(address adr) const {
  assert(LockingMode != LM_LIGHTWEIGHT, "should not be called with new lightweight locking");
  if (Thread::is_lock_owned(adr)) return true;

  for (MonitorChunk* chunk = monitor_chunks(); chunk != nullptr; chunk = chunk->next()) {
    if (chunk->contains(adr)) return true;
  }

  return false;
}

oop JavaThread::exception_oop() const {
  return Atomic::load(&_exception_oop);
}

void JavaThread::set_exception_oop(oop o) {
  Atomic::store(&_exception_oop, o);
}

void JavaThread::add_monitor_chunk(MonitorChunk* chunk) {
  chunk->set_next(monitor_chunks());
  set_monitor_chunks(chunk);
}

void JavaThread::remove_monitor_chunk(MonitorChunk* chunk) {
  guarantee(monitor_chunks() != nullptr, "must be non empty");
  if (monitor_chunks() == chunk) {
    set_monitor_chunks(chunk->next());
  } else {
    MonitorChunk* prev = monitor_chunks();
    while (prev->next() != chunk) prev = prev->next();
    prev->set_next(chunk->next());
  }
}

void JavaThread::handle_special_runtime_exit_condition() {
  if (is_obj_deopt_suspend()) {
    frame_anchor()->make_walkable();
    wait_for_object_deoptimization();
  }
  JFR_ONLY(SUSPEND_THREAD_CONDITIONAL(this);)
}


// Asynchronous exceptions support
//
void JavaThread::handle_async_exception(oop java_throwable) {
  assert(java_throwable != nullptr, "should have an _async_exception to throw");
  assert(!is_at_poll_safepoint(), "should have never called this method");

  if (has_last_Java_frame()) {
    frame f = last_frame();
    if (f.is_runtime_frame()) {
      // If the topmost frame is a runtime stub, then we are calling into
      // OptoRuntime from compiled code. Some runtime stubs (new, monitor_exit..)
      // must deoptimize the caller before continuing, as the compiled exception
      // handler table may not be valid.
      RegisterMap reg_map(this,
                          RegisterMap::UpdateMap::skip,
                          RegisterMap::ProcessFrames::include,
                          RegisterMap::WalkContinuation::skip);
      frame compiled_frame = f.sender(&reg_map);
      if (!StressCompiledExceptionHandlers && compiled_frame.can_be_deoptimized()) {
        Deoptimization::deoptimize(this, compiled_frame);
      }
    }
  }

  // We cannot call Exceptions::_throw(...) here because we cannot block
  set_pending_exception(java_throwable, __FILE__, __LINE__);

  clear_scopedValueBindings();

  LogTarget(Info, exceptions) lt;
  if (lt.is_enabled()) {
    ResourceMark rm;
    LogStream ls(lt);
    ls.print("Async. exception installed at runtime exit (" INTPTR_FORMAT ")", p2i(this));
    if (has_last_Java_frame()) {
      frame f = last_frame();
      ls.print(" (pc: " INTPTR_FORMAT " sp: " INTPTR_FORMAT " )", p2i(f.pc()), p2i(f.sp()));
    }
    ls.print_cr(" of type: %s", java_throwable->klass()->external_name());
  }
}

void JavaThread::install_async_exception(AsyncExceptionHandshake* aeh) {
  // Do not throw asynchronous exceptions against the compiler thread
  // or if the thread is already exiting.
  if (!can_call_java() || is_exiting()) {
    delete aeh;
    return;
  }

  oop exception = aeh->exception();
  Handshake::execute(aeh, this);  // Install asynchronous handshake

  ResourceMark rm;
  if (log_is_enabled(Info, exceptions)) {
    log_info(exceptions)("Pending Async. exception installed of type: %s",
                         InstanceKlass::cast(exception->klass())->external_name());
  }
  // for AbortVMOnException flag
  Exceptions::debug_check_abort(exception->klass()->external_name());

  oop vt_oop = vthread();
  if (vt_oop == nullptr || !vt_oop->is_a(vmClasses::BaseVirtualThread_klass())) {
    // Interrupt thread so it will wake up from a potential wait()/sleep()/park()
    java_lang_Thread::set_interrupted(threadObj(), true);
    this->interrupt();
  }
}

class InstallAsyncExceptionHandshake : public HandshakeClosure {
  AsyncExceptionHandshake* _aeh;
public:
  InstallAsyncExceptionHandshake(AsyncExceptionHandshake* aeh) :
    HandshakeClosure("InstallAsyncException"), _aeh(aeh) {}
  ~InstallAsyncExceptionHandshake() {
    // If InstallAsyncExceptionHandshake was never executed we need to clean up _aeh.
    delete _aeh;
  }
  void do_thread(Thread* thr) {
    JavaThread* target = JavaThread::cast(thr);
    target->install_async_exception(_aeh);
    _aeh = nullptr;
  }
};

void JavaThread::send_async_exception(JavaThread* target, oop java_throwable) {
  OopHandle e(Universe::vm_global(), java_throwable);
  InstallAsyncExceptionHandshake iaeh(new AsyncExceptionHandshake(e));
  Handshake::execute(&iaeh, target);
}

#if INCLUDE_JVMTI
void JavaThread::set_is_in_VTMS_transition(bool val) {
  assert(is_in_VTMS_transition() != val, "already %s transition", val ? "inside" : "outside");
  _is_in_VTMS_transition = val;
}

#ifdef ASSERT
void JavaThread::set_is_VTMS_transition_disabler(bool val) {
  _is_VTMS_transition_disabler = val;
}
#endif
#endif

// External suspension mechanism.
//
// Guarantees on return (for a valid target thread):
//   - Target thread will not execute any new bytecode.
//   - Target thread will not enter any new monitors.
//
bool JavaThread::java_suspend() {
#if INCLUDE_JVMTI
  // Suspending a JavaThread in VTMS transition or disabling VTMS transitions can cause deadlocks.
  assert(!is_in_VTMS_transition(), "no suspend allowed in VTMS transition");
  assert(!is_VTMS_transition_disabler(), "no suspend allowed for VTMS transition disablers");
#endif

  guarantee(Thread::is_JavaThread_protected(/* target */ this),
            "target JavaThread is not protected in calling context.");
  return this->handshake_state()->suspend();
}

bool JavaThread::java_resume() {
  guarantee(Thread::is_JavaThread_protected_by_TLH(/* target */ this),
            "missing ThreadsListHandle in calling context.");
  return this->handshake_state()->resume();
}

// Wait for another thread to perform object reallocation and relocking on behalf of
// this thread. The current thread is required to change to _thread_blocked in order
// to be seen to be safepoint/handshake safe whilst suspended and only after becoming
// handshake safe, the other thread can complete the handshake used to synchronize
// with this thread and then perform the reallocation and relocking.
// See EscapeBarrier::sync_and_suspend_*()

void JavaThread::wait_for_object_deoptimization() {
  assert(!has_last_Java_frame() || frame_anchor()->walkable(), "should have walkable stack");
  assert(this == Thread::current(), "invariant");

  bool spin_wait = os::is_MP();
  do {
    ThreadBlockInVM tbivm(this, true /* allow_suspend */);
    // Wait for object deoptimization if requested.
    if (spin_wait) {
      // A single deoptimization is typically very short. Microbenchmarks
      // showed 5% better performance when spinning.
      const uint spin_limit = 10 * SpinYield::default_spin_limit;
      SpinYield spin(spin_limit);
      for (uint i = 0; is_obj_deopt_suspend() && i < spin_limit; i++) {
        spin.wait();
      }
      // Spin just once
      spin_wait = false;
    } else {
      MonitorLocker ml(this, EscapeBarrier_lock, Monitor::_no_safepoint_check_flag);
      if (is_obj_deopt_suspend()) {
        ml.wait();
      }
    }
    // A handshake for obj. deoptimization suspend could have been processed so
    // we must check after processing.
  } while (is_obj_deopt_suspend());
}

#ifdef ASSERT
// Verify the JavaThread has not yet been published in the Threads::list, and
// hence doesn't need protection from concurrent access at this stage.
void JavaThread::verify_not_published() {
  // Cannot create a ThreadsListHandle here and check !tlh.includes(this)
  // since an unpublished JavaThread doesn't participate in the
  // Thread-SMR protocol for keeping a ThreadsList alive.
  assert(!on_thread_list(), "JavaThread shouldn't have been published yet!");
}
#endif

// Slow path when the native==>Java barriers detect a safepoint/handshake is
// pending, when _suspend_flags is non-zero or when we need to process a stack
// watermark. Also check for pending async exceptions (except unsafe access error).
// Note only the native==>Java barriers can call this function when thread state
// is _thread_in_native_trans.
void JavaThread::check_special_condition_for_native_trans(JavaThread *thread) {
  assert(thread->thread_state() == _thread_in_native_trans, "wrong state");
  assert(!thread->has_last_Java_frame() || thread->frame_anchor()->walkable(), "Unwalkable stack in native->Java transition");

  thread->set_thread_state(_thread_in_vm);

  // Enable WXWrite: called directly from interpreter native wrapper.
  MACOS_AARCH64_ONLY(ThreadWXEnable wx(WXWrite, thread));

  SafepointMechanism::process_if_requested_with_exit_check(thread, true /* check asyncs */);

  // After returning from native, it could be that the stack frames are not
  // yet safe to use. We catch such situations in the subsequent stack watermark
  // barrier, which will trap unsafe stack frames.
  StackWatermarkSet::before_unwind(thread);
}

#ifndef PRODUCT
// Deoptimization
// Function for testing deoptimization
void JavaThread::deoptimize() {
  StackFrameStream fst(this, false /* update */, true /* process_frames */);
  bool deopt = false;           // Dump stack only if a deopt actually happens.
  bool only_at = strlen(DeoptimizeOnlyAt) > 0;
  // Iterate over all frames in the thread and deoptimize
  for (; !fst.is_done(); fst.next()) {
    if (fst.current()->can_be_deoptimized()) {

      if (only_at) {
        // Deoptimize only at particular bcis.  DeoptimizeOnlyAt
        // consists of comma or carriage return separated numbers so
        // search for the current bci in that string.
        address pc = fst.current()->pc();
        nmethod* nm =  (nmethod*) fst.current()->cb();
        ScopeDesc* sd = nm->scope_desc_at(pc);
        char buffer[8];
        jio_snprintf(buffer, sizeof(buffer), "%d", sd->bci());
        size_t len = strlen(buffer);
        const char * found = strstr(DeoptimizeOnlyAt, buffer);
        while (found != nullptr) {
          if ((found[len] == ',' || found[len] == '\n' || found[len] == '\0') &&
              (found == DeoptimizeOnlyAt || found[-1] == ',' || found[-1] == '\n')) {
            // Check that the bci found is bracketed by terminators.
            break;
          }
          found = strstr(found + 1, buffer);
        }
        if (!found) {
          continue;
        }
      }

      if (DebugDeoptimization && !deopt) {
        deopt = true; // One-time only print before deopt
        tty->print_cr("[BEFORE Deoptimization]");
        trace_frames();
        trace_stack();
      }
      Deoptimization::deoptimize(this, *fst.current());
    }
  }

  if (DebugDeoptimization && deopt) {
    tty->print_cr("[AFTER Deoptimization]");
    trace_frames();
  }
}


// Make zombies
void JavaThread::make_zombies() {
  for (StackFrameStream fst(this, true /* update */, true /* process_frames */); !fst.is_done(); fst.next()) {
    if (fst.current()->can_be_deoptimized()) {
      // it is a Java nmethod
      nmethod* nm = CodeCache::find_nmethod(fst.current()->pc());
      nm->make_not_entrant();
    }
  }
}
#endif // PRODUCT


void JavaThread::deoptimize_marked_methods() {
  if (!has_last_Java_frame()) return;
  StackFrameStream fst(this, false /* update */, true /* process_frames */);
  for (; !fst.is_done(); fst.next()) {
    if (fst.current()->should_be_deoptimized()) {
      Deoptimization::deoptimize(this, *fst.current());
    }
  }
}

#ifdef ASSERT
void JavaThread::verify_frame_info() {
  assert((!has_last_Java_frame() && java_call_counter() == 0) ||
         (has_last_Java_frame() && java_call_counter() > 0),
         "unexpected frame info: has_last_frame=%s, java_call_counter=%d",
         has_last_Java_frame() ? "true" : "false", java_call_counter());
}
#endif

// Push on a new block of JNI handles.
void JavaThread::push_jni_handle_block() {
  // Allocate a new block for JNI handles.
  // Inlined code from jni_PushLocalFrame()
  JNIHandleBlock* old_handles = active_handles();
  JNIHandleBlock* new_handles = JNIHandleBlock::allocate_block(this);
  assert(old_handles != nullptr && new_handles != nullptr, "should not be null");
  new_handles->set_pop_frame_link(old_handles);  // make sure java handles get gc'd.
  set_active_handles(new_handles);
}

// Pop off the current block of JNI handles.
void JavaThread::pop_jni_handle_block() {
  // Release our JNI handle block
  JNIHandleBlock* old_handles = active_handles();
  JNIHandleBlock* new_handles = old_handles->pop_frame_link();
  assert(new_handles != nullptr, "should never set active handles to null");
  set_active_handles(new_handles);
  old_handles->set_pop_frame_link(nullptr);
  JNIHandleBlock::release_block(old_handles, this);
}

void JavaThread::oops_do_no_frames(OopClosure* f, CodeBlobClosure* cf) {
  // Verify that the deferred card marks have been flushed.
  assert(deferred_card_mark().is_empty(), "Should be empty during GC");

  // Traverse the GCHandles
  Thread::oops_do_no_frames(f, cf);

  if (active_handles() != nullptr) {
    active_handles()->oops_do(f);
  }

  DEBUG_ONLY(verify_frame_info();)

  if (has_last_Java_frame()) {
    // Traverse the monitor chunks
    for (MonitorChunk* chunk = monitor_chunks(); chunk != nullptr; chunk = chunk->next()) {
      chunk->oops_do(f);
    }
  }

  assert(vframe_array_head() == nullptr, "deopt in progress at a safepoint!");
  // If we have deferred set_locals there might be oops waiting to be
  // written
  GrowableArray<jvmtiDeferredLocalVariableSet*>* list = JvmtiDeferredUpdates::deferred_locals(this);
  if (list != nullptr) {
    for (int i = 0; i < list->length(); i++) {
      list->at(i)->oops_do(f);
    }
  }

  // Traverse instance variables at the end since the GC may be moving things
  // around using this function
  f->do_oop((oop*) &_vm_result);
  f->do_oop((oop*) &_exception_oop);
#if INCLUDE_JVMCI
  f->do_oop((oop*) &_jvmci_reserved_oop0);
#endif

  if (jvmti_thread_state() != nullptr) {
    jvmti_thread_state()->oops_do(f, cf);
  }

  // The continuation oops are really on the stack. But there is typically at most
  // one of those per thread, so we handle them here in the oops_do_no_frames part
  // so that we don't have to sprinkle as many stack watermark checks where these
  // oops are used. We just need to make sure the thread has started processing.
  ContinuationEntry* entry = _cont_entry;
  while (entry != nullptr) {
    f->do_oop((oop*)entry->cont_addr());
    f->do_oop((oop*)entry->chunk_addr());
    entry = entry->parent();
  }

  if (LockingMode == LM_LIGHTWEIGHT) {
    lock_stack().oops_do(f);
  }
}

void JavaThread::oops_do_frames(OopClosure* f, CodeBlobClosure* cf) {
  if (!has_last_Java_frame()) {
    return;
  }
  // Finish any pending lazy GC activity for the frames
  StackWatermarkSet::finish_processing(this, nullptr /* context */, StackWatermarkKind::gc);
  // Traverse the execution stack
  for (StackFrameStream fst(this, true /* update */, false /* process_frames */); !fst.is_done(); fst.next()) {
    fst.current()->oops_do(f, cf, fst.register_map());
  }
}

#ifdef ASSERT
void JavaThread::verify_states_for_handshake() {
  // This checks that the thread has a correct frame state during a handshake.
  verify_frame_info();
}
#endif

void JavaThread::nmethods_do(CodeBlobClosure* cf) {
  DEBUG_ONLY(verify_frame_info();)
  MACOS_AARCH64_ONLY(ThreadWXEnable wx(WXWrite, Thread::current());)

  if (has_last_Java_frame()) {
    // Traverse the execution stack
    for (StackFrameStream fst(this, true /* update */, true /* process_frames */); !fst.is_done(); fst.next()) {
      fst.current()->nmethods_do(cf);
    }
  }

  if (jvmti_thread_state() != nullptr) {
    jvmti_thread_state()->nmethods_do(cf);
  }
}

void JavaThread::metadata_do(MetadataClosure* f) {
  if (has_last_Java_frame()) {
    // Traverse the execution stack to call f() on the methods in the stack
    for (StackFrameStream fst(this, true /* update */, true /* process_frames */); !fst.is_done(); fst.next()) {
      fst.current()->metadata_do(f);
    }
  } else if (is_Compiler_thread()) {
    // need to walk ciMetadata in current compile tasks to keep alive.
    CompilerThread* ct = (CompilerThread*)this;
    if (ct->env() != nullptr) {
      ct->env()->metadata_do(f);
    }
    CompileTask* task = ct->task();
    if (task != nullptr) {
      task->metadata_do(f);
    }
  }
}

// Printing
static const char* _get_thread_state_name(JavaThreadState _thread_state) {
  switch (_thread_state) {
  case _thread_uninitialized:     return "_thread_uninitialized";
  case _thread_new:               return "_thread_new";
  case _thread_new_trans:         return "_thread_new_trans";
  case _thread_in_native:         return "_thread_in_native";
  case _thread_in_native_trans:   return "_thread_in_native_trans";
  case _thread_in_vm:             return "_thread_in_vm";
  case _thread_in_vm_trans:       return "_thread_in_vm_trans";
  case _thread_in_Java:           return "_thread_in_Java";
  case _thread_in_Java_trans:     return "_thread_in_Java_trans";
  case _thread_blocked:           return "_thread_blocked";
  case _thread_blocked_trans:     return "_thread_blocked_trans";
  default:                        return "unknown thread state";
  }
}

void JavaThread::print_thread_state_on(outputStream *st) const {
  st->print_cr("   JavaThread state: %s", _get_thread_state_name(_thread_state));
}

// Called by Threads::print() for VM_PrintThreads operation
void JavaThread::print_on(outputStream *st, bool print_extended_info) const {
  st->print_raw("\"");
  st->print_raw(name());
  st->print_raw("\" ");
  oop thread_oop = threadObj();
  if (thread_oop != nullptr) {
    st->print("#" INT64_FORMAT " [%ld] ", (int64_t)java_lang_Thread::thread_id(thread_oop), (long) osthread()->thread_id());
    if (java_lang_Thread::is_daemon(thread_oop))  st->print("daemon ");
    st->print("prio=%d ", java_lang_Thread::priority(thread_oop));
  }
  Thread::print_on(st, print_extended_info);
  // print guess for valid stack memory region (assume 4K pages); helps lock debugging
  st->print_cr("[" INTPTR_FORMAT "]", (intptr_t)last_Java_sp() & ~right_n_bits(12));
  if (thread_oop != nullptr) {
    if (is_vthread_mounted()) {
      oop vt = vthread();
      assert(vt != nullptr, "");
      st->print_cr("   Carrying virtual thread #" INT64_FORMAT, (int64_t)java_lang_Thread::thread_id(vt));
    } else {
      st->print_cr("   java.lang.Thread.State: %s", java_lang_Thread::thread_status_name(thread_oop));
    }
  }
#ifndef PRODUCT
  _safepoint_state->print_on(st);
#endif // PRODUCT
  if (is_Compiler_thread()) {
    CompileTask *task = ((CompilerThread*)this)->task();
    if (task != nullptr) {
      st->print("   Compiling: ");
      task->print(st, nullptr, true, false);
    } else {
      st->print("   No compile task");
    }
    st->cr();
  }
}

void JavaThread::print() const { print_on(tty); }

void JavaThread::print_name_on_error(outputStream* st, char *buf, int buflen) const {
  st->print("%s", get_thread_name_string(buf, buflen));
}

// Called by fatal error handler. The difference between this and
// JavaThread::print() is that we can't grab lock or allocate memory.
void JavaThread::print_on_error(outputStream* st, char *buf, int buflen) const {
  st->print("%s \"%s\"", type_name(), get_thread_name_string(buf, buflen));
  Thread* current = Thread::current_or_null_safe();
  assert(current != nullptr, "cannot be called by a detached thread");
  st->fill_to(60);
  if (!current->is_Java_thread() || JavaThread::cast(current)->is_oop_safe()) {
    // Only access threadObj() if current thread is not a JavaThread
    // or if it is a JavaThread that can safely access oops.
    oop thread_obj = threadObj();
    if (thread_obj != nullptr) {
      st->print(java_lang_Thread::is_daemon(thread_obj) ? " daemon" : "       ");
    }
  }
  st->print(" [");
  st->print("%s", _get_thread_state_name(_thread_state));
  if (osthread()) {
    st->print(", id=%d", osthread()->thread_id());
  }
  st->print(", stack(" PTR_FORMAT "," PTR_FORMAT ") (" PROPERFMT ")",
            p2i(stack_end()), p2i(stack_base()),
            PROPERFMTARGS(stack_size()));
  st->print("]");

  ThreadsSMRSupport::print_info_on(this, st);
  return;
}


// Verification

void JavaThread::frames_do(void f(frame*, const RegisterMap* map)) {
  // ignore if there is no stack
  if (!has_last_Java_frame()) return;
  // traverse the stack frames. Starts from top frame.
  for (StackFrameStream fst(this, true /* update_map */, true /* process_frames */, false /* walk_cont */); !fst.is_done(); fst.next()) {
    frame* fr = fst.current();
    f(fr, fst.register_map());
  }
}

static void frame_verify(frame* f, const RegisterMap *map) { f->verify(map); }

void JavaThread::verify() {
  // Verify oops in the thread.
  oops_do(&VerifyOopClosure::verify_oop, nullptr);

  // Verify the stack frames.
  frames_do(frame_verify);
}

// CR 6300358 (sub-CR 2137150)
// Most callers of this method assume that it can't return null but a
// thread may not have a name whilst it is in the process of attaching to
// the VM - see CR 6412693, and there are places where a JavaThread can be
// seen prior to having its threadObj set (e.g., JNI attaching threads and
// if vm exit occurs during initialization). These cases can all be accounted
// for such that this method never returns null.
const char* JavaThread::name() const  {
  if (Thread::is_JavaThread_protected(/* target */ this)) {
    // The target JavaThread is protected so get_thread_name_string() is safe:
    return get_thread_name_string();
  }

  // The target JavaThread is not protected so we return the default:
  return Thread::name();
}

// Like name() but doesn't include the protection check. This must only be
// called when it is known to be safe, even though the protection check can't tell
// that e.g. when this thread is the init_thread() - see instanceKlass.cpp.
const char* JavaThread::name_raw() const  {
  return get_thread_name_string();
}

// Returns a non-null representation of this thread's name, or a suitable
// descriptive string if there is no set name.
const char* JavaThread::get_thread_name_string(char* buf, int buflen) const {
  const char* name_str;
#ifdef ASSERT
  Thread* current = Thread::current_or_null_safe();
  assert(current != nullptr, "cannot be called by a detached thread");
  if (!current->is_Java_thread() || JavaThread::cast(current)->is_oop_safe()) {
    // Only access threadObj() if current thread is not a JavaThread
    // or if it is a JavaThread that can safely access oops.
#endif
    oop thread_obj = threadObj();
    if (thread_obj != nullptr) {
      oop name = java_lang_Thread::name(thread_obj);
      if (name != nullptr) {
        if (buf == nullptr) {
          name_str = java_lang_String::as_utf8_string(name);
        } else {
          name_str = java_lang_String::as_utf8_string(name, buf, buflen);
        }
      } else if (is_attaching_via_jni()) { // workaround for 6412693 - see 6404306
        name_str = "<no-name - thread is attaching>";
      } else {
        name_str = "<un-named>";
      }
    } else {
      name_str = Thread::name();
    }
#ifdef ASSERT
  } else {
    // Current JavaThread has exited...
    if (current == this) {
      // ... and is asking about itself:
      name_str = "<no-name - current JavaThread has exited>";
    } else {
      // ... and it can't safely determine this JavaThread's name so
      // use the default thread name.
      name_str = Thread::name();
    }
  }
#endif
  assert(name_str != nullptr, "unexpected null thread name");
  return name_str;
}

// Helper to extract the name from the thread oop for logging.
const char* JavaThread::name_for(oop thread_obj) {
  assert(thread_obj != nullptr, "precondition");
  oop name = java_lang_Thread::name(thread_obj);
  const char* name_str;
  if (name != nullptr) {
    name_str = java_lang_String::as_utf8_string(name);
  } else {
    name_str = "<un-named>";
  }
  return name_str;
}

void JavaThread::prepare(jobject jni_thread, ThreadPriority prio) {

  assert(Threads_lock->owner() == Thread::current(), "must have threads lock");
  assert(NoPriority <= prio && prio <= MaxPriority, "sanity check");
  // Link Java Thread object <-> C++ Thread

  // Get the C++ thread object (an oop) from the JNI handle (a jthread)
  // and put it into a new Handle.  The Handle "thread_oop" can then
  // be used to pass the C++ thread object to other methods.

  // Set the Java level thread object (jthread) field of the
  // new thread (a JavaThread *) to C++ thread object using the
  // "thread_oop" handle.

  // Set the thread field (a JavaThread *) of the
  // oop representing the java_lang_Thread to the new thread (a JavaThread *).

  Handle thread_oop(Thread::current(),
                    JNIHandles::resolve_non_null(jni_thread));
  assert(InstanceKlass::cast(thread_oop->klass())->is_linked(),
         "must be initialized");
  set_threadOopHandles(thread_oop());
  set_lock_id(java_lang_Thread::thread_id(thread_oop()));

  if (prio == NoPriority) {
    prio = java_lang_Thread::priority(thread_oop());
    assert(prio != NoPriority, "A valid priority should be present");
  }

  // Push the Java priority down to the native thread; needs Threads_lock
  Thread::set_priority(this, prio);

  // Add the new thread to the Threads list and set it in motion.
  // We must have threads lock in order to call Threads::add.
  // It is crucial that we do not block before the thread is
  // added to the Threads list for if a GC happens, then the java_thread oop
  // will not be visited by GC.
  Threads::add(this);
  // Publish the JavaThread* in java.lang.Thread after the JavaThread* is
  // on a ThreadsList. We don't want to wait for the release when the
  // Theads_lock is dropped somewhere in the caller since the JavaThread*
  // is already visible to JVM/TI via the ThreadsList.
  java_lang_Thread::release_set_thread(thread_oop(), this);
}

oop JavaThread::current_park_blocker() {
  // Support for JSR-166 locks
  oop thread_oop = threadObj();
  if (thread_oop != nullptr) {
    return java_lang_Thread::park_blocker(thread_oop);
  }
  return nullptr;
}

// Print current stack trace for checked JNI warnings and JNI fatal errors.
// This is the external format, selecting the platform or vthread
// as applicable, and allowing for a native-only stack.
void JavaThread::print_jni_stack() {
  assert(this == JavaThread::current(), "Can't print stack of other threads");
  if (!has_last_Java_frame()) {
    ResourceMark rm(this);
    char* buf = NEW_RESOURCE_ARRAY_RETURN_NULL(char, O_BUFLEN);
    if (buf == nullptr) {
      tty->print_cr("Unable to print native stack - out of memory");
      return;
    }
    address lastpc = nullptr;
    if (os::platform_print_native_stack(tty, nullptr, buf, O_BUFLEN, lastpc)) {
      // We have printed the native stack in platform-specific code,
      // so nothing else to do in this case.
    } else {
      frame f = os::current_frame();
      VMError::print_native_stack(tty, f, this, true /*print_source_info */,
                                  -1 /* max stack */, buf, O_BUFLEN);
    }
  } else {
    print_active_stack_on(tty);
  }
}

void JavaThread::print_stack_on(outputStream* st) {
  if (!has_last_Java_frame()) return;

  Thread* current_thread = Thread::current();
  ResourceMark rm(current_thread);
  HandleMark hm(current_thread);

  RegisterMap reg_map(this,
                      RegisterMap::UpdateMap::include,
                      RegisterMap::ProcessFrames::include,
                      RegisterMap::WalkContinuation::skip);
  vframe* start_vf = platform_thread_last_java_vframe(&reg_map);
  int count = 0;
  for (vframe* f = start_vf; f != nullptr; f = f->sender()) {
    if (f->is_java_frame()) {
      javaVFrame* jvf = javaVFrame::cast(f);
      java_lang_Throwable::print_stack_element(st, jvf->method(), jvf->bci());

      // Print out lock information
      if (JavaMonitorsInStackTrace) {
        jvf->print_lock_info_on(st, count);
      }
    } else {
      // Ignore non-Java frames
    }

    // Bail-out case for too deep stacks if MaxJavaStackTraceDepth > 0
    count++;
    if (MaxJavaStackTraceDepth > 0 && MaxJavaStackTraceDepth == count) return;
  }
}

void JavaThread::print_vthread_stack_on(outputStream* st) {
  assert(is_vthread_mounted(), "Caller should have checked this");
  assert(has_last_Java_frame(), "must be");

  Thread* current_thread = Thread::current();
  ResourceMark rm(current_thread);
  HandleMark hm(current_thread);

  RegisterMap reg_map(this,
                      RegisterMap::UpdateMap::include,
                      RegisterMap::ProcessFrames::include,
                      RegisterMap::WalkContinuation::include);
  ContinuationEntry* cont_entry = last_continuation();
  vframe* start_vf = last_java_vframe(&reg_map);
  int count = 0;
  for (vframe* f = start_vf; f != nullptr; f = f->sender()) {
    // Watch for end of vthread stack
    if (Continuation::is_continuation_enterSpecial(f->fr())) {
      assert(cont_entry == Continuation::get_continuation_entry_for_entry_frame(this, f->fr()), "");
      if (cont_entry->is_virtual_thread()) {
        break;
      }
      cont_entry = cont_entry->parent();
    }
    if (f->is_java_frame()) {
      javaVFrame* jvf = javaVFrame::cast(f);
      java_lang_Throwable::print_stack_element(st, jvf->method(), jvf->bci());

      // Print out lock information
      if (JavaMonitorsInStackTrace) {
        jvf->print_lock_info_on(st, count);
      }
    } else {
      // Ignore non-Java frames
    }

    // Bail-out case for too deep stacks if MaxJavaStackTraceDepth > 0
    count++;
    if (MaxJavaStackTraceDepth > 0 && MaxJavaStackTraceDepth == count) return;
  }
}

void JavaThread::print_active_stack_on(outputStream* st) {
  if (is_vthread_mounted()) {
    print_vthread_stack_on(st);
  } else {
    print_stack_on(st);
  }
}

#if INCLUDE_JVMTI
// Rebind JVMTI thread state from carrier to virtual or from virtual to carrier.
JvmtiThreadState* JavaThread::rebind_to_jvmti_thread_state_of(oop thread_oop) {
  set_jvmti_vthread(thread_oop);

  // unbind current JvmtiThreadState from JavaThread
  JvmtiThreadState::unbind_from(jvmti_thread_state(), this);

  // bind new JvmtiThreadState to JavaThread
  JvmtiThreadState::bind_to(java_lang_Thread::jvmti_thread_state(thread_oop), this);

  return jvmti_thread_state();
}
#endif

// JVMTI PopFrame support
void JavaThread::popframe_preserve_args(ByteSize size_in_bytes, void* start) {
  assert(_popframe_preserved_args == nullptr, "should not wipe out old PopFrame preserved arguments");
  if (in_bytes(size_in_bytes) != 0) {
    _popframe_preserved_args = NEW_C_HEAP_ARRAY(char, in_bytes(size_in_bytes), mtThread);
    _popframe_preserved_args_size = in_bytes(size_in_bytes);
    Copy::conjoint_jbytes(start, _popframe_preserved_args, _popframe_preserved_args_size);
  }
}

void* JavaThread::popframe_preserved_args() {
  return _popframe_preserved_args;
}

ByteSize JavaThread::popframe_preserved_args_size() {
  return in_ByteSize(_popframe_preserved_args_size);
}

WordSize JavaThread::popframe_preserved_args_size_in_words() {
  int sz = in_bytes(popframe_preserved_args_size());
  assert(sz % wordSize == 0, "argument size must be multiple of wordSize");
  return in_WordSize(sz / wordSize);
}

void JavaThread::popframe_free_preserved_args() {
  assert(_popframe_preserved_args != nullptr, "should not free PopFrame preserved arguments twice");
  FREE_C_HEAP_ARRAY(char, (char*)_popframe_preserved_args);
  _popframe_preserved_args = nullptr;
  _popframe_preserved_args_size = 0;
}

#ifndef PRODUCT

void JavaThread::trace_frames() {
  tty->print_cr("[Describe stack]");
  int frame_no = 1;
  for (StackFrameStream fst(this, true /* update */, true /* process_frames */); !fst.is_done(); fst.next()) {
    tty->print("  %d. ", frame_no++);
    fst.current()->print_value_on(tty, this);
    tty->cr();
  }
}

class PrintAndVerifyOopClosure: public OopClosure {
 protected:
  template <class T> inline void do_oop_work(T* p) {
    oop obj = RawAccess<>::oop_load(p);
    if (obj == nullptr) return;
    tty->print(INTPTR_FORMAT ": ", p2i(p));
    if (oopDesc::is_oop_or_null(obj)) {
      if (obj->is_objArray()) {
        tty->print_cr("valid objArray: " INTPTR_FORMAT, p2i(obj));
      } else {
        obj->print();
      }
    } else {
      tty->print_cr("invalid oop: " INTPTR_FORMAT, p2i(obj));
    }
    tty->cr();
  }
 public:
  virtual void do_oop(oop* p) { do_oop_work(p); }
  virtual void do_oop(narrowOop* p)  { do_oop_work(p); }
};

#ifdef ASSERT
// Print or validate the layout of stack frames
void JavaThread::print_frame_layout(int depth, bool validate_only) {
  ResourceMark rm;
  PreserveExceptionMark pm(this);
  FrameValues values;
  int frame_no = 0;
  for (StackFrameStream fst(this, true, true, true); !fst.is_done(); fst.next()) {
    fst.current()->describe(values, ++frame_no, fst.register_map());
    if (depth == frame_no) break;
  }
  Continuation::describe(values);
  if (validate_only) {
    values.validate();
  } else {
    tty->print_cr("[Describe stack layout]");
    values.print(this);
  }
}
#endif

void JavaThread::trace_stack_from(vframe* start_vf) {
  ResourceMark rm;
  int vframe_no = 1;
  for (vframe* f = start_vf; f; f = f->sender()) {
    if (f->is_java_frame()) {
      javaVFrame::cast(f)->print_activation(vframe_no++);
    } else {
      f->print();
    }
    if (vframe_no > StackPrintLimit) {
      tty->print_cr("...<more frames>...");
      return;
    }
  }
}


void JavaThread::trace_stack() {
  if (!has_last_Java_frame()) return;
  Thread* current_thread = Thread::current();
  ResourceMark rm(current_thread);
  HandleMark hm(current_thread);
  RegisterMap reg_map(this,
                      RegisterMap::UpdateMap::include,
                      RegisterMap::ProcessFrames::include,
                      RegisterMap::WalkContinuation::skip);
  trace_stack_from(last_java_vframe(&reg_map));
}


#endif // PRODUCT

void JavaThread::inc_held_monitor_count(intx i, bool jni) {
#ifdef SUPPORT_MONITOR_COUNT
  assert(_held_monitor_count + 1 >= 0, "Must always be greater than 0: " INTX_FORMAT, _held_monitor_count + 1);
  _held_monitor_count += i;
  if (jni) {
    assert(_jni_monitor_count >= 0, "Must always be greater than 0: " INTX_FORMAT, _jni_monitor_count);
    _jni_monitor_count += i;
  }
#endif
}

void JavaThread::dec_held_monitor_count(intx i, bool jni) {
#ifdef SUPPORT_MONITOR_COUNT
  _held_monitor_count -= i;
  assert(_held_monitor_count + 1 >= 0, "Must always be greater than 0: " INTX_FORMAT, _held_monitor_count + 1);
  if (jni) {
    _jni_monitor_count -= i;
    assert(_jni_monitor_count >= 0, "Must always be greater than 0: " INTX_FORMAT, _jni_monitor_count);
  }
#endif
}

frame JavaThread::vthread_last_frame() {
  assert (is_vthread_mounted(), "Virtual thread not mounted");
  return last_frame();
}

frame JavaThread::carrier_last_frame(RegisterMap* reg_map) {
  const ContinuationEntry* entry = vthread_continuation();
  guarantee (entry != nullptr, "Not a carrier thread");
  frame f = entry->to_frame();
  if (reg_map->process_frames()) {
    entry->flush_stack_processing(this);
  }
  entry->update_register_map(reg_map);
  return f.sender(reg_map);
}

frame JavaThread::platform_thread_last_frame(RegisterMap* reg_map) {
  return is_vthread_mounted() ? carrier_last_frame(reg_map) : last_frame();
}

javaVFrame* JavaThread::last_java_vframe(const frame f, RegisterMap *reg_map) {
  assert(reg_map != nullptr, "a map must be given");
  for (vframe* vf = vframe::new_vframe(&f, reg_map, this); vf; vf = vf->sender()) {
    if (vf->is_java_frame()) return javaVFrame::cast(vf);
  }
  return nullptr;
}

Klass* JavaThread::security_get_caller_class(int depth) {
  ResetNoHandleMark rnhm;
  HandleMark hm(Thread::current());

  vframeStream vfst(this);
  vfst.security_get_caller_frame(depth);
  if (!vfst.at_end()) {
    return vfst.method()->method_holder();
  }
  return nullptr;
}

// Internal convenience function for millisecond resolution sleeps.
bool JavaThread::sleep(jlong millis) {
  jlong nanos;
  if (millis > max_jlong / NANOUNITS_PER_MILLIUNIT) {
    // Conversion to nanos would overflow, saturate at max
    nanos = max_jlong;
  } else {
    nanos = millis * NANOUNITS_PER_MILLIUNIT;
  }
  return sleep_nanos(nanos);
}

// java.lang.Thread.sleep support
// Returns true if sleep time elapsed as expected, and false
// if the thread was interrupted.
bool JavaThread::sleep_nanos(jlong nanos) {
  assert(this == Thread::current(),  "thread consistency check");
  assert(nanos >= 0, "nanos are in range");

  ParkEvent * const slp = this->_SleepEvent;
  // Because there can be races with thread interruption sending an unpark()
  // to the event, we explicitly reset it here to avoid an immediate return.
  // The actual interrupt state will be checked before we park().
  slp->reset();
  // Thread interruption establishes a happens-before ordering in the
  // Java Memory Model, so we need to ensure we synchronize with the
  // interrupt state.
  OrderAccess::fence();

  jlong prevtime = os::javaTimeNanos();

  jlong nanos_remaining = nanos;

  for (;;) {
    // interruption has precedence over timing out
    if (this->is_interrupted(true)) {
      return false;
    }

    if (nanos_remaining <= 0) {
      return true;
    }

    {
      ThreadBlockInVM tbivm(this);
      OSThreadWaitState osts(this->osthread(), false /* not Object.wait() */);
      slp->park_nanos(nanos_remaining);
    }

    // Update elapsed time tracking
    jlong newtime = os::javaTimeNanos();
    if (newtime - prevtime < 0) {
      // time moving backwards, should only happen if no monotonic clock
      // not a guarantee() because JVM should not abort on kernel/glibc bugs
      assert(false,
             "unexpected time moving backwards detected in JavaThread::sleep()");
    } else {
      nanos_remaining -= (newtime - prevtime);
    }
    prevtime = newtime;
  }
}

// Last thread running calls java.lang.Shutdown.shutdown()
void JavaThread::invoke_shutdown_hooks() {
  HandleMark hm(this);

  // We could get here with a pending exception, if so clear it now.
  if (this->has_pending_exception()) {
    this->clear_pending_exception();
  }

  EXCEPTION_MARK;
  Klass* shutdown_klass =
    SystemDictionary::resolve_or_null(vmSymbols::java_lang_Shutdown(),
                                      THREAD);
  if (shutdown_klass != nullptr) {
    // SystemDictionary::resolve_or_null will return null if there was
    // an exception.  If we cannot load the Shutdown class, just don't
    // call Shutdown.shutdown() at all.  This will mean the shutdown hooks
    // won't be run.  Note that if a shutdown hook was registered,
    // the Shutdown class would have already been loaded
    // (Runtime.addShutdownHook will load it).
    JavaValue result(T_VOID);
    JavaCalls::call_static(&result,
                           shutdown_klass,
                           vmSymbols::shutdown_name(),
                           vmSymbols::void_method_signature(),
                           THREAD);
  }
  CLEAR_PENDING_EXCEPTION;
}

#ifndef PRODUCT
void JavaThread::verify_cross_modify_fence_failure(JavaThread *thread) {
   report_vm_error(__FILE__, __LINE__, "Cross modify fence failure", "%p", thread);
}
#endif

// Helper function to create the java.lang.Thread object for a
// VM-internal thread. The thread will have the given name, and be
// a member of the "system" ThreadGroup.
Handle JavaThread::create_system_thread_object(const char* name, TRAPS) {
  Handle string = java_lang_String::create_from_str(name, CHECK_NH);

  // Initialize thread_oop to put it into the system threadGroup.
  // This is done by calling the Thread(ThreadGroup group, String name) constructor.
  Handle thread_group(THREAD, Universe::system_thread_group());
  Handle thread_oop =
    JavaCalls::construct_new_instance(vmClasses::Thread_klass(),
                                      vmSymbols::threadgroup_string_void_signature(),
                                      thread_group,
                                      string,
                                      CHECK_NH);

  return thread_oop;
}

// Starts the target JavaThread as a daemon of the given priority, and
// bound to the given java.lang.Thread instance.
// The Threads_lock is held for the duration.
void JavaThread::start_internal_daemon(JavaThread* current, JavaThread* target,
                                       Handle thread_oop, ThreadPriority prio) {

  assert(target->osthread() != nullptr, "target thread is not properly initialized");

  MutexLocker mu(current, Threads_lock);

  // Initialize the fields of the thread_oop first.
  if (prio != NoPriority) {
    java_lang_Thread::set_priority(thread_oop(), prio);
    // Note: we don't call os::set_priority here. Possibly we should,
    // else all threads should call it themselves when they first run.
  }

  java_lang_Thread::set_daemon(thread_oop());

  // Now bind the thread_oop to the target JavaThread.
  target->set_threadOopHandles(thread_oop());
  target->set_lock_id(java_lang_Thread::thread_id(thread_oop()));

  Threads::add(target); // target is now visible for safepoint/handshake
  // Publish the JavaThread* in java.lang.Thread after the JavaThread* is
  // on a ThreadsList. We don't want to wait for the release when the
  // Theads_lock is dropped when the 'mu' destructor is run since the
  // JavaThread* is already visible to JVM/TI via the ThreadsList.

  assert(java_lang_Thread::thread(thread_oop()) == nullptr, "must not be alive");
  java_lang_Thread::release_set_thread(thread_oop(), target); // isAlive == true now
  Thread::start(target);
}

void JavaThread::vm_exit_on_osthread_failure(JavaThread* thread) {
  // At this point it may be possible that no osthread was created for the
  // JavaThread due to lack of resources. However, since this must work
  // for critical system threads just check and abort if this fails.
  if (thread->osthread() == nullptr) {
    // This isn't really an OOM condition, but historically this is what
    // we report.
    vm_exit_during_initialization("java.lang.OutOfMemoryError",
                                  os::native_thread_creation_failed_msg());
  }
}

void JavaThread::pretouch_stack() {
  // Given an established java thread stack with usable area followed by
  // shadow zone and reserved/yellow/red zone, pretouch the usable area ranging
  // from the current frame down to the start of the shadow zone.
  const address end = _stack_overflow_state.shadow_zone_safe_limit();
  if (is_in_full_stack(end)) {
    char* p1 = (char*) alloca(1);
    address here = (address) &p1;
    if (is_in_full_stack(here) && here > end) {
      size_t to_alloc = here - end;
      char* p2 = (char*) alloca(to_alloc);
      log_trace(os, thread)("Pretouching thread stack from " PTR_FORMAT " to " PTR_FORMAT ".",
                            p2i(p2), p2i(end));
      os::pretouch_memory(p2, p2 + to_alloc,
                          NOT_AIX(os::vm_page_size()) AIX_ONLY(4096));
    }
  }
}

// Deferred OopHandle release support.

class OopHandleList : public CHeapObj<mtInternal> {
  static const int _count = 4;
  OopHandle _handles[_count];
  OopHandleList* _next;
  int _index;
 public:
  OopHandleList(OopHandleList* next) : _next(next), _index(0) {}
  void add(OopHandle h) {
    assert(_index < _count, "too many additions");
    _handles[_index++] = h;
  }
  ~OopHandleList() {
    assert(_index == _count, "usage error");
    for (int i = 0; i < _index; i++) {
      _handles[i].release(JavaThread::thread_oop_storage());
    }
  }
  OopHandleList* next() const { return _next; }
};

OopHandleList* JavaThread::_oop_handle_list = nullptr;

// Called by the ServiceThread to do the work of releasing
// the OopHandles.
void JavaThread::release_oop_handles() {
  OopHandleList* list;
  {
    MutexLocker ml(Service_lock, Mutex::_no_safepoint_check_flag);
    list = _oop_handle_list;
    _oop_handle_list = nullptr;
  }
  assert(!SafepointSynchronize::is_at_safepoint(), "cannot be called at a safepoint");

  while (list != nullptr) {
    OopHandleList* l = list;
    list = l->next();
    delete l;
  }
}

// Add our OopHandles for later release.
void JavaThread::add_oop_handles_for_release() {
  MutexLocker ml(Service_lock, Mutex::_no_safepoint_check_flag);
  OopHandleList* new_head = new OopHandleList(_oop_handle_list);
  new_head->add(_threadObj);
  new_head->add(_vthread);
  new_head->add(_jvmti_vthread);
  new_head->add(_scopedValueCache);
  _oop_handle_list = new_head;
  Service_lock->notify_all();
}<|MERGE_RESOLUTION|>--- conflicted
+++ resolved
@@ -435,12 +435,8 @@
   _current_waiting_monitor(nullptr),
   _active_handles(nullptr),
   _free_handle_block(nullptr),
-<<<<<<< HEAD
   _lock_id(0),
-  _Stalled(0),
   _on_monitorenter(false),
-=======
->>>>>>> 418deaf5
 
   _monitor_chunks(nullptr),
 
