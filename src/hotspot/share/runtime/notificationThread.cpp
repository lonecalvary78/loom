--- conflicted
+++ resolved
@@ -51,18 +51,6 @@
                           string,
                           CHECK);
 
-<<<<<<< HEAD
-=======
-  Klass* group = vmClasses::ThreadGroup_klass();
-  JavaValue result(T_VOID);
-  JavaCalls::call_special(&result,
-                          thread_group,
-                          group,
-                          vmSymbols::add_method_name(),
-                          vmSymbols::thread_void_signature(),
-                          thread_oop,
-                          THREAD);
->>>>>>> f025bc1d
   {
     MutexLocker mu(THREAD, Threads_lock);
     NotificationThread* thread =  new NotificationThread(&notification_thread_entry);
