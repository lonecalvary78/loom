--- conflicted
+++ resolved
@@ -952,14 +952,10 @@
                             AbstractCompiler* compiler,
                             bool has_unsafe_access,
                             bool has_wide_vectors,
-<<<<<<< HEAD
                             bool has_monitors,
                             int immediate_oops_patched,
-                            RTMState  rtm_state) {
-=======
                             RTMState  rtm_state,
                             const GrowableArrayView<BufferBlob*>& native_invokers) {
->>>>>>> 93b6ab56
   VM_ENTRY_MARK;
   nmethod* nm = NULL;
   {
@@ -1122,6 +1118,13 @@
 }
 
 // ------------------------------------------------------------------
+// ciEnv::find_system_klass
+ciKlass* ciEnv::find_system_klass(ciSymbol* klass_name) {
+  VM_ENTRY_MARK;
+  return get_klass_by_name_impl(NULL, constantPoolHandle(), klass_name, false);
+}
+
+// ------------------------------------------------------------------
 // ciEnv::comp_level
 int ciEnv::comp_level() {
   if (task() == NULL)  return CompLevel_highest_tier;
