--- conflicted
+++ resolved
@@ -42,13 +42,9 @@
   void build_frame(int frame_size_in_bytes, int bang_size_in_bytes);
   void remove_frame(int frame_size_in_bytes);
 
-<<<<<<< HEAD
   void oopmap_metadata(CodeEmitInfo* info);
 
-  void verified_entry();
-=======
   void verified_entry(bool breakAtEntry);
->>>>>>> f31dead6
   void verify_stack_oop(int offset) PRODUCT_RETURN;
   void verify_not_null_oop(Register r)  PRODUCT_RETURN;
 
