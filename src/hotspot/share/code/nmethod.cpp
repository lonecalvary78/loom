/*
 * Copyright (c) 1997, 2019, Oracle and/or its affiliates. All rights reserved.
 * DO NOT ALTER OR REMOVE COPYRIGHT NOTICES OR THIS FILE HEADER.
 *
 * This code is free software; you can redistribute it and/or modify it
 * under the terms of the GNU General Public License version 2 only, as
 * published by the Free Software Foundation.
 *
 * This code is distributed in the hope that it will be useful, but WITHOUT
 * ANY WARRANTY; without even the implied warranty of MERCHANTABILITY or
 * FITNESS FOR A PARTICULAR PURPOSE.  See the GNU General Public License
 * version 2 for more details (a copy is included in the LICENSE file that
 * accompanied this code).
 *
 * You should have received a copy of the GNU General Public License version
 * 2 along with this work; if not, write to the Free Software Foundation,
 * Inc., 51 Franklin St, Fifth Floor, Boston, MA 02110-1301 USA.
 *
 * Please contact Oracle, 500 Oracle Parkway, Redwood Shores, CA 94065 USA
 * or visit www.oracle.com if you need additional information or have any
 * questions.
 *
 */

#include "precompiled.hpp"
#include "jvm.h"
#include "asm/assembler.inline.hpp"
#include "code/codeCache.hpp"
#include "code/compiledIC.hpp"
#include "code/compiledMethod.inline.hpp"
#include "code/dependencies.hpp"
#include "code/nativeInst.hpp"
#include "code/nmethod.hpp"
#include "code/scopeDesc.hpp"
#include "compiler/abstractCompiler.hpp"
#include "compiler/compileBroker.hpp"
#include "compiler/compileLog.hpp"
#include "compiler/compilerDirectives.hpp"
#include "compiler/directivesParser.hpp"
#include "compiler/disassembler.hpp"
#include "compiler/oopMap.inline.hpp"
#include "interpreter/bytecode.hpp"
#include "logging/log.hpp"
#include "logging/logStream.hpp"
#include "memory/allocation.inline.hpp"
#include "memory/resourceArea.hpp"
#include "memory/universe.hpp"
#include "oops/access.inline.hpp"
#include "oops/method.inline.hpp"
#include "oops/methodData.hpp"
#include "oops/oop.inline.hpp"
#include "prims/jvmtiImpl.hpp"
#include "runtime/atomic.hpp"
#include "runtime/flags/flagSetting.hpp"
#include "runtime/frame.inline.hpp"
#include "runtime/handles.inline.hpp"
#include "runtime/jniHandles.inline.hpp"
#include "runtime/orderAccess.hpp"
#include "runtime/os.hpp"
#include "runtime/safepointVerifiers.hpp"
#include "runtime/sharedRuntime.hpp"
#include "runtime/sweeper.hpp"
#include "runtime/vmThread.hpp"
#include "utilities/align.hpp"
#include "utilities/dtrace.hpp"
#include "utilities/events.hpp"
#include "utilities/resourceHash.hpp"
#include "utilities/xmlstream.hpp"
#if INCLUDE_JVMCI
#include "jvmci/jvmciRuntime.hpp"
#endif

#ifdef DTRACE_ENABLED

// Only bother with this argument setup if dtrace is available

#define DTRACE_METHOD_UNLOAD_PROBE(method)                                \
  {                                                                       \
    Method* m = (method);                                                 \
    if (m != NULL) {                                                      \
      Symbol* klass_name = m->klass_name();                               \
      Symbol* name = m->name();                                           \
      Symbol* signature = m->signature();                                 \
      HOTSPOT_COMPILED_METHOD_UNLOAD(                                     \
        (char *) klass_name->bytes(), klass_name->utf8_length(),                   \
        (char *) name->bytes(), name->utf8_length(),                               \
        (char *) signature->bytes(), signature->utf8_length());                    \
    }                                                                     \
  }

#else //  ndef DTRACE_ENABLED

#define DTRACE_METHOD_UNLOAD_PROBE(method)

#endif

//---------------------------------------------------------------------------------
// NMethod statistics
// They are printed under various flags, including:
//   PrintC1Statistics, PrintOptoStatistics, LogVMOutput, and LogCompilation.
// (In the latter two cases, they like other stats are printed to the log only.)

#ifndef PRODUCT
// These variables are put into one block to reduce relocations
// and make it simpler to print from the debugger.
struct java_nmethod_stats_struct {
  int nmethod_count;
  int total_size;
  int relocation_size;
  int consts_size;
  int insts_size;
  int stub_size;
  int scopes_data_size;
  int scopes_pcs_size;
  int dependencies_size;
  int handler_table_size;
  int nul_chk_table_size;
#if INCLUDE_JVMCI
  int speculations_size;
  int jvmci_data_size;
#endif
  int oops_size;
  int metadata_size;

  void note_nmethod(nmethod* nm) {
    nmethod_count += 1;
    total_size          += nm->size();
    relocation_size     += nm->relocation_size();
    consts_size         += nm->consts_size();
    insts_size          += nm->insts_size();
    stub_size           += nm->stub_size();
    oops_size           += nm->oops_size();
    metadata_size       += nm->metadata_size();
    scopes_data_size    += nm->scopes_data_size();
    scopes_pcs_size     += nm->scopes_pcs_size();
    dependencies_size   += nm->dependencies_size();
    handler_table_size  += nm->handler_table_size();
    nul_chk_table_size  += nm->nul_chk_table_size();
#if INCLUDE_JVMCI
    speculations_size   += nm->speculations_size();
    jvmci_data_size     += nm->jvmci_data_size();
#endif
  }
  void print_nmethod_stats(const char* name) {
    if (nmethod_count == 0)  return;
    tty->print_cr("Statistics for %d bytecoded nmethods for %s:", nmethod_count, name);
    if (total_size != 0)          tty->print_cr(" total in heap  = %d", total_size);
    if (nmethod_count != 0)       tty->print_cr(" header         = " SIZE_FORMAT, nmethod_count * sizeof(nmethod));
    if (relocation_size != 0)     tty->print_cr(" relocation     = %d", relocation_size);
    if (consts_size != 0)         tty->print_cr(" constants      = %d", consts_size);
    if (insts_size != 0)          tty->print_cr(" main code      = %d", insts_size);
    if (stub_size != 0)           tty->print_cr(" stub code      = %d", stub_size);
    if (oops_size != 0)           tty->print_cr(" oops           = %d", oops_size);
    if (metadata_size != 0)       tty->print_cr(" metadata       = %d", metadata_size);
    if (scopes_data_size != 0)    tty->print_cr(" scopes data    = %d", scopes_data_size);
    if (scopes_pcs_size != 0)     tty->print_cr(" scopes pcs     = %d", scopes_pcs_size);
    if (dependencies_size != 0)   tty->print_cr(" dependencies   = %d", dependencies_size);
    if (handler_table_size != 0)  tty->print_cr(" handler table  = %d", handler_table_size);
    if (nul_chk_table_size != 0)  tty->print_cr(" nul chk table  = %d", nul_chk_table_size);
#if INCLUDE_JVMCI
    if (speculations_size != 0)   tty->print_cr(" speculations   = %d", speculations_size);
    if (jvmci_data_size != 0)     tty->print_cr(" JVMCI data     = %d", jvmci_data_size);
#endif
  }
};

struct native_nmethod_stats_struct {
  int native_nmethod_count;
  int native_total_size;
  int native_relocation_size;
  int native_insts_size;
  int native_oops_size;
  int native_metadata_size;
  void note_native_nmethod(nmethod* nm) {
    native_nmethod_count += 1;
    native_total_size       += nm->size();
    native_relocation_size  += nm->relocation_size();
    native_insts_size       += nm->insts_size();
    native_oops_size        += nm->oops_size();
    native_metadata_size    += nm->metadata_size();
  }
  void print_native_nmethod_stats() {
    if (native_nmethod_count == 0)  return;
    tty->print_cr("Statistics for %d native nmethods:", native_nmethod_count);
    if (native_total_size != 0)       tty->print_cr(" N. total size  = %d", native_total_size);
    if (native_relocation_size != 0)  tty->print_cr(" N. relocation  = %d", native_relocation_size);
    if (native_insts_size != 0)       tty->print_cr(" N. main code   = %d", native_insts_size);
    if (native_oops_size != 0)        tty->print_cr(" N. oops        = %d", native_oops_size);
    if (native_metadata_size != 0)    tty->print_cr(" N. metadata    = %d", native_metadata_size);
  }
};

struct pc_nmethod_stats_struct {
  int pc_desc_resets;   // number of resets (= number of caches)
  int pc_desc_queries;  // queries to nmethod::find_pc_desc
  int pc_desc_approx;   // number of those which have approximate true
  int pc_desc_repeats;  // number of _pc_descs[0] hits
  int pc_desc_hits;     // number of LRU cache hits
  int pc_desc_tests;    // total number of PcDesc examinations
  int pc_desc_searches; // total number of quasi-binary search steps
  int pc_desc_adds;     // number of LUR cache insertions

  void print_pc_stats() {
    tty->print_cr("PcDesc Statistics:  %d queries, %.2f comparisons per query",
                  pc_desc_queries,
                  (double)(pc_desc_tests + pc_desc_searches)
                  / pc_desc_queries);
    tty->print_cr("  caches=%d queries=%d/%d, hits=%d+%d, tests=%d+%d, adds=%d",
                  pc_desc_resets,
                  pc_desc_queries, pc_desc_approx,
                  pc_desc_repeats, pc_desc_hits,
                  pc_desc_tests, pc_desc_searches, pc_desc_adds);
  }
};

#ifdef COMPILER1
static java_nmethod_stats_struct c1_java_nmethod_stats;
#endif
#ifdef COMPILER2
static java_nmethod_stats_struct c2_java_nmethod_stats;
#endif
#if INCLUDE_JVMCI
static java_nmethod_stats_struct jvmci_java_nmethod_stats;
#endif
static java_nmethod_stats_struct unknown_java_nmethod_stats;

static native_nmethod_stats_struct native_nmethod_stats;
static pc_nmethod_stats_struct pc_nmethod_stats;

static void note_java_nmethod(nmethod* nm) {
#ifdef COMPILER1
  if (nm->is_compiled_by_c1()) {
    c1_java_nmethod_stats.note_nmethod(nm);
  } else
#endif
#ifdef COMPILER2
  if (nm->is_compiled_by_c2()) {
    c2_java_nmethod_stats.note_nmethod(nm);
  } else
#endif
#if INCLUDE_JVMCI
  if (nm->is_compiled_by_jvmci()) {
    jvmci_java_nmethod_stats.note_nmethod(nm);
  } else
#endif
  {
    unknown_java_nmethod_stats.note_nmethod(nm);
  }
}
#endif // !PRODUCT

//---------------------------------------------------------------------------------


ExceptionCache::ExceptionCache(Handle exception, address pc, address handler) {
  assert(pc != NULL, "Must be non null");
  assert(exception.not_null(), "Must be non null");
  assert(handler != NULL, "Must be non null");

  _count = 0;
  _exception_type = exception->klass();
  _next = NULL;
  _purge_list_next = NULL;

  add_address_and_handler(pc,handler);
}


address ExceptionCache::match(Handle exception, address pc) {
  assert(pc != NULL,"Must be non null");
  assert(exception.not_null(),"Must be non null");
  if (exception->klass() == exception_type()) {
    return (test_address(pc));
  }

  return NULL;
}


bool ExceptionCache::match_exception_with_space(Handle exception) {
  assert(exception.not_null(),"Must be non null");
  if (exception->klass() == exception_type() && count() < cache_size) {
    return true;
  }
  return false;
}


address ExceptionCache::test_address(address addr) {
  int limit = count();
  for (int i = 0; i < limit; i++) {
    if (pc_at(i) == addr) {
      return handler_at(i);
    }
  }
  return NULL;
}


bool ExceptionCache::add_address_and_handler(address addr, address handler) {
  if (test_address(addr) == handler) return true;

  int index = count();
  if (index < cache_size) {
    set_pc_at(index, addr);
    set_handler_at(index, handler);
    increment_count();
    return true;
  }
  return false;
}

ExceptionCache* ExceptionCache::next() {
  return Atomic::load(&_next);
}

void ExceptionCache::set_next(ExceptionCache *ec) {
  Atomic::store(ec, &_next);
}

//-----------------------------------------------------------------------------


// Helper used by both find_pc_desc methods.
static inline bool match_desc(PcDesc* pc, int pc_offset, bool approximate) {
  NOT_PRODUCT(++pc_nmethod_stats.pc_desc_tests);
  if (!approximate)
    return pc->pc_offset() == pc_offset;
  else
    return (pc-1)->pc_offset() < pc_offset && pc_offset <= pc->pc_offset();
}

void PcDescCache::reset_to(PcDesc* initial_pc_desc) {
  if (initial_pc_desc == NULL) {
    _pc_descs[0] = NULL; // native method; no PcDescs at all
    return;
  }
  NOT_PRODUCT(++pc_nmethod_stats.pc_desc_resets);
  // reset the cache by filling it with benign (non-null) values
  assert(initial_pc_desc->pc_offset() < 0, "must be sentinel");
  for (int i = 0; i < cache_size; i++)
    _pc_descs[i] = initial_pc_desc;
}

PcDesc* PcDescCache::find_pc_desc(int pc_offset, bool approximate) {
  NOT_PRODUCT(++pc_nmethod_stats.pc_desc_queries);
  NOT_PRODUCT(if (approximate) ++pc_nmethod_stats.pc_desc_approx);

  // Note: one might think that caching the most recently
  // read value separately would be a win, but one would be
  // wrong.  When many threads are updating it, the cache
  // line it's in would bounce between caches, negating
  // any benefit.

  // In order to prevent race conditions do not load cache elements
  // repeatedly, but use a local copy:
  PcDesc* res;

  // Step one:  Check the most recently added value.
  res = _pc_descs[0];
  if (res == NULL) return NULL;  // native method; no PcDescs at all
  if (match_desc(res, pc_offset, approximate)) {
    NOT_PRODUCT(++pc_nmethod_stats.pc_desc_repeats);
    return res;
  }

  // Step two:  Check the rest of the LRU cache.
  for (int i = 1; i < cache_size; ++i) {
    res = _pc_descs[i];
    if (res->pc_offset() < 0) break;  // optimization: skip empty cache
    if (match_desc(res, pc_offset, approximate)) {
      NOT_PRODUCT(++pc_nmethod_stats.pc_desc_hits);
      return res;
    }
  }

  // Report failure.
  return NULL;
}

void PcDescCache::add_pc_desc(PcDesc* pc_desc) {
  NOT_PRODUCT(++pc_nmethod_stats.pc_desc_adds);
  // Update the LRU cache by shifting pc_desc forward.
  for (int i = 0; i < cache_size; i++)  {
    PcDesc* next = _pc_descs[i];
    _pc_descs[i] = pc_desc;
    pc_desc = next;
  }
}

// adjust pcs_size so that it is a multiple of both oopSize and
// sizeof(PcDesc) (assumes that if sizeof(PcDesc) is not a multiple
// of oopSize, then 2*sizeof(PcDesc) is)
static int adjust_pcs_size(int pcs_size) {
  int nsize = align_up(pcs_size,   oopSize);
  if ((nsize % sizeof(PcDesc)) != 0) {
    nsize = pcs_size + sizeof(PcDesc);
  }
  assert((nsize % oopSize) == 0, "correct alignment");
  return nsize;
}


int nmethod::total_size() const {
  return
    consts_size()        +
    insts_size()         +
    stub_size()          +
    scopes_data_size()   +
    scopes_pcs_size()    +
    handler_table_size() +
    nul_chk_table_size();
}

const char* nmethod::compile_kind() const {
  if (is_osr_method())     return "osr";
  if (method() != NULL && is_native_method())  return "c2n";
  return NULL;
}

// Fill in default values for various flag fields
void nmethod::init_defaults() {
  _state                      = not_installed;
  _has_flushed_dependencies   = 0;
  _lock_count                 = 0;
  _stack_traversal_mark       = 0;
  _unload_reported            = false; // jvmti state
  _is_far_code                = false; // nmethods are located in CodeCache

#ifdef ASSERT
  _oops_are_stale             = false;
#endif

  _oops_do_mark_link       = NULL;
  _jmethod_id              = NULL;
  _osr_link                = NULL;
#if INCLUDE_RTM_OPT
  _rtm_state               = NoRTM;
#endif
}

nmethod* nmethod::new_native_nmethod(const methodHandle& method,
  int compile_id,
  CodeBuffer *code_buffer,
  int vep_offset,
  int frame_complete,
  int frame_size,
  ByteSize basic_lock_owner_sp_offset,
  ByteSize basic_lock_sp_offset,
  OopMapSet* oop_maps) {
  code_buffer->finalize_oop_references(method);
  // create nmethod
  nmethod* nm = NULL;
  {
    MutexLocker mu(CodeCache_lock, Mutex::_no_safepoint_check_flag);
    int native_nmethod_size = CodeBlob::allocation_size(code_buffer, sizeof(nmethod));

    CodeOffsets offsets;
    offsets.set_value(CodeOffsets::Verified_Entry, vep_offset);
    offsets.set_value(CodeOffsets::Frame_Complete, frame_complete);
    nm = new (native_nmethod_size, CompLevel_none)
    nmethod(method(), compiler_none, native_nmethod_size,
            compile_id, &offsets,
            code_buffer, frame_size,
            basic_lock_owner_sp_offset,
            basic_lock_sp_offset,
            oop_maps);
    NOT_PRODUCT(if (nm != NULL)  native_nmethod_stats.note_native_nmethod(nm));
  }

  if (nm != NULL) {
    // verify nmethod
    debug_only(nm->verify();) // might block

    nm->log_new_nmethod();
    nm->make_in_use();
  }
  return nm;
}

nmethod* nmethod::new_nmethod(const methodHandle& method,
  int compile_id,
  int entry_bci,
  CodeOffsets* offsets,
  int orig_pc_offset,
  DebugInformationRecorder* debug_info,
  Dependencies* dependencies,
  CodeBuffer* code_buffer, int frame_size,
  OopMapSet* oop_maps,
  ExceptionHandlerTable* handler_table,
  ImplicitExceptionTable* nul_chk_table,
  AbstractCompiler* compiler,
  int comp_level
#if INCLUDE_JVMCI
  , char* speculations,
  int speculations_len,
  int nmethod_mirror_index,
  const char* nmethod_mirror_name,
  FailedSpeculation** failed_speculations
#endif
)
{
  assert(debug_info->oop_recorder() == code_buffer->oop_recorder(), "shared OR");
  code_buffer->finalize_oop_references(method);
  // create nmethod
  nmethod* nm = NULL;
  { MutexLocker mu(CodeCache_lock, Mutex::_no_safepoint_check_flag);
#if INCLUDE_JVMCI
    int jvmci_data_size = !compiler->is_jvmci() ? 0 : JVMCINMethodData::compute_size(nmethod_mirror_name);
#endif
    int nmethod_size =
      CodeBlob::allocation_size(code_buffer, sizeof(nmethod))
      + adjust_pcs_size(debug_info->pcs_size())
      + align_up((int)dependencies->size_in_bytes(), oopSize)
      + align_up(handler_table->size_in_bytes()    , oopSize)
      + align_up(nul_chk_table->size_in_bytes()    , oopSize)
#if INCLUDE_JVMCI
      + align_up(speculations_len                  , oopSize)
      + align_up(jvmci_data_size                   , oopSize)
#endif
      + align_up(debug_info->data_size()           , oopSize);

    nm = new (nmethod_size, comp_level)
    nmethod(method(), compiler->type(), nmethod_size, compile_id, entry_bci, offsets,
            orig_pc_offset, debug_info, dependencies, code_buffer, frame_size,
            oop_maps,
            handler_table,
            nul_chk_table,
            compiler,
            comp_level
#if INCLUDE_JVMCI
            , speculations,
            speculations_len,
            jvmci_data_size
#endif
            );

    if (nm != NULL) {
#if INCLUDE_JVMCI
      if (compiler->is_jvmci()) {
        // Initialize the JVMCINMethodData object inlined into nm
        nm->jvmci_nmethod_data()->initialize(nmethod_mirror_index, nmethod_mirror_name, failed_speculations);
      }
#endif
      // To make dependency checking during class loading fast, record
      // the nmethod dependencies in the classes it is dependent on.
      // This allows the dependency checking code to simply walk the
      // class hierarchy above the loaded class, checking only nmethods
      // which are dependent on those classes.  The slow way is to
      // check every nmethod for dependencies which makes it linear in
      // the number of methods compiled.  For applications with a lot
      // classes the slow way is too slow.
      for (Dependencies::DepStream deps(nm); deps.next(); ) {
        if (deps.type() == Dependencies::call_site_target_value) {
          // CallSite dependencies are managed on per-CallSite instance basis.
          oop call_site = deps.argument_oop(0);
          MethodHandles::add_dependent_nmethod(call_site, nm);
        } else {
          Klass* klass = deps.context_type();
          if (klass == NULL) {
            continue;  // ignore things like evol_method
          }
          // record this nmethod as dependent on this klass
          InstanceKlass::cast(klass)->add_dependent_nmethod(nm);
        }
      }
      NOT_PRODUCT(if (nm != NULL)  note_java_nmethod(nm));
    }
  }
  // Do verification and logging outside CodeCache_lock.
  if (nm != NULL) {
    // Safepoints in nmethod::verify aren't allowed because nm hasn't been installed yet.
    DEBUG_ONLY(nm->verify();)
    nm->log_new_nmethod();
  }
  return nm;
}

  class CountOops : public OopClosure {
  private:
    int _nr_oops;
  public:
    CountOops() : _nr_oops(0) {}
    int nr_oops() const { return _nr_oops; }


    virtual void do_oop(oop* o) { _nr_oops++; }
    virtual void do_oop(narrowOop* o) { _nr_oops++; }
  };

// For native wrappers
nmethod::nmethod(
  Method* method,
  CompilerType type,
  int nmethod_size,
  int compile_id,
  CodeOffsets* offsets,
  CodeBuffer* code_buffer,
  int frame_size,
  ByteSize basic_lock_owner_sp_offset,
  ByteSize basic_lock_sp_offset,
  OopMapSet* oop_maps )
  : CompiledMethod(method, "native nmethod", type, nmethod_size, sizeof(nmethod), code_buffer, offsets->value(CodeOffsets::Frame_Complete), frame_size, oop_maps, false, true),
  _is_unloading_state(0),
  _native_receiver_sp_offset(basic_lock_owner_sp_offset),
  _native_basic_lock_sp_offset(basic_lock_sp_offset)
{
  {
    int scopes_data_offset   = 0;
    int deoptimize_offset    = 0;
    int deoptimize_mh_offset = 0;

    debug_only(NoSafepointVerifier nsv;)
    assert_locked_or_safepoint(CodeCache_lock);

    init_defaults();
    _entry_bci               = InvocationEntryBci;
    // We have no exception handler or deopt handler make the
    // values something that will never match a pc like the nmethod vtable entry
    _exception_offset        = 0;
    _orig_pc_offset          = 0;

    _consts_offset           = data_offset();
    _stub_offset             = data_offset();
    _oops_offset             = data_offset();
    _metadata_offset         = _oops_offset         + align_up(code_buffer->total_oop_size(), oopSize);
    scopes_data_offset       = _metadata_offset     + align_up(code_buffer->total_metadata_size(), wordSize);
    _scopes_pcs_offset       = scopes_data_offset;
    _dependencies_offset     = _scopes_pcs_offset;
    _handler_table_offset    = _dependencies_offset;
    _nul_chk_table_offset    = _handler_table_offset;
#if INCLUDE_JVMCI
    _speculations_offset     = _nul_chk_table_offset;
    _jvmci_data_offset       = _speculations_offset;
    _nmethod_end_offset      = _jvmci_data_offset;
#else
    _nmethod_end_offset      = _nul_chk_table_offset;
#endif
    _compile_id              = compile_id;
    _comp_level              = CompLevel_none;
    _entry_point             = code_begin()          + offsets->value(CodeOffsets::Entry);
    _verified_entry_point    = code_begin()          + offsets->value(CodeOffsets::Verified_Entry);
    _osr_entry_point         = NULL;
    _exception_cache         = NULL;
    _pc_desc_container.reset_to(NULL);
    _hotness_counter         = NMethodSweeper::hotness_counter_reset_val();

    _scopes_data_begin = (address) this + scopes_data_offset;
    _deopt_handler_begin = (address) this + deoptimize_offset;
    _deopt_mh_handler_begin = (address) this + deoptimize_mh_offset;

    code_buffer->copy_code_and_locs_to(this);
    code_buffer->copy_values_to(this);

    clear_unloading_state();

    Universe::heap()->register_nmethod(this);
    debug_only(Universe::heap()->verify_nmethod(this));

    CodeCache::commit(this);
  }

  if (PrintNativeNMethods || PrintDebugInfo || PrintRelocations || PrintDependencies) {
    ttyLocker ttyl;  // keep the following output all in one block
    // This output goes directly to the tty, not the compiler log.
    // To enable tools to match it up with the compilation activity,
    // be sure to tag this tty output with the compile ID.
    if (xtty != NULL) {
      xtty->begin_head("print_native_nmethod");
      xtty->method(_method);
      xtty->stamp();
      xtty->end_head(" address='" INTPTR_FORMAT "'", (intptr_t) this);
    }
    // Print the header part, then print the requested information.
    // This is both handled in decode2(), called via print_code() -> decode()
    if (PrintNativeNMethods) {
      tty->print_cr("-------------------------- Assembly (native nmethod) ---------------------------");
      print_code();
      tty->print_cr("- - - - - - - - - - - - - - - - - - - - - - - - - - - - - - - - - - - - - - - - ");
#if defined(SUPPORT_DATA_STRUCTS)
      if (AbstractDisassembler::show_structs()) {
        if (oop_maps != NULL) {
          tty->print("oop maps:"); // oop_maps->print_on(tty) outputs a cr() at the beginning
          oop_maps->print_on(tty);
          tty->print_cr("- - - - - - - - - - - - - - - - - - - - - - - - - - - - - - - - - - - - - - - - ");
        }
      }
#endif
    } else {
      print(); // print the header part only.
    }
#if defined(SUPPORT_DATA_STRUCTS)
    if (AbstractDisassembler::show_structs()) {
      if (PrintRelocations) {
        print_relocations();
        tty->print_cr("- - - - - - - - - - - - - - - - - - - - - - - - - - - - - - - - - - - - - - - - ");
      }
    }
#endif
    if (xtty != NULL) {
      xtty->tail("print_native_nmethod");
    }
  }
}

void* nmethod::operator new(size_t size, int nmethod_size, int comp_level) throw () {
  return CodeCache::allocate(nmethod_size, CodeCache::get_code_blob_type(comp_level));
}

nmethod::nmethod(
  Method* method,
  CompilerType type,
  int nmethod_size,
  int compile_id,
  int entry_bci,
  CodeOffsets* offsets,
  int orig_pc_offset,
  DebugInformationRecorder* debug_info,
  Dependencies* dependencies,
  CodeBuffer *code_buffer,
  int frame_size,
  OopMapSet* oop_maps,
  ExceptionHandlerTable* handler_table,
  ImplicitExceptionTable* nul_chk_table,
  AbstractCompiler* compiler,
  int comp_level
#if INCLUDE_JVMCI
  , char* speculations,
  int speculations_len,
  int jvmci_data_size
#endif
  )
  : CompiledMethod(method, "nmethod", type, nmethod_size, sizeof(nmethod), code_buffer, offsets->value(CodeOffsets::Frame_Complete), frame_size, oop_maps, false, true),
  _is_unloading_state(0),
  _native_receiver_sp_offset(in_ByteSize(-1)),
  _native_basic_lock_sp_offset(in_ByteSize(-1))
{
  assert(debug_info->oop_recorder() == code_buffer->oop_recorder(), "shared OR");
  {
    debug_only(NoSafepointVerifier nsv;)
    assert_locked_or_safepoint(CodeCache_lock);

    _deopt_handler_begin = (address) this;
    _deopt_mh_handler_begin = (address) this;

    init_defaults();
    _entry_bci               = entry_bci;
    _compile_id              = compile_id;
    _comp_level              = comp_level;
    _orig_pc_offset          = orig_pc_offset;
    _hotness_counter         = NMethodSweeper::hotness_counter_reset_val();

    // Section offsets
    _consts_offset           = content_offset()      + code_buffer->total_offset_of(code_buffer->consts());
    _stub_offset             = content_offset()      + code_buffer->total_offset_of(code_buffer->stubs());
    set_ctable_begin(header_begin() + _consts_offset);

#if INCLUDE_JVMCI
    if (compiler->is_jvmci()) {
      // JVMCI might not produce any stub sections
      if (offsets->value(CodeOffsets::Exceptions) != -1) {
        _exception_offset        = code_offset()          + offsets->value(CodeOffsets::Exceptions);
      } else {
        _exception_offset = -1;
      }
      if (offsets->value(CodeOffsets::Deopt) != -1) {
        _deopt_handler_begin       = (address) this + code_offset()          + offsets->value(CodeOffsets::Deopt);
      } else {
        _deopt_handler_begin = NULL;
      }
      if (offsets->value(CodeOffsets::DeoptMH) != -1) {
        _deopt_mh_handler_begin  = (address) this + code_offset()          + offsets->value(CodeOffsets::DeoptMH);
      } else {
        _deopt_mh_handler_begin = NULL;
      }
    } else
#endif
    {
      // Exception handler and deopt handler are in the stub section
      assert(offsets->value(CodeOffsets::Exceptions) != -1, "must be set");
      assert(offsets->value(CodeOffsets::Deopt     ) != -1, "must be set");

      _exception_offset       = _stub_offset          + offsets->value(CodeOffsets::Exceptions);
      _deopt_handler_begin    = (address) this + _stub_offset          + offsets->value(CodeOffsets::Deopt);
      if (offsets->value(CodeOffsets::DeoptMH) != -1) {
        _deopt_mh_handler_begin  = (address) this + _stub_offset          + offsets->value(CodeOffsets::DeoptMH);
      } else {
        _deopt_mh_handler_begin  = NULL;
      }
    }
    if (offsets->value(CodeOffsets::UnwindHandler) != -1) {
      _unwind_handler_offset = code_offset()         + offsets->value(CodeOffsets::UnwindHandler);
    } else {
      _unwind_handler_offset = -1;
    }

    _oops_offset             = data_offset();
    _metadata_offset         = _oops_offset          + align_up(code_buffer->total_oop_size(), oopSize);
    int scopes_data_offset   = _metadata_offset      + align_up(code_buffer->total_metadata_size(), wordSize);

    _scopes_pcs_offset       = scopes_data_offset    + align_up(debug_info->data_size       (), oopSize);
    _dependencies_offset     = _scopes_pcs_offset    + adjust_pcs_size(debug_info->pcs_size());
    _handler_table_offset    = _dependencies_offset  + align_up((int)dependencies->size_in_bytes (), oopSize);
    _nul_chk_table_offset    = _handler_table_offset + align_up(handler_table->size_in_bytes(), oopSize);
#if INCLUDE_JVMCI
    _speculations_offset     = _nul_chk_table_offset + align_up(nul_chk_table->size_in_bytes(), oopSize);
    _jvmci_data_offset       = _speculations_offset  + align_up(speculations_len, oopSize);
    _nmethod_end_offset      = _jvmci_data_offset    + align_up(jvmci_data_size, oopSize);
#else
    _nmethod_end_offset      = _nul_chk_table_offset + align_up(nul_chk_table->size_in_bytes(), oopSize);
#endif
    _entry_point             = code_begin()          + offsets->value(CodeOffsets::Entry);
    _verified_entry_point    = code_begin()          + offsets->value(CodeOffsets::Verified_Entry);
    _osr_entry_point         = code_begin()          + offsets->value(CodeOffsets::OSR_Entry);
    _exception_cache         = NULL;
    _scopes_data_begin       = (address) this + scopes_data_offset;

    _pc_desc_container.reset_to(scopes_pcs_begin());

    code_buffer->copy_code_and_locs_to(this);
    // Copy contents of ScopeDescRecorder to nmethod
    code_buffer->copy_values_to(this);
    debug_info->copy_to(this);
    dependencies->copy_to(this);
    clear_unloading_state();

    Universe::heap()->register_nmethod(this);
    debug_only(Universe::heap()->verify_nmethod(this));

    CodeCache::commit(this);

    // Copy contents of ExceptionHandlerTable to nmethod
    handler_table->copy_to(this);
    nul_chk_table->copy_to(this);

#if INCLUDE_JVMCI
    // Copy speculations to nmethod
    if (speculations_size() != 0) {
      memcpy(speculations_begin(), speculations, speculations_len);
    }
#endif

    // we use the information of entry points to find out if a method is
    // static or non static
    assert(compiler->is_c2() || compiler->is_jvmci() ||
           _method->is_static() == (entry_point() == _verified_entry_point),
           " entry points must be same for static methods and vice versa");

    {
      CountOops count;
      this->oops_do(&count, false, true);
      _nr_oops = count.nr_oops();
    }
  }
}

int nmethod::count_oops() {
  CountOops count;
  this->oops_do(&count, false, true);
  return count.nr_oops();
}

// Print a short set of xml attributes to identify this nmethod.  The
// output should be embedded in some other element.
void nmethod::log_identity(xmlStream* log) const {
  log->print(" compile_id='%d'", compile_id());
  const char* nm_kind = compile_kind();
  if (nm_kind != NULL)  log->print(" compile_kind='%s'", nm_kind);
  log->print(" compiler='%s'", compiler_name());
  if (TieredCompilation) {
    log->print(" level='%d'", comp_level());
  }
#if INCLUDE_JVMCI
  if (jvmci_nmethod_data() != NULL) {
    const char* jvmci_name = jvmci_nmethod_data()->name();
    if (jvmci_name != NULL) {
      log->print(" jvmci_mirror_name='");
      log->text("%s", jvmci_name);
      log->print("'");
    }
  }
#endif
}


#define LOG_OFFSET(log, name)                    \
  if (p2i(name##_end()) - p2i(name##_begin())) \
    log->print(" " XSTR(name) "_offset='" INTX_FORMAT "'"    , \
               p2i(name##_begin()) - p2i(this))


void nmethod::log_new_nmethod() const {
  if (LogCompilation && xtty != NULL) {
    ttyLocker ttyl;
    HandleMark hm;
    xtty->begin_elem("nmethod");
    log_identity(xtty);
    xtty->print(" entry='" INTPTR_FORMAT "' size='%d'", p2i(code_begin()), size());
    xtty->print(" address='" INTPTR_FORMAT "'", p2i(this));

    LOG_OFFSET(xtty, relocation);
    LOG_OFFSET(xtty, consts);
    LOG_OFFSET(xtty, insts);
    LOG_OFFSET(xtty, stub);
    LOG_OFFSET(xtty, scopes_data);
    LOG_OFFSET(xtty, scopes_pcs);
    LOG_OFFSET(xtty, dependencies);
    LOG_OFFSET(xtty, handler_table);
    LOG_OFFSET(xtty, nul_chk_table);
    LOG_OFFSET(xtty, oops);
    LOG_OFFSET(xtty, metadata);

    xtty->method(method());
    xtty->stamp();
    xtty->end_elem();
  }
}

#undef LOG_OFFSET


// Print out more verbose output usually for a newly created nmethod.
void nmethod::print_on(outputStream* st, const char* msg) const {
  if (st != NULL) {
    ttyLocker ttyl;
    if (WizardMode) {
      CompileTask::print(st, this, msg, /*short_form:*/ true);
      st->print_cr(" (" INTPTR_FORMAT ")", p2i(this));
    } else {
      CompileTask::print(st, this, msg, /*short_form:*/ false);
    }
  }
}

void nmethod::maybe_print_nmethod(DirectiveSet* directive) {
  bool printnmethods = directive->PrintAssemblyOption || directive->PrintNMethodsOption;
  if (printnmethods || PrintDebugInfo || PrintRelocations || PrintDependencies || PrintExceptionHandlers) {
    print_nmethod(printnmethods);
  }
}

void nmethod::print_nmethod(bool printmethod) {
  ttyLocker ttyl;  // keep the following output all in one block
  if (xtty != NULL) {
    xtty->begin_head("print_nmethod");
    log_identity(xtty);
    xtty->stamp();
    xtty->end_head();
  }
  // Print the header part, then print the requested information.
  // This is both handled in decode2().
  if (printmethod) {
    HandleMark hm;
    ResourceMark m;
    if (is_compiled_by_c1()) {
      tty->cr();
      tty->print_cr("============================= C1-compiled nmethod ==============================");
    }
    if (is_compiled_by_jvmci()) {
      tty->cr();
      tty->print_cr("=========================== JVMCI-compiled nmethod =============================");
    }
    tty->print_cr("----------------------------------- Assembly -----------------------------------");
    decode2(tty);
#if defined(SUPPORT_DATA_STRUCTS)
    if (AbstractDisassembler::show_structs()) {
      // Print the oops from the underlying CodeBlob as well.
      tty->print_cr("- - - - - - - - - - - - - - - - - - - - - - - - - - - - - - - - - - - - - - - - ");
      print_oops(tty);
      tty->print_cr("- - - - - - - - - - - - - - - - - - - - - - - - - - - - - - - - - - - - - - - - ");
      print_metadata(tty);
      tty->print_cr("- - - - - - - - - - - - - - - - - - - - - - - - - - - - - - - - - - - - - - - - ");
      print_pcs();
      tty->print_cr("- - - - - - - - - - - - - - - - - - - - - - - - - - - - - - - - - - - - - - - - ");
      if (oop_maps() != NULL) {
        tty->print("oop maps:"); // oop_maps()->print_on(tty) outputs a cr() at the beginning
        oop_maps()->print_on(tty);
        tty->print_cr("- - - - - - - - - - - - - - - - - - - - - - - - - - - - - - - - - - - - - - - - ");
      }
    }
#endif
  } else {
    print(); // print the header part only.
  }

#if defined(SUPPORT_DATA_STRUCTS)
  if (AbstractDisassembler::show_structs()) {
    if (printmethod || PrintDebugInfo || CompilerOracle::has_option_string(_method, "PrintDebugInfo")) {
      print_scopes();
      tty->print_cr("- - - - - - - - - - - - - - - - - - - - - - - - - - - - - - - - - - - - - - - - ");
    }
    if (printmethod || PrintRelocations || CompilerOracle::has_option_string(_method, "PrintRelocations")) {
      print_relocations();
      tty->print_cr("- - - - - - - - - - - - - - - - - - - - - - - - - - - - - - - - - - - - - - - - ");
    }
    if (printmethod || PrintDependencies || CompilerOracle::has_option_string(_method, "PrintDependencies")) {
      print_dependencies();
      tty->print_cr("- - - - - - - - - - - - - - - - - - - - - - - - - - - - - - - - - - - - - - - - ");
    }
    if (printmethod || PrintExceptionHandlers) {
      print_handler_table();
      tty->print_cr("- - - - - - - - - - - - - - - - - - - - - - - - - - - - - - - - - - - - - - - - ");
      print_nul_chk_table();
      tty->print_cr("- - - - - - - - - - - - - - - - - - - - - - - - - - - - - - - - - - - - - - - - ");
    }

    if (printmethod) {
      print_recorded_oops();
      tty->print_cr("- - - - - - - - - - - - - - - - - - - - - - - - - - - - - - - - - - - - - - - - ");
      print_recorded_metadata();
      tty->print_cr("- - - - - - - - - - - - - - - - - - - - - - - - - - - - - - - - - - - - - - - - ");
    }
  }
#endif

  if (xtty != NULL) {
    xtty->tail("print_nmethod");
  }
}


// Promote one word from an assembly-time handle to a live embedded oop.
inline void nmethod::initialize_immediate_oop(oop* dest, jobject handle) {
  if (handle == NULL ||
      // As a special case, IC oops are initialized to 1 or -1.
      handle == (jobject) Universe::non_oop_word()) {
    (*dest) = (oop) handle;
  } else {
    (*dest) = JNIHandles::resolve_non_null(handle);
  }
}


// Have to have the same name because it's called by a template
void nmethod::copy_values(GrowableArray<jobject>* array) {
  int length = array->length();
  assert((address)(oops_begin() + length) <= (address)oops_end(), "oops big enough");
  oop* dest = oops_begin();
  for (int index = 0 ; index < length; index++) {
    initialize_immediate_oop(&dest[index], array->at(index));
  }

  // Now we can fix up all the oops in the code.  We need to do this
  // in the code because the assembler uses jobjects as placeholders.
  // The code and relocations have already been initialized by the
  // CodeBlob constructor, so it is valid even at this early point to
  // iterate over relocations and patch the code.
  fix_oop_relocations(NULL, NULL, /*initialize_immediates=*/ true);
}

void nmethod::copy_values(GrowableArray<Metadata*>* array) {
  int length = array->length();
  assert((address)(metadata_begin() + length) <= (address)metadata_end(), "big enough");
  Metadata** dest = metadata_begin();
  for (int index = 0 ; index < length; index++) {
    dest[index] = array->at(index);
  }
}

void nmethod::fix_oop_relocations(address begin, address end, bool initialize_immediates) {
  // re-patch all oop-bearing instructions, just in case some oops moved
  RelocIterator iter(this, begin, end);
  while (iter.next()) {
    if (iter.type() == relocInfo::oop_type) {
      oop_Relocation* reloc = iter.oop_reloc();
      if (initialize_immediates && reloc->oop_is_immediate()) {
        oop* dest = reloc->oop_addr();
        initialize_immediate_oop(dest, (jobject) *dest);
      }
      // Refresh the oop-related bits of this instruction.
      reloc->fix_oop_relocation();
    } else if (iter.type() == relocInfo::metadata_type) {
      metadata_Relocation* reloc = iter.metadata_reloc();
      reloc->fix_metadata_relocation();
    }
  }
}


void nmethod::verify_clean_inline_caches() {
  assert(CompiledICLocker::is_safe(this), "mt unsafe call");

  ResourceMark rm;
  RelocIterator iter(this, oops_reloc_begin());
  while(iter.next()) {
    switch(iter.type()) {
      case relocInfo::virtual_call_type:
      case relocInfo::opt_virtual_call_type: {
        CompiledIC *ic = CompiledIC_at(&iter);
        // Ok, to lookup references to zombies here
        CodeBlob *cb = CodeCache::find_blob_unsafe(ic->ic_destination());
        assert(cb != NULL, "destination not in CodeBlob?");
        nmethod* nm = cb->as_nmethod_or_null();
        if( nm != NULL ) {
          // Verify that inline caches pointing to both zombie and not_entrant methods are clean
          if (!nm->is_in_use() || (nm->method()->code() != nm)) {
            assert(ic->is_clean(), "IC should be clean");
          }
        }
        break;
      }
      case relocInfo::static_call_type: {
        CompiledStaticCall *csc = compiledStaticCall_at(iter.reloc());
        CodeBlob *cb = CodeCache::find_blob_unsafe(csc->destination());
        assert(cb != NULL, "destination not in CodeBlob?");
        nmethod* nm = cb->as_nmethod_or_null();
        if( nm != NULL ) {
          // Verify that inline caches pointing to both zombie and not_entrant methods are clean
          if (!nm->is_in_use() || (nm->method()->code() != nm)) {
            assert(csc->is_clean(), "IC should be clean");
          }
        }
        break;
      }
      default:
        break;
    }
  }
}

// This is a private interface with the sweeper.
void nmethod::mark_as_seen_on_stack() {
  assert(is_alive(), "Must be an alive method");
  // Set the traversal mark to ensure that the sweeper does 2
  // cleaning passes before moving to zombie.
  set_stack_traversal_mark(NMethodSweeper::traversal_count());
}

// Tell if a non-entrant method can be converted to a zombie (i.e.,
// there are no activations on the stack, not in use by the VM,
// and not in use by the ServiceThread)
bool nmethod::can_convert_to_zombie() {
  // Note that this is called when the sweeper has observed the nmethod to be
  // not_entrant. However, with concurrent code cache unloading, the state
  // might have moved on to unloaded if it is_unloading(), due to racing
  // concurrent GC threads.
  assert(is_not_entrant() || is_unloading(), "must be a non-entrant method");

  // Since the nmethod sweeper only does partial sweep the sweeper's traversal
  // count can be greater than the stack traversal count before it hits the
  // nmethod for the second time.
  // If an is_unloading() nmethod is still not_entrant, then it is not safe to
  // convert it to zombie due to GC unloading interactions. However, if it
  // has become unloaded, then it is okay to convert such nmethods to zombie.
  return stack_traversal_mark()+1 < NMethodSweeper::traversal_count() && !is_on_continuation_stack() &&
          !is_locked_by_vm() && (!is_unloading() || is_unloaded());
}

void nmethod::inc_decompile_count() {
  if (!is_compiled_by_c2() && !is_compiled_by_jvmci()) return;
  // Could be gated by ProfileTraps, but do not bother...
  Method* m = method();
  if (m == NULL)  return;
  MethodData* mdo = m->method_data();
  if (mdo == NULL)  return;
  // There is a benign race here.  See comments in methodData.hpp.
  mdo->inc_decompile_count();
}

void nmethod::make_unloaded() {
  assert(!is_on_continuation_stack(), "can't be on continuation stack");

  post_compiled_method_unload();

  // This nmethod is being unloaded, make sure that dependencies
  // recorded in instanceKlasses get flushed.
  // Since this work is being done during a GC, defer deleting dependencies from the
  // InstanceKlass.
  assert(Universe::heap()->is_gc_active() || Thread::current()->is_ConcurrentGC_thread(),
         "should only be called during gc");
  flush_dependencies(/*delete_immediately*/false);

  // Break cycle between nmethod & method
  LogTarget(Trace, class, unload, nmethod) lt;
  if (lt.is_enabled()) {
    LogStream ls(lt);
    ls.print("making nmethod " INTPTR_FORMAT
             " unloadable, Method*(" INTPTR_FORMAT
             ") ",
             p2i(this), p2i(_method));
     ls.cr();
  }
  // Unlink the osr method, so we do not look this up again
  if (is_osr_method()) {
    // Invalidate the osr nmethod only once
    if (is_in_use()) {
      invalidate_osr_method();
    }
#ifdef ASSERT
    if (method() != NULL) {
      // Make sure osr nmethod is invalidated, i.e. not on the list
      bool found = method()->method_holder()->remove_osr_nmethod(this);
      assert(!found, "osr nmethod should have been invalidated");
    }
#endif
  }

  // If _method is already NULL the Method* is about to be unloaded,
  // so we don't have to break the cycle. Note that it is possible to
  // have the Method* live here, in case we unload the nmethod because
  // it is pointing to some oop (other than the Method*) being unloaded.
  if (_method != NULL) {
    // OSR methods point to the Method*, but the Method* does not
    // point back!
    if (_method->code() == this) {
      _method->clear_code(); // Break a cycle
    }
  }

  // Make the class unloaded - i.e., change state and notify sweeper
  assert(SafepointSynchronize::is_at_safepoint() || Thread::current()->is_ConcurrentGC_thread(),
         "must be at safepoint");

  {
    // Clear ICStubs and release any CompiledICHolders.
    CompiledICLocker ml(this);
    clear_ic_callsites();
  }

  // Unregister must be done before the state change
  {
    MutexLocker ml(SafepointSynchronize::is_at_safepoint() ? NULL : CodeCache_lock,
                     Mutex::_no_safepoint_check_flag);
    Universe::heap()->unregister_nmethod(this);
  }

  // Clear the method of this dead nmethod
  set_method(NULL);

  // Log the unloading.
  log_state_change();

  // The Method* is gone at this point
  assert(_method == NULL, "Tautology");

  set_osr_link(NULL);
  NMethodSweeper::report_state_change(this);

  // The release is only needed for compile-time ordering, as accesses
  // into the nmethod after the store are not safe due to the sweeper
  // being allowed to free it when the store is observed, during
  // concurrent nmethod unloading. Therefore, there is no need for
  // acquire on the loader side.
  OrderAccess::release_store(&_state, (signed char)unloaded);

#if INCLUDE_JVMCI
  // Clear the link between this nmethod and a HotSpotNmethod mirror
  JVMCINMethodData* nmethod_data = jvmci_nmethod_data();
  if (nmethod_data != NULL) {
    nmethod_data->invalidate_nmethod_mirror(this);
    nmethod_data->clear_nmethod_mirror(this);
  }
#endif
}

void nmethod::invalidate_osr_method() {
  assert(_entry_bci != InvocationEntryBci, "wrong kind of nmethod");
  // Remove from list of active nmethods
  if (method() != NULL) {
    method()->method_holder()->remove_osr_nmethod(this);
  }
}

void nmethod::log_state_change() const {
  if (LogCompilation) {
    if (xtty != NULL) {
      ttyLocker ttyl;  // keep the following output all in one block
      if (_state == unloaded) {
        xtty->begin_elem("make_unloaded thread='" UINTX_FORMAT "'",
                         os::current_thread_id());
      } else {
        xtty->begin_elem("make_not_entrant thread='" UINTX_FORMAT "'%s",
                         os::current_thread_id(),
                         (_state == zombie ? " zombie='1'" : ""));
      }
      log_identity(xtty);
      xtty->stamp();
      xtty->end_elem();
    }
  }

  const char *state_msg = _state == zombie ? "made zombie" : "made not entrant";
  CompileTask::print_ul(this, state_msg);
  if (PrintCompilation && _state != unloaded) {
    print_on(tty, state_msg);
  }
}

void nmethod::unlink_from_method(bool acquire_lock) {
  // We need to check if both the _code and _from_compiled_code_entry_point
  // refer to this nmethod because there is a race in setting these two fields
  // in Method* as seen in bugid 4947125.
  // If the vep() points to the zombie nmethod, the memory for the nmethod
  // could be flushed and the compiler and vtable stubs could still call
  // through it.
  if (method() != NULL && (method()->code() == this ||
                           method()->from_compiled_entry() == verified_entry_point())) {
    method()->clear_code(acquire_lock);
  }
}

/**
 * Common functionality for both make_not_entrant and make_zombie
 */
bool nmethod::make_not_entrant_or_zombie(int state) {
  assert(state == zombie || state == not_entrant, "must be zombie or not_entrant");
  assert(!is_zombie(), "should not already be a zombie");

  if (_state == state) {
    // Avoid taking the lock if already in required state.
    // This is safe from races because the state is an end-state,
    // which the nmethod cannot back out of once entered.
    // No need for fencing either.
    return false;
  }

  // Make sure neither the nmethod nor the method is flushed in case of a safepoint in code below.
  nmethodLocker nml(this);
  methodHandle the_method(method());
  // This can be called while the system is already at a safepoint which is ok
  NoSafepointVerifier nsv(true, !SafepointSynchronize::is_at_safepoint());

  // during patching, depending on the nmethod state we must notify the GC that
  // code has been unloaded, unregistering it. We cannot do this right while
  // holding the Patching_lock because we need to use the CodeCache_lock. This
  // would be prone to deadlocks.
  // This flag is used to remember whether we need to later lock and unregister.
  bool nmethod_needs_unregister = false;

  {
    // invalidate osr nmethod before acquiring the patching lock since
    // they both acquire leaf locks and we don't want a deadlock.
    // This logic is equivalent to the logic below for patching the
    // verified entry point of regular methods. We check that the
    // nmethod is in use to ensure that it is invalidated only once.
    if (is_osr_method() && is_in_use()) {
      // this effectively makes the osr nmethod not entrant
      invalidate_osr_method();
    }

    // Enter critical section.  Does not block for safepoint.
    MutexLocker pl(Patching_lock, Mutex::_no_safepoint_check_flag);

    if (_state == state) {
      // another thread already performed this transition so nothing
      // to do, but return false to indicate this.
      return false;
    }

    // The caller can be calling the method statically or through an inline
    // cache call.
    if (!is_osr_method() && !is_not_entrant()) {
      NativeJump::patch_verified_entry(entry_point(), verified_entry_point(),
                  SharedRuntime::get_handle_wrong_method_stub());
    }

    if (is_in_use() && update_recompile_counts()) {
      // It's a true state change, so mark the method as decompiled.
      // Do it only for transition from alive.
      inc_decompile_count();
    }

    // If the state is becoming a zombie, signal to unregister the nmethod with
    // the heap.
    // This nmethod may have already been unloaded during a full GC.
    if ((state == zombie) && !is_unloaded()) {
      nmethod_needs_unregister = true;
    }

    // Must happen before state change. Otherwise we have a race condition in
    // nmethod::can_not_entrant_be_converted(). I.e., a method can immediately
    // transition its state from 'not_entrant' to 'zombie' without having to wait
    // for stack scanning.
    if (state == not_entrant) {
      mark_as_seen_on_stack();
      OrderAccess::storestore(); // _stack_traversal_mark and _state
    }

    // Change state
    _state = state;

    // Log the transition once
    log_state_change();

    // Remove nmethod from method.
    unlink_from_method(false /* already owns Patching_lock */);
  } // leave critical region under Patching_lock

#if INCLUDE_JVMCI
  // Invalidate can't occur while holding the Patching lock
  JVMCINMethodData* nmethod_data = jvmci_nmethod_data();
  if (nmethod_data != NULL) {
    nmethod_data->invalidate_nmethod_mirror(this);
  }
#endif

#ifdef ASSERT
  if (is_osr_method() && method() != NULL) {
    // Make sure osr nmethod is invalidated, i.e. not on the list
    bool found = method()->method_holder()->remove_osr_nmethod(this);
    assert(!found, "osr nmethod should have been invalidated");
  }
#endif

  // When the nmethod becomes zombie it is no longer alive so the
  // dependencies must be flushed.  nmethods in the not_entrant
  // state will be flushed later when the transition to zombie
  // happens or they get unloaded.
  if (state == zombie) {
    {
      // Flushing dependencies must be done before any possible
      // safepoint can sneak in, otherwise the oops used by the
      // dependency logic could have become stale.
      MutexLocker mu(CodeCache_lock, Mutex::_no_safepoint_check_flag);
      if (nmethod_needs_unregister) {
        Universe::heap()->unregister_nmethod(this);
      }
      flush_dependencies(/*delete_immediately*/true);
    }

#if INCLUDE_JVMCI
    // Now that the nmethod has been unregistered, it's
    // safe to clear the HotSpotNmethod mirror oop.
    if (nmethod_data != NULL) {
      nmethod_data->clear_nmethod_mirror(this);
    }
#endif

    // Clear ICStubs to prevent back patching stubs of zombie or flushed
    // nmethods during the next safepoint (see ICStub::finalize), as well
    // as to free up CompiledICHolder resources.
    {
      CompiledICLocker ml(this);
      clear_ic_callsites();
    }

    // zombie only - if a JVMTI agent has enabled the CompiledMethodUnload
    // event and it hasn't already been reported for this nmethod then
    // report it now. The event may have been reported earlier if the GC
    // marked it for unloading). JvmtiDeferredEventQueue support means
    // we no longer go to a safepoint here.
    post_compiled_method_unload();

#ifdef ASSERT
    // It's no longer safe to access the oops section since zombie
    // nmethods aren't scanned for GC.
    _oops_are_stale = true;
#endif
     // the Method may be reclaimed by class unloading now that the
     // nmethod is in zombie state
    set_method(NULL);
  } else {
    assert(state == not_entrant, "other cases may need to be handled differently");
  }

  if (TraceCreateZombies && state == zombie) {
    ResourceMark m;
    tty->print_cr("nmethod <" INTPTR_FORMAT "> %s code made %s", p2i(this), this->method() ? this->method()->name_and_sig_as_C_string() : "null", (state == not_entrant) ? "not entrant" : "zombie");
  }

  NMethodSweeper::report_state_change(this);
  return true;
}

void nmethod::flush() {
  MutexLocker mu(CodeCache_lock, Mutex::_no_safepoint_check_flag);
  // Note that there are no valid oops in the nmethod anymore.
  assert(!is_osr_method() || is_unloaded() || is_zombie(),
         "osr nmethod must be unloaded or zombie before flushing");
  assert(is_zombie() || is_osr_method(), "must be a zombie method");
  assert (!is_locked_by_vm(), "locked methods shouldn't be flushed");
  assert_locked_or_safepoint(CodeCache_lock);

  // completely deallocate this method
  Events::log(JavaThread::current(), "flushing nmethod " INTPTR_FORMAT, p2i(this));
  if (PrintMethodFlushing) {
    tty->print_cr("*flushing %s nmethod %3d/" INTPTR_FORMAT ". Live blobs:" UINT32_FORMAT
                  "/Free CodeCache:" SIZE_FORMAT "Kb",
                  is_osr_method() ? "osr" : "",_compile_id, p2i(this), CodeCache::blob_count(),
                  CodeCache::unallocated_capacity(CodeCache::get_code_blob_type(this))/1024);
  }

  // We need to deallocate any ExceptionCache data.
  // Note that we do not need to grab the nmethod lock for this, it
  // better be thread safe if we're disposing of it!
  ExceptionCache* ec = exception_cache();
  set_exception_cache(NULL);
  while(ec != NULL) {
    ExceptionCache* next = ec->next();
    delete ec;
    ec = next;
  }

  Universe::heap()->flush_nmethod(this);
  CodeCache::unregister_old_nmethod(this);

  CodeBlob::flush();
  CodeCache::free(this);
}

oop nmethod::oop_at(int index) const {
  if (index == 0) {
    return NULL;
  }
  return NativeAccess<AS_NO_KEEPALIVE>::oop_load(oop_addr_at(index));
}

oop nmethod::oop_at_phantom(int index) const {
  if (index == 0) {
    return NULL;
  }
  return NativeAccess<ON_PHANTOM_OOP_REF>::oop_load(oop_addr_at(index));
}

//
// Notify all classes this nmethod is dependent on that it is no
// longer dependent. This should only be called in two situations.
// First, when a nmethod transitions to a zombie all dependents need
// to be clear.  Since zombification happens at a safepoint there's no
// synchronization issues.  The second place is a little more tricky.
// During phase 1 of mark sweep class unloading may happen and as a
// result some nmethods may get unloaded.  In this case the flushing
// of dependencies must happen during phase 1 since after GC any
// dependencies in the unloaded nmethod won't be updated, so
// traversing the dependency information in unsafe.  In that case this
// function is called with a boolean argument and this function only
// notifies instanceKlasses that are reachable

void nmethod::flush_dependencies(bool delete_immediately) {
  DEBUG_ONLY(bool called_by_gc = Universe::heap()->is_gc_active() || Thread::current()->is_ConcurrentGC_thread();)
  assert(called_by_gc != delete_immediately,
  "delete_immediately is false if and only if we are called during GC");
  if (!has_flushed_dependencies()) {
    set_has_flushed_dependencies();
    for (Dependencies::DepStream deps(this); deps.next(); ) {
      if (deps.type() == Dependencies::call_site_target_value) {
        // CallSite dependencies are managed on per-CallSite instance basis.
        oop call_site = deps.argument_oop(0);
        if (delete_immediately) {
          assert_locked_or_safepoint(CodeCache_lock);
          MethodHandles::remove_dependent_nmethod(call_site, this);
        } else {
          MethodHandles::clean_dependency_context(call_site);
        }
      } else {
        Klass* klass = deps.context_type();
        if (klass == NULL) {
          continue;  // ignore things like evol_method
        }
        // During GC delete_immediately is false, and liveness
        // of dependee determines class that needs to be updated.
        if (delete_immediately) {
          assert_locked_or_safepoint(CodeCache_lock);
          InstanceKlass::cast(klass)->remove_dependent_nmethod(this);
        } else if (klass->is_loader_alive()) {
          // The GC may clean dependency contexts concurrently and in parallel.
          InstanceKlass::cast(klass)->clean_dependency_context();
        }
      }
    }
  }
}

// ------------------------------------------------------------------
// post_compiled_method_load_event
// new method for install_code() path
// Transfer information from compilation to jvmti
void nmethod::post_compiled_method_load_event() {

  Method* moop = method();
  HOTSPOT_COMPILED_METHOD_LOAD(
      (char *) moop->klass_name()->bytes(),
      moop->klass_name()->utf8_length(),
      (char *) moop->name()->bytes(),
      moop->name()->utf8_length(),
      (char *) moop->signature()->bytes(),
      moop->signature()->utf8_length(),
      insts_begin(), insts_size());

  if (JvmtiExport::should_post_compiled_method_load() ||
      JvmtiExport::should_post_compiled_method_unload()) {
    get_and_cache_jmethod_id();
  }

  if (JvmtiExport::should_post_compiled_method_load()) {
    // Let the Service thread (which is a real Java thread) post the event
    MutexLocker ml(Service_lock, Mutex::_no_safepoint_check_flag);
    JvmtiDeferredEventQueue::enqueue(
      JvmtiDeferredEvent::compiled_method_load_event(this));
  }
}

jmethodID nmethod::get_and_cache_jmethod_id() {
  if (_jmethod_id == NULL) {
    // Cache the jmethod_id since it can no longer be looked up once the
    // method itself has been marked for unloading.
    _jmethod_id = method()->jmethod_id();
  }
  return _jmethod_id;
}

void nmethod::post_compiled_method_unload() {
  if (unload_reported()) {
    // During unloading we transition to unloaded and then to zombie
    // and the unloading is reported during the first transition.
    return;
  }

  assert(_method != NULL && !is_unloaded(), "just checking");
  DTRACE_METHOD_UNLOAD_PROBE(method());

  // If a JVMTI agent has enabled the CompiledMethodUnload event then
  // post the event. Sometime later this nmethod will be made a zombie
  // by the sweeper but the Method* will not be valid at that point.
  // If the _jmethod_id is null then no load event was ever requested
  // so don't bother posting the unload.  The main reason for this is
  // that the jmethodID is a weak reference to the Method* so if
  // it's being unloaded there's no way to look it up since the weak
  // ref will have been cleared.
  if (_jmethod_id != NULL && JvmtiExport::should_post_compiled_method_unload()) {
    assert(!unload_reported(), "already unloaded");
    JvmtiDeferredEvent event =
      JvmtiDeferredEvent::compiled_method_unload_event(this,
          _jmethod_id, insts_begin());
    MutexLocker ml(Service_lock, Mutex::_no_safepoint_check_flag);
    JvmtiDeferredEventQueue::enqueue(event);
  }

  // The JVMTI CompiledMethodUnload event can be enabled or disabled at
  // any time. As the nmethod is being unloaded now we mark it has
  // having the unload event reported - this will ensure that we don't
  // attempt to report the event in the unlikely scenario where the
  // event is enabled at the time the nmethod is made a zombie.
  set_unload_reported();
}

// Iterate over metadata calling this function.   Used by RedefineClasses
void nmethod::metadata_do(MetadataClosure* f) {
  {
    // Visit all immediate references that are embedded in the instruction stream.
    RelocIterator iter(this, oops_reloc_begin());
    while (iter.next()) {
      if (iter.type() == relocInfo::metadata_type) {
        metadata_Relocation* r = iter.metadata_reloc();
        // In this metadata, we must only follow those metadatas directly embedded in
        // the code.  Other metadatas (oop_index>0) are seen as part of
        // the metadata section below.
        assert(1 == (r->metadata_is_immediate()) +
               (r->metadata_addr() >= metadata_begin() && r->metadata_addr() < metadata_end()),
               "metadata must be found in exactly one place");
        if (r->metadata_is_immediate() && r->metadata_value() != NULL) {
          Metadata* md = r->metadata_value();
          if (md != _method) f->do_metadata(md);
        }
      } else if (iter.type() == relocInfo::virtual_call_type) {
        // Check compiledIC holders associated with this nmethod
        ResourceMark rm;
        CompiledIC *ic = CompiledIC_at(&iter);
        if (ic->is_icholder_call()) {
          CompiledICHolder* cichk = ic->cached_icholder();
          f->do_metadata(cichk->holder_metadata());
          f->do_metadata(cichk->holder_klass());
        } else {
          Metadata* ic_oop = ic->cached_metadata();
          if (ic_oop != NULL) {
            f->do_metadata(ic_oop);
          }
        }
      }
    }
  }

  // Visit the metadata section
  for (Metadata** p = metadata_begin(); p < metadata_end(); p++) {
    if (*p == Universe::non_oop_word() || *p == NULL)  continue;  // skip non-oops
    Metadata* md = *p;
    f->do_metadata(md);
  }

  // Visit metadata not embedded in the other places.
  if (_method != NULL) f->do_metadata(_method);
}

// The _is_unloading_state encodes a tuple comprising the unloading cycle
// and the result of IsUnloadingBehaviour::is_unloading() fpr that cycle.
// This is the bit layout of the _is_unloading_state byte: 00000CCU
// CC refers to the cycle, which has 2 bits, and U refers to the result of
// IsUnloadingBehaviour::is_unloading() for that unloading cycle.

class IsUnloadingState: public AllStatic {
  static const uint8_t _is_unloading_mask = 1;
  static const uint8_t _is_unloading_shift = 0;
  static const uint8_t _unloading_cycle_mask = 6;
  static const uint8_t _unloading_cycle_shift = 1;

  static uint8_t set_is_unloading(uint8_t state, bool value) {
    state &= ~_is_unloading_mask;
    if (value) {
      state |= 1 << _is_unloading_shift;
    }
    assert(is_unloading(state) == value, "unexpected unloading cycle overflow");
    return state;
  }

  static uint8_t set_unloading_cycle(uint8_t state, uint8_t value) {
    state &= ~_unloading_cycle_mask;
    state |= value << _unloading_cycle_shift;
    assert(unloading_cycle(state) == value, "unexpected unloading cycle overflow");
    return state;
  }

public:
  static bool is_unloading(uint8_t state) { return (state & _is_unloading_mask) >> _is_unloading_shift == 1; }
  static uint8_t unloading_cycle(uint8_t state) { return (state & _unloading_cycle_mask) >> _unloading_cycle_shift; }

  static uint8_t create(bool is_unloading, uint8_t unloading_cycle) {
    uint8_t state = 0;
    state = set_is_unloading(state, is_unloading);
    state = set_unloading_cycle(state, unloading_cycle);
    return state;
  }
};

bool nmethod::is_unloading() {
  uint8_t state = RawAccess<MO_RELAXED>::load(&_is_unloading_state);
  bool state_is_unloading = IsUnloadingState::is_unloading(state);
  uint8_t state_unloading_cycle = IsUnloadingState::unloading_cycle(state);
  if (state_is_unloading) {
    return true;
  }
  uint8_t current_cycle = CodeCache::unloading_cycle();
  if (state_unloading_cycle == current_cycle) {
    return false;
  }

  // The IsUnloadingBehaviour is responsible for checking if there are any dead
  // oops in the CompiledMethod, by calling oops_do on it.
  state_unloading_cycle = current_cycle;

  if (is_zombie()) {
    // Zombies without calculated unloading epoch are never unloading due to GC.

    // There are no races where a previously observed is_unloading() nmethod
    // suddenly becomes not is_unloading() due to here being observed as zombie.

    // With STW unloading, all is_alive() && is_unloading() nmethods are unlinked
    // and unloaded in the safepoint. That makes races where an nmethod is first
    // observed as is_alive() && is_unloading() and subsequently observed as
    // is_zombie() impossible.

    // With concurrent unloading, all references to is_unloading() nmethods are
    // first unlinked (e.g. IC caches and dependency contexts). Then a global
    // handshake operation is performed with all JavaThreads before finally
    // unloading the nmethods. The sweeper never converts is_alive() && is_unloading()
    // nmethods to zombies; it waits for them to become is_unloaded(). So before
    // the global handshake, it is impossible for is_unloading() nmethods to
    // racingly become is_zombie(). And is_unloading() is calculated for all is_alive()
    // nmethods before taking that global handshake, meaning that it will never
    // be recalculated after the handshake.

    // After that global handshake, is_unloading() nmethods are only observable
    // to the iterators, and they will never trigger recomputation of the cached
    // is_unloading_state, and hence may not suffer from such races.

    state_is_unloading = false;
  } else {
    state_is_unloading = IsUnloadingBehaviour::current()->is_unloading(this);
  }

  state = IsUnloadingState::create(state_is_unloading, state_unloading_cycle);

  RawAccess<MO_RELAXED>::store(&_is_unloading_state, state);

  return state_is_unloading;
}

void nmethod::clear_unloading_state() {
  uint8_t state = IsUnloadingState::create(false, CodeCache::unloading_cycle());
  RawAccess<MO_RELAXED>::store(&_is_unloading_state, state);
}


// This is called at the end of the strong tracing/marking phase of a
// GC to unload an nmethod if it contains otherwise unreachable
// oops.

void nmethod::do_unloading(bool unloading_occurred) {
  // Make sure the oop's ready to receive visitors
  assert(!is_zombie() && !is_unloaded(),
         "should not call follow on zombie or unloaded nmethod");

  if (is_unloading()) {
    make_unloaded();
  } else {
    guarantee(unload_nmethod_caches(unloading_occurred),
              "Should not need transition stubs");
  }
}

<<<<<<< HEAD
void nmethod::oops_do(OopClosure* f, bool allow_zombie, bool allow_null) {
=======
void nmethod::oops_do(OopClosure* f, bool allow_dead) {
>>>>>>> 5224520e
  // make sure the oops ready to receive visitors
  assert(allow_dead || is_alive(), "should not call follow on dead nmethod");

  // Prevent extra code cache walk for platforms that don't have immediate oops.
  if (relocInfo::mustIterateImmediateOopsInCode()) {
    RelocIterator iter(this, oops_reloc_begin());

    while (iter.next()) {
      if (iter.type() == relocInfo::oop_type ) {
        oop_Relocation* r = iter.oop_reloc();
        // In this loop, we must only follow those oops directly embedded in
        // the code.  Other oops (oop_index>0) are seen as part of scopes_oops.
        assert(1 == (r->oop_is_immediate()) +
               (r->oop_addr() >= oops_begin() && r->oop_addr() < oops_end()),
               "oop must be found in exactly one place");
        if (r->oop_is_immediate() && (r->oop_value() != NULL || allow_null)) {
          f->do_oop(r->oop_addr());
        }
      }
    }
  }

  // Scopes
  // This includes oop constants not inlined in the code stream.
  for (oop* p = oops_begin(); p < oops_end(); p++) {
    if (*p == Universe::non_oop_word())  continue;  // skip non-oops
    f->do_oop(p);
  }
}

#define NMETHOD_SENTINEL ((nmethod*)badAddress)

nmethod* volatile nmethod::_oops_do_mark_nmethods;

// An nmethod is "marked" if its _mark_link is set non-null.
// Even if it is the end of the linked list, it will have a non-null link value,
// as long as it is on the list.
// This code must be MP safe, because it is used from parallel GC passes.
bool nmethod::test_set_oops_do_mark() {
  assert(nmethod::oops_do_marking_is_active(), "oops_do_marking_prologue must be called");
  if (_oops_do_mark_link == NULL) {
    // Claim this nmethod for this thread to mark.
    if (Atomic::replace_if_null(NMETHOD_SENTINEL, &_oops_do_mark_link)) {
      // Atomically append this nmethod (now claimed) to the head of the list:
      nmethod* observed_mark_nmethods = _oops_do_mark_nmethods;
      for (;;) {
        nmethod* required_mark_nmethods = observed_mark_nmethods;
        _oops_do_mark_link = required_mark_nmethods;
        observed_mark_nmethods =
          Atomic::cmpxchg(this, &_oops_do_mark_nmethods, required_mark_nmethods);
        if (observed_mark_nmethods == required_mark_nmethods)
          break;
      }
      // Mark was clear when we first saw this guy.
      LogTarget(Trace, gc, nmethod) lt;
      if (lt.is_enabled()) {
        LogStream ls(lt);
        CompileTask::print(&ls, this, "oops_do, mark", /*short_form:*/ true);
      }
      return false;
    }
  }
  // On fall through, another racing thread marked this nmethod before we did.
  return true;
}

void nmethod::oops_do_marking_prologue() {
  log_trace(gc, nmethod)("oops_do_marking_prologue");
  assert(_oops_do_mark_nmethods == NULL, "must not call oops_do_marking_prologue twice in a row");
  // We use cmpxchg instead of regular assignment here because the user
  // may fork a bunch of threads, and we need them all to see the same state.
  nmethod* observed = Atomic::cmpxchg(NMETHOD_SENTINEL, &_oops_do_mark_nmethods, (nmethod*)NULL);
  guarantee(observed == NULL, "no races in this sequential code");
}

void nmethod::oops_do_marking_epilogue() {
  assert(_oops_do_mark_nmethods != NULL, "must not call oops_do_marking_epilogue twice in a row");
  nmethod* cur = _oops_do_mark_nmethods;
  while (cur != NMETHOD_SENTINEL) {
    assert(cur != NULL, "not NULL-terminated");
    nmethod* next = cur->_oops_do_mark_link;
    cur->_oops_do_mark_link = NULL;
    DEBUG_ONLY(cur->verify_oop_relocations());

    LogTarget(Trace, gc, nmethod) lt;
    if (lt.is_enabled()) {
      LogStream ls(lt);
      CompileTask::print(&ls, cur, "oops_do, unmark", /*short_form:*/ true);
    }
    cur = next;
  }
  nmethod* required = _oops_do_mark_nmethods;
  nmethod* observed = Atomic::cmpxchg((nmethod*)NULL, &_oops_do_mark_nmethods, required);
  guarantee(observed == required, "no races in this sequential code");
  log_trace(gc, nmethod)("oops_do_marking_epilogue");
}

inline bool includes(void* p, void* from, void* to) {
  return from <= p && p < to;
}


void nmethod::copy_scopes_pcs(PcDesc* pcs, int count) {
  assert(count >= 2, "must be sentinel values, at least");

#ifdef ASSERT
  // must be sorted and unique; we do a binary search in find_pc_desc()
  int prev_offset = pcs[0].pc_offset();
  assert(prev_offset == PcDesc::lower_offset_limit,
         "must start with a sentinel");
  for (int i = 1; i < count; i++) {
    int this_offset = pcs[i].pc_offset();
    assert(this_offset > prev_offset, "offsets must be sorted");
    prev_offset = this_offset;
  }
  assert(prev_offset == PcDesc::upper_offset_limit,
         "must end with a sentinel");
#endif //ASSERT

  // Search for MethodHandle invokes and tag the nmethod.
  for (int i = 0; i < count; i++) {
    if (pcs[i].is_method_handle_invoke()) {
      set_has_method_handle_invokes(true);
      break;
    }
  }
  assert(has_method_handle_invokes() == (_deopt_mh_handler_begin != NULL), "must have deopt mh handler");

  int size = count * sizeof(PcDesc);
  assert(scopes_pcs_size() >= size, "oob");
  memcpy(scopes_pcs_begin(), pcs, size);

  // Adjust the final sentinel downward.
  PcDesc* last_pc = &scopes_pcs_begin()[count-1];
  assert(last_pc->pc_offset() == PcDesc::upper_offset_limit, "sanity");
  last_pc->set_pc_offset(content_size() + 1);
  for (; last_pc + 1 < scopes_pcs_end(); last_pc += 1) {
    // Fill any rounding gaps with copies of the last record.
    last_pc[1] = last_pc[0];
  }
  // The following assert could fail if sizeof(PcDesc) is not
  // an integral multiple of oopSize (the rounding term).
  // If it fails, change the logic to always allocate a multiple
  // of sizeof(PcDesc), and fill unused words with copies of *last_pc.
  assert(last_pc + 1 == scopes_pcs_end(), "must match exactly");
}

void nmethod::copy_scopes_data(u_char* buffer, int size) {
  assert(scopes_data_size() >= size, "oob");
  memcpy(scopes_data_begin(), buffer, size);
}

#ifdef ASSERT
static PcDesc* linear_search(const PcDescSearch& search, int pc_offset, bool approximate) {
  PcDesc* lower = search.scopes_pcs_begin();
  PcDesc* upper = search.scopes_pcs_end();
  lower += 1; // exclude initial sentinel
  PcDesc* res = NULL;
  for (PcDesc* p = lower; p < upper; p++) {
    NOT_PRODUCT(--pc_nmethod_stats.pc_desc_tests);  // don't count this call to match_desc
    if (match_desc(p, pc_offset, approximate)) {
      if (res == NULL)
        res = p;
      else
        res = (PcDesc*) badAddress;
    }
  }
  return res;
}
#endif


// Finds a PcDesc with real-pc equal to "pc"
PcDesc* PcDescContainer::find_pc_desc_internal(address pc, bool approximate, const PcDescSearch& search) {
  address base_address = search.code_begin();
  if ((pc < base_address) ||
      (pc - base_address) >= (ptrdiff_t) PcDesc::upper_offset_limit) {
    return NULL;  // PC is wildly out of range
  }
  int pc_offset = (int) (pc - base_address);

  // Check the PcDesc cache if it contains the desired PcDesc
  // (This as an almost 100% hit rate.)
  PcDesc* res = _pc_desc_cache.find_pc_desc(pc_offset, approximate);
  if (res != NULL) {
    assert(res == linear_search(search, pc_offset, approximate), "cache ok");
    return res;
  }

  // Fallback algorithm: quasi-linear search for the PcDesc
  // Find the last pc_offset less than the given offset.
  // The successor must be the required match, if there is a match at all.
  // (Use a fixed radix to avoid expensive affine pointer arithmetic.)
  PcDesc* lower = search.scopes_pcs_begin();
  PcDesc* upper = search.scopes_pcs_end();
  upper -= 1; // exclude final sentinel
  if (lower >= upper)  return NULL;  // native method; no PcDescs at all

#define assert_LU_OK \
  /* invariant on lower..upper during the following search: */ \
  assert(lower->pc_offset() <  pc_offset, "sanity"); \
  assert(upper->pc_offset() >= pc_offset, "sanity")
  assert_LU_OK;

  // Use the last successful return as a split point.
  PcDesc* mid = _pc_desc_cache.last_pc_desc();
  NOT_PRODUCT(++pc_nmethod_stats.pc_desc_searches);
  if (mid->pc_offset() < pc_offset) {
    lower = mid;
  } else {
    upper = mid;
  }

  // Take giant steps at first (4096, then 256, then 16, then 1)
  const int LOG2_RADIX = 4 /*smaller steps in debug mode:*/ debug_only(-1);
  const int RADIX = (1 << LOG2_RADIX);
  for (int step = (1 << (LOG2_RADIX*3)); step > 1; step >>= LOG2_RADIX) {
    while ((mid = lower + step) < upper) {
      assert_LU_OK;
      NOT_PRODUCT(++pc_nmethod_stats.pc_desc_searches);
      if (mid->pc_offset() < pc_offset) {
        lower = mid;
      } else {
        upper = mid;
        break;
      }
    }
    assert_LU_OK;
  }

  // Sneak up on the value with a linear search of length ~16.
  while (true) {
    assert_LU_OK;
    mid = lower + 1;
    NOT_PRODUCT(++pc_nmethod_stats.pc_desc_searches);
    if (mid->pc_offset() < pc_offset) {
      lower = mid;
    } else {
      upper = mid;
      break;
    }
  }
#undef assert_LU_OK

  if (match_desc(upper, pc_offset, approximate)) {
    assert(upper == linear_search(search, pc_offset, approximate), "search ok");
    _pc_desc_cache.add_pc_desc(upper);
    return upper;
  } else {
    assert(NULL == linear_search(search, pc_offset, approximate), "search ok");
    return NULL;
  }
}


void nmethod::check_all_dependencies(DepChange& changes) {
  // Checked dependencies are allocated into this ResourceMark
  ResourceMark rm;

  // Turn off dependency tracing while actually testing dependencies.
  NOT_PRODUCT( FlagSetting fs(TraceDependencies, false) );

  typedef ResourceHashtable<DependencySignature, int, &DependencySignature::hash,
                            &DependencySignature::equals, 11027> DepTable;

  DepTable* table = new DepTable();

  // Iterate over live nmethods and check dependencies of all nmethods that are not
  // marked for deoptimization. A particular dependency is only checked once.
  NMethodIterator iter(NMethodIterator::only_alive_and_not_unloading);
  while(iter.next()) {
    nmethod* nm = iter.method();
    // Only notify for live nmethods
    if (!nm->is_marked_for_deoptimization()) {
      for (Dependencies::DepStream deps(nm); deps.next(); ) {
        // Construct abstraction of a dependency.
        DependencySignature* current_sig = new DependencySignature(deps);

        // Determine if dependency is already checked. table->put(...) returns
        // 'true' if the dependency is added (i.e., was not in the hashtable).
        if (table->put(*current_sig, 1)) {
          if (deps.check_dependency() != NULL) {
            // Dependency checking failed. Print out information about the failed
            // dependency and finally fail with an assert. We can fail here, since
            // dependency checking is never done in a product build.
            tty->print_cr("Failed dependency:");
            changes.print();
            nm->print();
            nm->print_dependencies();
            assert(false, "Should have been marked for deoptimization");
          }
        }
      }
    }
  }
}

bool nmethod::check_dependency_on(DepChange& changes) {
  // What has happened:
  // 1) a new class dependee has been added
  // 2) dependee and all its super classes have been marked
  bool found_check = false;  // set true if we are upset
  for (Dependencies::DepStream deps(this); deps.next(); ) {
    // Evaluate only relevant dependencies.
    if (deps.spot_check_dependency_at(changes) != NULL) {
      found_check = true;
      NOT_DEBUG(break);
    }
  }
  return found_check;
}

// Called from mark_for_deoptimization, when dependee is invalidated.
bool nmethod::is_dependent_on_method(Method* dependee) {
  for (Dependencies::DepStream deps(this); deps.next(); ) {
    if (deps.type() != Dependencies::evol_method)
      continue;
    Method* method = deps.method_argument(0);
    if (method == dependee) return true;
  }
  return false;
}


bool nmethod::is_patchable_at(address instr_addr) {
  assert(insts_contains(instr_addr), "wrong nmethod used");
  if (is_zombie()) {
    // a zombie may never be patched
    return false;
  }
  return true;
}


void nmethod_init() {
  // make sure you didn't forget to adjust the filler fields
  assert(sizeof(nmethod) % oopSize == 0, "nmethod size must be multiple of a word");
}


//-------------------------------------------------------------------------------------------


// QQQ might we make this work from a frame??
nmethodLocker::nmethodLocker(address pc) {
  CodeBlob* cb = CodeCache::find_blob(pc);
  guarantee(cb != NULL && cb->is_compiled(), "bad pc for a nmethod found");
  _nm = cb->as_compiled_method();
  lock_nmethod(_nm);
}

// Only JvmtiDeferredEvent::compiled_method_unload_event()
// should pass zombie_ok == true.
void nmethodLocker::lock_nmethod(CompiledMethod* cm, bool zombie_ok) {
  if (cm == NULL)  return;
  if (cm->is_aot()) return;  // FIXME: Revisit once _lock_count is added to aot_method
  nmethod* nm = cm->as_nmethod();
  Atomic::inc(&nm->_lock_count);
  assert(zombie_ok || !nm->is_zombie(), "cannot lock a zombie method: %p", nm);
}

void nmethodLocker::unlock_nmethod(CompiledMethod* cm) {
  if (cm == NULL)  return;
  if (cm->is_aot()) return;  // FIXME: Revisit once _lock_count is added to aot_method
  nmethod* nm = cm->as_nmethod();
  Atomic::dec(&nm->_lock_count);
  assert(nm->_lock_count >= 0, "unmatched nmethod lock/unlock");
}


// -----------------------------------------------------------------------------
// Verification

class VerifyOopsClosure: public OopClosure {
  nmethod* _nm;
  bool     _ok;
public:
  VerifyOopsClosure(nmethod* nm) : _nm(nm), _ok(true) { }
  bool ok() { return _ok; }
  virtual void do_oop(oop* p) {
    if (oopDesc::is_oop_or_null(*p)) return;
    // Print diagnostic information before calling print_nmethod().
    // Assertions therein might prevent call from returning.
    tty->print_cr("*** non-oop " PTR_FORMAT " found at " PTR_FORMAT " (offset %d)",
                  p2i(*p), p2i(p), (int)((intptr_t)p - (intptr_t)_nm));
    if (_ok) {
      _nm->print_nmethod(true);
      _ok = false;
    }
  }
  virtual void do_oop(narrowOop* p) { ShouldNotReachHere(); }
};

void nmethod::verify() {

  // Hmm. OSR methods can be deopted but not marked as zombie or not_entrant
  // seems odd.

  if (is_zombie() || is_not_entrant() || is_unloaded())
    return;

  // Make sure all the entry points are correctly aligned for patching.
  NativeJump::check_verified_entry_alignment(entry_point(), verified_entry_point());

  // assert(oopDesc::is_oop(method()), "must be valid");

  ResourceMark rm;

  if (!CodeCache::contains(this)) {
    fatal("nmethod at " INTPTR_FORMAT " not in zone", p2i(this));
  }

  if(is_native_method() )
    return;

  nmethod* nm = CodeCache::find_nmethod(verified_entry_point());
  if (nm != this) {
    fatal("findNMethod did not find this nmethod (" INTPTR_FORMAT ")", p2i(this));
  }

  for (PcDesc* p = scopes_pcs_begin(); p < scopes_pcs_end(); p++) {
    if (! p->verify(this)) {
      tty->print_cr("\t\tin nmethod at " INTPTR_FORMAT " (pcs)", p2i(this));
    }
  }

#ifdef ASSERT
#if INCLUDE_JVMCI
  {
    // Verify that implicit exceptions that deoptimize have a PcDesc and OopMap
    ImmutableOopMapSet* oms = oop_maps();
    ImplicitExceptionTable implicit_table(this);
    for (uint i = 0; i < implicit_table.len(); i++) {
      int exec_offset = (int) implicit_table.get_exec_offset(i);
      if (implicit_table.get_exec_offset(i) == implicit_table.get_cont_offset(i)) {
        assert(pc_desc_at(code_begin() + exec_offset) != NULL, "missing PcDesc");
        bool found = false;
        for (int i = 0, imax = oms->count(); i < imax; i++) {
          if (oms->pair_at(i)->pc_offset() == exec_offset) {
            found = true;
            break;
          }
        }
        assert(found, "missing oopmap");
      }
    }
  }
#endif
#endif

  VerifyOopsClosure voc(this);
  oops_do(&voc);
  assert(voc.ok(), "embedded oops must be OK");
  Universe::heap()->verify_nmethod(this);

  verify_scopes();
}


void nmethod::verify_interrupt_point(address call_site) {
  // Verify IC only when nmethod installation is finished.
  if (!is_not_installed()) {
    if (CompiledICLocker::is_safe(this)) {
      CompiledIC_at(this, call_site);
      CHECK_UNHANDLED_OOPS_ONLY(Thread::current()->clear_unhandled_oops());
    } else {
      CompiledICLocker ml_verify(this);
      CompiledIC_at(this, call_site);
    }
  }

  PcDesc* pd = pc_desc_at(nativeCall_at(call_site)->return_address());
  assert(pd != NULL, "PcDesc must exist");
  for (ScopeDesc* sd = new ScopeDesc(this, pd->scope_decode_offset(),
                                     pd->obj_decode_offset(), pd->should_reexecute(), pd->rethrow_exception(),
                                     pd->return_oop());
       !sd->is_top(); sd = sd->sender()) {
    sd->verify();
  }
}

void nmethod::verify_scopes() {
  if( !method() ) return;       // Runtime stubs have no scope
  if (method()->is_native()) return; // Ignore stub methods.
  // iterate through all interrupt point
  // and verify the debug information is valid.
  RelocIterator iter((nmethod*)this);
  while (iter.next()) {
    address stub = NULL;
    switch (iter.type()) {
      case relocInfo::virtual_call_type:
        verify_interrupt_point(iter.addr());
        break;
      case relocInfo::opt_virtual_call_type:
        stub = iter.opt_virtual_call_reloc()->static_stub(false);
        verify_interrupt_point(iter.addr());
        break;
      case relocInfo::static_call_type:
        stub = iter.static_call_reloc()->static_stub(false);
        //verify_interrupt_point(iter.addr());
        break;
      case relocInfo::runtime_call_type:
      case relocInfo::runtime_call_w_cp_type: {
        address destination = iter.reloc()->value();
        // Right now there is no way to find out which entries support
        // an interrupt point.  It would be nice if we had this
        // information in a table.
        break;
      }
      default:
        break;
    }
    assert(stub == NULL || stub_contains(stub), "static call stub outside stub section");
  }
}


// -----------------------------------------------------------------------------
// Printing operations

void nmethod::print() const {
  ttyLocker ttyl;   // keep the following output all in one block
  print(tty);
}

void nmethod::print(outputStream* st) const {
  ResourceMark rm;

  st->print("Compiled method ");

  if (is_compiled_by_c1()) {
    st->print("(c1) ");
  } else if (is_compiled_by_c2()) {
    st->print("(c2) ");
  } else if (is_compiled_by_jvmci()) {
    st->print("(JVMCI) ");
  } else {
    st->print("(n/a) ");
  }

  print_on(tty, NULL);

  if (WizardMode) {
    st->print("((nmethod*) " INTPTR_FORMAT ") ", p2i(this));
    st->print(" for method " INTPTR_FORMAT , p2i(method()));
    st->print(" { ");
    st->print_cr("%s ", state());
    st->print_cr("}:");
  }
  if (size              () > 0) st->print_cr(" total in heap  [" INTPTR_FORMAT "," INTPTR_FORMAT "] = %d",
                                             p2i(this),
                                             p2i(this) + size(),
                                             size());
  if (relocation_size   () > 0) st->print_cr(" relocation     [" INTPTR_FORMAT "," INTPTR_FORMAT "] = %d",
                                             p2i(relocation_begin()),
                                             p2i(relocation_end()),
                                             relocation_size());
  if (consts_size       () > 0) st->print_cr(" constants      [" INTPTR_FORMAT "," INTPTR_FORMAT "] = %d",
                                             p2i(consts_begin()),
                                             p2i(consts_end()),
                                             consts_size());
  if (insts_size        () > 0) st->print_cr(" main code      [" INTPTR_FORMAT "," INTPTR_FORMAT "] = %d",
                                             p2i(insts_begin()),
                                             p2i(insts_end()),
                                             insts_size());
  if (stub_size         () > 0) st->print_cr(" stub code      [" INTPTR_FORMAT "," INTPTR_FORMAT "] = %d",
                                             p2i(stub_begin()),
                                             p2i(stub_end()),
                                             stub_size());
  if (oops_size         () > 0) st->print_cr(" oops           [" INTPTR_FORMAT "," INTPTR_FORMAT "] = %d",
                                             p2i(oops_begin()),
                                             p2i(oops_end()),
                                             oops_size());
  if (metadata_size     () > 0) st->print_cr(" metadata       [" INTPTR_FORMAT "," INTPTR_FORMAT "] = %d",
                                             p2i(metadata_begin()),
                                             p2i(metadata_end()),
                                             metadata_size());
  if (scopes_data_size  () > 0) st->print_cr(" scopes data    [" INTPTR_FORMAT "," INTPTR_FORMAT "] = %d",
                                             p2i(scopes_data_begin()),
                                             p2i(scopes_data_end()),
                                             scopes_data_size());
  if (scopes_pcs_size   () > 0) st->print_cr(" scopes pcs     [" INTPTR_FORMAT "," INTPTR_FORMAT "] = %d",
                                             p2i(scopes_pcs_begin()),
                                             p2i(scopes_pcs_end()),
                                             scopes_pcs_size());
  if (dependencies_size () > 0) st->print_cr(" dependencies   [" INTPTR_FORMAT "," INTPTR_FORMAT "] = %d",
                                             p2i(dependencies_begin()),
                                             p2i(dependencies_end()),
                                             dependencies_size());
  if (handler_table_size() > 0) st->print_cr(" handler table  [" INTPTR_FORMAT "," INTPTR_FORMAT "] = %d",
                                             p2i(handler_table_begin()),
                                             p2i(handler_table_end()),
                                             handler_table_size());
  if (nul_chk_table_size() > 0) st->print_cr(" nul chk table  [" INTPTR_FORMAT "," INTPTR_FORMAT "] = %d",
                                             p2i(nul_chk_table_begin()),
                                             p2i(nul_chk_table_end()),
                                             nul_chk_table_size());
#if INCLUDE_JVMCI
  if (speculations_size () > 0) st->print_cr(" speculations   [" INTPTR_FORMAT "," INTPTR_FORMAT "] = %d",
                                             p2i(speculations_begin()),
                                             p2i(speculations_end()),
                                             speculations_size());
  if (jvmci_data_size   () > 0) st->print_cr(" JVMCI data     [" INTPTR_FORMAT "," INTPTR_FORMAT "] = %d",
                                             p2i(jvmci_data_begin()),
                                             p2i(jvmci_data_end()),
                                             jvmci_data_size());
#endif
}

void nmethod::print_code() {
  HandleMark hm;
  ResourceMark m;
  ttyLocker ttyl;
  // Call the specialized decode method of this class.
  decode(tty);
}

#ifndef PRODUCT  // called InstanceKlass methods are available only then. Declared as PRODUCT_RETURN

void nmethod::print_dependencies() {
  ResourceMark rm;
  ttyLocker ttyl;   // keep the following output all in one block
  tty->print_cr("Dependencies:");
  for (Dependencies::DepStream deps(this); deps.next(); ) {
    deps.print_dependency();
    Klass* ctxk = deps.context_type();
    if (ctxk != NULL) {
      if (ctxk->is_instance_klass() && InstanceKlass::cast(ctxk)->is_dependent_nmethod(this)) {
        tty->print_cr("   [nmethod<=klass]%s", ctxk->external_name());
      }
    }
    deps.log_dependency();  // put it into the xml log also
  }
}
#endif

#if defined(SUPPORT_DATA_STRUCTS)

// Print the oops from the underlying CodeBlob.
void nmethod::print_oops(outputStream* st) {
  HandleMark hm;
  ResourceMark m;
  st->print("Oops:");
  if (oops_begin() < oops_end()) {
    st->cr();
    for (oop* p = oops_begin(); p < oops_end(); p++) {
      Disassembler::print_location((unsigned char*)p, (unsigned char*)oops_begin(), (unsigned char*)oops_end(), st, true, false);
      st->print(PTR_FORMAT " ", *((uintptr_t*)p));
      if (*p == Universe::non_oop_word()) {
        st->print_cr("NON_OOP");
        continue;  // skip non-oops
      }
      if (*p == NULL) {
        st->print_cr("NULL-oop");
        continue;  // skip non-oops
      }
      (*p)->print_value_on(st);
      st->cr();
    }
  } else {
    st->print_cr(" <list empty>");
  }
}

// Print metadata pool.
void nmethod::print_metadata(outputStream* st) {
  HandleMark hm;
  ResourceMark m;
  st->print("Metadata:");
  if (metadata_begin() < metadata_end()) {
    st->cr();
    for (Metadata** p = metadata_begin(); p < metadata_end(); p++) {
      Disassembler::print_location((unsigned char*)p, (unsigned char*)metadata_begin(), (unsigned char*)metadata_end(), st, true, false);
      st->print(PTR_FORMAT " ", *((uintptr_t*)p));
      if (*p && *p != Universe::non_oop_word()) {
        (*p)->print_value_on(st);
      }
      st->cr();
    }
  } else {
    st->print_cr(" <list empty>");
  }
}

#ifndef PRODUCT  // ScopeDesc::print_on() is available only then. Declared as PRODUCT_RETURN
void nmethod::print_scopes_on(outputStream* st) {
  // Find the first pc desc for all scopes in the code and print it.
  ResourceMark rm;
  st->print("scopes:");
  if (scopes_pcs_begin() < scopes_pcs_end()) {
    st->cr();
    for (PcDesc* p = scopes_pcs_begin(); p < scopes_pcs_end(); p++) {
      if (p->scope_decode_offset() == DebugInformationRecorder::serialized_null)
        continue;

      ScopeDesc* sd = scope_desc_at(p->real_pc(this));
      while (sd != NULL) {
        sd->print_on(st, p);  // print output ends with a newline
        sd = sd->sender();
      }
    }
  } else {
    st->print_cr(" <list empty>");
  }
}
#endif

#ifndef PRODUCT  // RelocIterator does support printing only then.
void nmethod::print_relocations() {
  ResourceMark m;       // in case methods get printed via the debugger
  tty->print_cr("relocations:");
  RelocIterator iter(this);
  iter.print();
}
#endif

void nmethod::print_pcs_on(outputStream* st) {
  ResourceMark m;       // in case methods get printed via debugger
  st->print("pc-bytecode offsets:");
  if (scopes_pcs_begin() < scopes_pcs_end()) {
    st->cr();
    for (PcDesc* p = scopes_pcs_begin(); p < scopes_pcs_end(); p++) {
      p->print_on(st, this);  // print output ends with a newline
    }
  } else {
    st->print_cr(" <list empty>");
  }
}

void nmethod::print_handler_table() {
  ExceptionHandlerTable(this).print();
}

void nmethod::print_nul_chk_table() {
  ImplicitExceptionTable(this).print(code_begin());
}

void nmethod::print_recorded_oops() {
  const int n = oops_count();
  const int log_n = (n<10) ? 1 : (n<100) ? 2 : (n<1000) ? 3 : (n<10000) ? 4 : 6;
  tty->print("Recorded oops:");
  if (n > 0) {
    tty->cr();
    for (int i = 0; i < n; i++) {
      oop o = oop_at(i);
      tty->print("#%*d: " INTPTR_FORMAT " ", log_n, i, p2i(o));
      if (o == (oop)Universe::non_oop_word()) {
        tty->print("non-oop word");
      } else if (o == NULL) {
        tty->print("NULL-oop");
      } else {
        o->print_value_on(tty);
      }
      tty->cr();
    }
  } else {
    tty->print_cr(" <list empty>");
  }
}

void nmethod::print_recorded_metadata() {
  const int n = metadata_count();
  const int log_n = (n<10) ? 1 : (n<100) ? 2 : (n<1000) ? 3 : (n<10000) ? 4 : 6;
  tty->print("Recorded metadata:");
  if (n > 0) {
    tty->cr();
    for (int i = 0; i < n; i++) {
      Metadata* m = metadata_at(i);
      tty->print("#%*d: " INTPTR_FORMAT " ", log_n, i, p2i(m));
      if (m == (Metadata*)Universe::non_oop_word()) {
        tty->print("non-metadata word");
      } else if (m == NULL) {
        tty->print("NULL-oop");
      } else {
        Metadata::print_value_on_maybe_null(tty, m);
      }
      tty->cr();
    }
  } else {
    tty->print_cr(" <list empty>");
  }
}
#endif

#if defined(SUPPORT_ASSEMBLY) || defined(SUPPORT_ABSTRACT_ASSEMBLY)

void nmethod::print_constant_pool(outputStream* st) {
  //-----------------------------------
  //---<  Print the constant pool  >---
  //-----------------------------------
  int consts_size = this->consts_size();
  if ( consts_size > 0 ) {
    unsigned char* cstart = this->consts_begin();
    unsigned char* cp     = cstart;
    unsigned char* cend   = cp + consts_size;
    unsigned int   bytes_per_line = 4;
    unsigned int   CP_alignment   = 8;
    unsigned int   n;

    st->cr();

    //---<  print CP header to make clear what's printed  >---
    if( ((uintptr_t)cp&(CP_alignment-1)) == 0 ) {
      n = bytes_per_line;
      st->print_cr("[Constant Pool]");
      Disassembler::print_location(cp, cstart, cend, st, true, true);
      Disassembler::print_hexdata(cp, n, st, true);
      st->cr();
    } else {
      n = (uintptr_t)cp&(bytes_per_line-1);
      st->print_cr("[Constant Pool (unaligned)]");
    }

    //---<  print CP contents, bytes_per_line at a time  >---
    while (cp < cend) {
      Disassembler::print_location(cp, cstart, cend, st, true, false);
      Disassembler::print_hexdata(cp, n, st, false);
      cp += n;
      n   = bytes_per_line;
      st->cr();
    }

    //---<  Show potential alignment gap between constant pool and code  >---
    cend = code_begin();
    if( cp < cend ) {
      n = 4;
      st->print_cr("[Code entry alignment]");
      while (cp < cend) {
        Disassembler::print_location(cp, cstart, cend, st, false, false);
        cp += n;
        st->cr();
      }
    }
  } else {
    st->print_cr("[Constant Pool (empty)]");
  }
  st->cr();
}

#endif

// Disassemble this nmethod.
// Print additional debug information, if requested. This could be code
// comments, block comments, profiling counters, etc.
// The undisassembled format is useful no disassembler library is available.
// The resulting hex dump (with markers) can be disassembled later, or on
// another system, when/where a disassembler library is available.
void nmethod::decode2(outputStream* ost) const {

  // Called from frame::back_trace_with_decode without ResourceMark.
  ResourceMark rm;

  // Make sure we have a valid stream to print on.
  outputStream* st = ost ? ost : tty;

#if defined(SUPPORT_ABSTRACT_ASSEMBLY) && ! defined(SUPPORT_ASSEMBLY)
  const bool use_compressed_format    = true;
  const bool compressed_with_comments = use_compressed_format && (AbstractDisassembler::show_comment() ||
                                                                  AbstractDisassembler::show_block_comment());
#else
  const bool use_compressed_format    = Disassembler::is_abstract();
  const bool compressed_with_comments = use_compressed_format && (AbstractDisassembler::show_comment() ||
                                                                  AbstractDisassembler::show_block_comment());
#endif

  st->cr();
  this->print(st);
  st->cr();

#if defined(SUPPORT_ASSEMBLY)
  //----------------------------------
  //---<  Print real disassembly  >---
  //----------------------------------
  if (! use_compressed_format) {
    Disassembler::decode(const_cast<nmethod*>(this), st);
    return;
  }
#endif

#if defined(SUPPORT_ABSTRACT_ASSEMBLY)

  // Compressed undisassembled disassembly format.
  // The following stati are defined/supported:
  //   = 0 - currently at bol() position, nothing printed yet on current line.
  //   = 1 - currently at position after print_location().
  //   > 1 - in the midst of printing instruction stream bytes.
  int        compressed_format_idx    = 0;
  int        code_comment_column      = 0;
  const int  instr_maxlen             = Assembler::instr_maxlen();
  const uint tabspacing               = 8;
  unsigned char* start = this->code_begin();
  unsigned char* p     = this->code_begin();
  unsigned char* end   = this->code_end();
  unsigned char* pss   = p; // start of a code section (used for offsets)

  if ((start == NULL) || (end == NULL)) {
    st->print_cr("PrintAssembly not possible due to uninitialized section pointers");
    return;
  }
#endif

#if defined(SUPPORT_ABSTRACT_ASSEMBLY)
  //---<  plain abstract disassembly, no comments or anything, just section headers  >---
  if (use_compressed_format && ! compressed_with_comments) {
    const_cast<nmethod*>(this)->print_constant_pool(st);

    //---<  Open the output (Marker for post-mortem disassembler)  >---
    st->print_cr("[MachCode]");
    const char* header = NULL;
    address p0 = p;
    while (p < end) {
      address pp = p;
      while ((p < end) && (header == NULL)) {
        header = nmethod_section_label(p);
        pp  = p;
        p  += Assembler::instr_len(p);
      }
      if (pp > p0) {
        AbstractDisassembler::decode_range_abstract(p0, pp, start, end, st, Assembler::instr_maxlen());
        p0 = pp;
        p  = pp;
        header = NULL;
      } else if (header != NULL) {
        st->bol();
        st->print_cr("%s", header);
        header = NULL;
      }
    }
    //---<  Close the output (Marker for post-mortem disassembler)  >---
    st->bol();
    st->print_cr("[/MachCode]");
    return;
  }
#endif

#if defined(SUPPORT_ABSTRACT_ASSEMBLY)
  //---<  abstract disassembly with comments and section headers merged in  >---
  if (compressed_with_comments) {
    const_cast<nmethod*>(this)->print_constant_pool(st);

    //---<  Open the output (Marker for post-mortem disassembler)  >---
    st->print_cr("[MachCode]");
    while ((p < end) && (p != NULL)) {
      const int instruction_size_in_bytes = Assembler::instr_len(p);

      //---<  Block comments for nmethod. Interrupts instruction stream, if any.  >---
      // Outputs a bol() before and a cr() after, but only if a comment is printed.
      // Prints nmethod_section_label as well.
      if (AbstractDisassembler::show_block_comment()) {
        print_block_comment(st, p);
        if (st->position() == 0) {
          compressed_format_idx = 0;
        }
      }

      //---<  New location information after line break  >---
      if (compressed_format_idx == 0) {
        code_comment_column   = Disassembler::print_location(p, pss, end, st, false, false);
        compressed_format_idx = 1;
      }

      //---<  Code comment for current instruction. Address range [p..(p+len))  >---
      unsigned char* p_end = p + (ssize_t)instruction_size_in_bytes;
      S390_ONLY(if (p_end > end) p_end = end;) // avoid getting past the end

      if (AbstractDisassembler::show_comment() && const_cast<nmethod*>(this)->has_code_comment(p, p_end)) {
        //---<  interrupt instruction byte stream for code comment  >---
        if (compressed_format_idx > 1) {
          st->cr();  // interrupt byte stream
          st->cr();  // add an empty line
          code_comment_column = Disassembler::print_location(p, pss, end, st, false, false);
        }
        const_cast<nmethod*>(this)->print_code_comment_on(st, code_comment_column, p, p_end );
        st->bol();
        compressed_format_idx = 0;
      }

      //---<  New location information after line break  >---
      if (compressed_format_idx == 0) {
        code_comment_column   = Disassembler::print_location(p, pss, end, st, false, false);
        compressed_format_idx = 1;
      }

      //---<  Nicely align instructions for readability  >---
      if (compressed_format_idx > 1) {
        Disassembler::print_delimiter(st);
      }

      //---<  Now, finally, print the actual instruction bytes  >---
      unsigned char* p0 = p;
      p = Disassembler::decode_instruction_abstract(p, st, instruction_size_in_bytes, instr_maxlen);
      compressed_format_idx += p - p0;

      if (Disassembler::start_newline(compressed_format_idx-1)) {
        st->cr();
        compressed_format_idx = 0;
      }
    }
    //---<  Close the output (Marker for post-mortem disassembler)  >---
    st->bol();
    st->print_cr("[/MachCode]");
    return;
  }
#endif
}

#if defined(SUPPORT_ASSEMBLY) || defined(SUPPORT_ABSTRACT_ASSEMBLY)

const char* nmethod::reloc_string_for(u_char* begin, u_char* end) {
  RelocIterator iter(this, begin, end);
  bool have_one = false;
  while (iter.next()) {
    have_one = true;
    switch (iter.type()) {
        case relocInfo::none:                  return "no_reloc";
        case relocInfo::oop_type: {
          // Get a non-resizable resource-allocated stringStream.
          // Our callees make use of (nested) ResourceMarks.
          stringStream st(NEW_RESOURCE_ARRAY(char, 1024), 1024);
          oop_Relocation* r = iter.oop_reloc();
          oop obj = r->oop_value();
          st.print("oop(");
          if (obj == NULL) st.print("NULL");
          else obj->print_value_on(&st);
          st.print(")");
          return st.as_string();
        }
        case relocInfo::metadata_type: {
          stringStream st;
          metadata_Relocation* r = iter.metadata_reloc();
          Metadata* obj = r->metadata_value();
          st.print("metadata(");
          if (obj == NULL) st.print("NULL");
          else obj->print_value_on(&st);
          st.print(")");
          return st.as_string();
        }
        case relocInfo::runtime_call_type:
        case relocInfo::runtime_call_w_cp_type: {
          stringStream st;
          st.print("runtime_call");
          CallRelocation* r = (CallRelocation*)iter.reloc();
          address dest = r->destination();
          CodeBlob* cb = CodeCache::find_blob(dest);
          if (cb != NULL) {
            st.print(" %s", cb->name());
          } else {
            ResourceMark rm;
            const int buflen = 1024;
            char* buf = NEW_RESOURCE_ARRAY(char, buflen);
            int offset;
            if (os::dll_address_to_function_name(dest, buf, buflen, &offset)) {
              st.print(" %s", buf);
              if (offset != 0) {
                st.print("+%d", offset);
              }
            }
          }
          return st.as_string();
        }
        case relocInfo::virtual_call_type: {
          stringStream st;
          st.print_raw("virtual_call");
          virtual_call_Relocation* r = iter.virtual_call_reloc();
          Method* m = r->method_value();
          if (m != NULL) {
            assert(m->is_method(), "");
            m->print_short_name(&st);
          }
          return st.as_string();
        }
        case relocInfo::opt_virtual_call_type: {
          stringStream st;
          st.print_raw("optimized virtual_call");
          opt_virtual_call_Relocation* r = iter.opt_virtual_call_reloc();
          Method* m = r->method_value();
          if (m != NULL) {
            assert(m->is_method(), "");
            m->print_short_name(&st);
          }
          return st.as_string();
        }
        case relocInfo::static_call_type: {
          stringStream st;
          st.print_raw("static_call");
          static_call_Relocation* r = iter.static_call_reloc();
          Method* m = r->method_value();
          if (m != NULL) {
            assert(m->is_method(), "");
            m->print_short_name(&st);
          }
          return st.as_string();
        }
        case relocInfo::static_stub_type:      return "static_stub";
        case relocInfo::external_word_type:    return "external_word";
        case relocInfo::internal_word_type:    return "internal_word";
        case relocInfo::section_word_type:     return "section_word";
        case relocInfo::poll_type:             return "poll";
        case relocInfo::poll_return_type:      return "poll_return";
        case relocInfo::trampoline_stub_type:  return "trampoline_stub";
        case relocInfo::type_mask:             return "type_bit_mask";

        default:
          break;
    }
  }
  return have_one ? "other" : NULL;
}

// Return a the last scope in (begin..end]
ScopeDesc* nmethod::scope_desc_in(address begin, address end) {
  PcDesc* p = pc_desc_near(begin+1);
  if (p != NULL && p->real_pc(this) <= end) {
    return new ScopeDesc(this, p->scope_decode_offset(),
                         p->obj_decode_offset(), p->should_reexecute(), p->rethrow_exception(),
                         p->return_oop());
  }
  return NULL;
}

const char* nmethod::nmethod_section_label(address pos) const {
  const char* label = NULL;
  if (pos == code_begin())                                              label = "[Instructions begin]";
  if (pos == entry_point())                                             label = "[Entry Point]";
  if (pos == verified_entry_point())                                    label = "[Verified Entry Point]";
  if (has_method_handle_invokes() && (pos == deopt_mh_handler_begin())) label = "[Deopt MH Handler Code]";
  if (pos == consts_begin() && pos != insts_begin())                    label = "[Constants]";
  // Check stub_code before checking exception_handler or deopt_handler.
  if (pos == this->stub_begin())                                        label = "[Stub Code]";
  if (JVMCI_ONLY(_exception_offset >= 0 &&) pos == exception_begin())           label = "[Exception Handler]";
  if (JVMCI_ONLY(_deopt_handler_begin != NULL &&) pos == deopt_handler_begin()) label = "[Deopt Handler Code]";
  return label;
}

void nmethod::print_nmethod_labels(outputStream* stream, address block_begin, bool print_section_labels) const {
  if (print_section_labels) {
    const char* label = nmethod_section_label(block_begin);
    if (label != NULL) {
      stream->bol();
      stream->print_cr("%s", label);
    }
  }

  if (block_begin == entry_point()) {
    methodHandle m = method();
    if (m.not_null()) {
      stream->print("  # ");
      m->print_value_on(stream);
      stream->cr();
    }
    if (m.not_null() && !is_osr_method()) {
      ResourceMark rm;
      int sizeargs = m->size_of_parameters();
      BasicType* sig_bt = NEW_RESOURCE_ARRAY(BasicType, sizeargs);
      VMRegPair* regs   = NEW_RESOURCE_ARRAY(VMRegPair, sizeargs);
      {
        int sig_index = 0;
        if (!m->is_static())
          sig_bt[sig_index++] = T_OBJECT; // 'this'
        for (SignatureStream ss(m->signature()); !ss.at_return_type(); ss.next()) {
          BasicType t = ss.type();
          sig_bt[sig_index++] = t;
          if (type2size[t] == 2) {
            sig_bt[sig_index++] = T_VOID;
          } else {
            assert(type2size[t] == 1, "size is 1 or 2");
          }
        }
        assert(sig_index == sizeargs, "");
      }
      const char* spname = "sp"; // make arch-specific?
      intptr_t out_preserve = SharedRuntime::java_calling_convention(sig_bt, regs, sizeargs, false);
      int stack_slot_offset = this->frame_size() * wordSize;
      int tab1 = 14, tab2 = 24;
      int sig_index = 0;
      int arg_index = (m->is_static() ? 0 : -1);
      bool did_old_sp = false;
      for (SignatureStream ss(m->signature()); !ss.at_return_type(); ) {
        bool at_this = (arg_index == -1);
        bool at_old_sp = false;
        BasicType t = (at_this ? T_OBJECT : ss.type());
        assert(t == sig_bt[sig_index], "sigs in sync");
        if (at_this)
          stream->print("  # this: ");
        else
          stream->print("  # parm%d: ", arg_index);
        stream->move_to(tab1);
        VMReg fst = regs[sig_index].first();
        VMReg snd = regs[sig_index].second();
        if (fst->is_reg()) {
          stream->print("%s", fst->name());
          if (snd->is_valid())  {
            stream->print(":%s", snd->name());
          }
        } else if (fst->is_stack()) {
          int offset = fst->reg2stack() * VMRegImpl::stack_slot_size + stack_slot_offset;
          if (offset == stack_slot_offset)  at_old_sp = true;
          stream->print("[%s+0x%x]", spname, offset);
        } else {
          stream->print("reg%d:%d??", (int)(intptr_t)fst, (int)(intptr_t)snd);
        }
        stream->print(" ");
        stream->move_to(tab2);
        stream->print("= ");
        if (at_this) {
          m->method_holder()->print_value_on(stream);
        } else {
          bool did_name = false;
          if (!at_this && ss.is_object()) {
            Symbol* name = ss.as_symbol_or_null();
            if (name != NULL) {
              name->print_value_on(stream);
              did_name = true;
            }
          }
          if (!did_name)
            stream->print("%s", type2name(t));
        }
        if (at_old_sp) {
          stream->print("  (%s of caller)", spname);
          did_old_sp = true;
        }
        stream->cr();
        sig_index += type2size[t];
        arg_index += 1;
        if (!at_this)  ss.next();
      }
      if (!did_old_sp) {
        stream->print("  # ");
        stream->move_to(tab1);
        stream->print("[%s+0x%x]", spname, stack_slot_offset);
        stream->print("  (%s of caller)", spname);
        stream->cr();
      }
    }
  }
}

// Returns whether this nmethod has code comments.
bool nmethod::has_code_comment(address begin, address end) {
  // scopes?
  ScopeDesc* sd  = scope_desc_in(begin, end);
  if (sd != NULL) return true;

  // relocations?
  const char* str = reloc_string_for(begin, end);
  if (str != NULL) return true;

  // implicit exceptions?
  int cont_offset = ImplicitExceptionTable(this).continuation_offset(begin - code_begin());
  if (cont_offset != 0) return true;

  return false;
}

void nmethod::print_code_comment_on(outputStream* st, int column, address begin, address end) {
  ImplicitExceptionTable implicit_table(this);
  int pc_offset = begin - code_begin();
  int cont_offset = implicit_table.continuation_offset(pc_offset);
  bool oop_map_required = false;
  if (cont_offset != 0) {
    st->move_to(column, 6, 0);
    if (pc_offset == cont_offset) {
      st->print("; implicit exception: deoptimizes");
      oop_map_required = true;
    } else {
      st->print("; implicit exception: dispatches to " INTPTR_FORMAT, p2i(code_begin() + cont_offset));
    }
  }

  // Find an oopmap in (begin, end].  We use the odd half-closed
  // interval so that oop maps and scope descs which are tied to the
  // byte after a call are printed with the call itself.  OopMaps
  // associated with implicit exceptions are printed with the implicit
  // instruction.
  address base = code_begin();
  ImmutableOopMapSet* oms = oop_maps();
  if (oms != NULL) {
    for (int i = 0, imax = oms->count(); i < imax; i++) {
      const ImmutableOopMapPair* pair = oms->pair_at(i);
      const ImmutableOopMap* om = pair->get_from(oms);
      address pc = base + pair->pc_offset();
      if (pc >= begin) {
#if INCLUDE_JVMCI
        bool is_implicit_deopt = implicit_table.continuation_offset(pair->pc_offset()) == (uint) pair->pc_offset();
#else
        bool is_implicit_deopt = false;
#endif
        if (is_implicit_deopt ? pc == begin : pc > begin && pc <= end) {
          st->move_to(column, 6, 0);
          st->print("; ");
          om->print_on(st);
          oop_map_required = false;
        }
      }
      if (pc > end) {
        break;
      }
    }
  }
  assert(!oop_map_required, "missed oopmap");

  // Print any debug info present at this pc.
  ScopeDesc* sd  = scope_desc_in(begin, end);
  if (sd != NULL) {
    st->move_to(column, 6, 0);
    if (sd->bci() == SynchronizationEntryBCI) {
      st->print(";*synchronization entry");
    } else if (sd->bci() == AfterBci) {
      st->print(";* method exit (unlocked if synchronized)");
    } else if (sd->bci() == UnwindBci) {
      st->print(";* unwind (locked if synchronized)");
    } else if (sd->bci() == AfterExceptionBci) {
      st->print(";* unwind (unlocked if synchronized)");
    } else if (sd->bci() == UnknownBci) {
      st->print(";* unknown");
    } else if (sd->bci() == InvalidFrameStateBci) {
      st->print(";* invalid frame state");
    } else {
      if (sd->method() == NULL) {
        st->print("method is NULL");
      } else if (sd->method()->is_native()) {
        st->print("method is native");
      } else {
        Bytecodes::Code bc = sd->method()->java_code_at(sd->bci());
        st->print(";*%s", Bytecodes::name(bc));
        switch (bc) {
        case Bytecodes::_invokevirtual:
        case Bytecodes::_invokespecial:
        case Bytecodes::_invokestatic:
        case Bytecodes::_invokeinterface:
          {
            Bytecode_invoke invoke(sd->method(), sd->bci());
            st->print(" ");
            if (invoke.name() != NULL)
              invoke.name()->print_symbol_on(st);
            else
              st->print("<UNKNOWN>");
            break;
          }
        case Bytecodes::_getfield:
        case Bytecodes::_putfield:
        case Bytecodes::_getstatic:
        case Bytecodes::_putstatic:
          {
            Bytecode_field field(sd->method(), sd->bci());
            st->print(" ");
            if (field.name() != NULL)
              field.name()->print_symbol_on(st);
            else
              st->print("<UNKNOWN>");
          }
        default:
          break;
        }
      }
      st->print(" {reexecute=%d rethrow=%d return_oop=%d}", sd->should_reexecute(), sd->rethrow_exception(), sd->return_oop());
    }

    // Print all scopes
    for (;sd != NULL; sd = sd->sender()) {
      st->move_to(column, 6, 0);
      st->print("; -");
      if (sd->should_reexecute()) {
        st->print(" (reexecute)");
      }
      if (sd->method() == NULL) {
        st->print("method is NULL");
      } else {
        sd->method()->print_short_name(st);
      }
      int lineno = sd->method()->line_number_from_bci(sd->bci());
      if (lineno != -1) {
        st->print("@%d (line %d)", sd->bci(), lineno);
      } else {
        st->print("@%d", sd->bci());
      }
      st->cr();
    }
  }

  // Print relocation information
  // Prevent memory leak: allocating without ResourceMark.
  ResourceMark rm;
  const char* str = reloc_string_for(begin, end);
  if (str != NULL) {
    if (sd != NULL) st->cr();
    st->move_to(column, 6, 0);
    st->print(";   {%s}", str);
  }
}

#endif

class DirectNativeCallWrapper: public NativeCallWrapper {
private:
  NativeCall* _call;

public:
  DirectNativeCallWrapper(NativeCall* call) : _call(call) {}

  virtual address destination() const { return _call->destination(); }
  virtual address instruction_address() const { return _call->instruction_address(); }
  virtual address next_instruction_address() const { return _call->next_instruction_address(); }
  virtual address return_address() const { return _call->return_address(); }

  virtual address get_resolve_call_stub(bool is_optimized) const {
    if (is_optimized) {
      return SharedRuntime::get_resolve_opt_virtual_call_stub();
    }
    return SharedRuntime::get_resolve_virtual_call_stub();
  }

  virtual void set_destination_mt_safe(address dest) {
#if INCLUDE_AOT
    if (UseAOT) {
      CodeBlob* callee = CodeCache::find_blob(dest);
      CompiledMethod* cm = callee->as_compiled_method_or_null();
      if (cm != NULL && cm->is_far_code()) {
        // Temporary fix, see JDK-8143106
        CompiledDirectStaticCall* csc = CompiledDirectStaticCall::at(instruction_address());
        csc->set_to_far(methodHandle(cm->method()), dest);
        return;
      }
    }
#endif
    _call->set_destination_mt_safe(dest);
  }

  virtual void set_to_interpreted(const methodHandle& method, CompiledICInfo& info) {
    CompiledDirectStaticCall* csc = CompiledDirectStaticCall::at(instruction_address());
#if INCLUDE_AOT
    if (info.to_aot()) {
      csc->set_to_far(method, info.entry());
    } else
#endif
    {
      csc->set_to_interpreted(method, info.entry());
    }
  }

  virtual void verify() const {
    // make sure code pattern is actually a call imm32 instruction
    _call->verify();
    _call->verify_alignment();
  }

  virtual void verify_resolve_call(address dest) const {
    CodeBlob* db = CodeCache::find_blob_unsafe(dest);
    assert(db != NULL && !db->is_adapter_blob(), "must use stub!");
  }

  virtual bool is_call_to_interpreted(address dest) const {
    CodeBlob* cb = CodeCache::find_blob(_call->instruction_address());
    return cb->contains(dest);
  }

  virtual bool is_safe_for_patching() const { return false; }

  virtual NativeInstruction* get_load_instruction(virtual_call_Relocation* r) const {
    return nativeMovConstReg_at(r->cached_value());
  }

  virtual void *get_data(NativeInstruction* instruction) const {
    return (void*)((NativeMovConstReg*) instruction)->data();
  }

  virtual void set_data(NativeInstruction* instruction, intptr_t data) {
    ((NativeMovConstReg*) instruction)->set_data(data);
  }
};

NativeCallWrapper* nmethod::call_wrapper_at(address call) const {
  return new DirectNativeCallWrapper((NativeCall*) call);
}

NativeCallWrapper* nmethod::call_wrapper_before(address return_pc) const {
  return new DirectNativeCallWrapper(nativeCall_before(return_pc));
}

address nmethod::call_instruction_address(address pc) const {
  if (NativeCall::is_call_before(pc)) {
    NativeCall *ncall = nativeCall_before(pc);
    return ncall->instruction_address();
  }
  return NULL;
}

CompiledStaticCall* nmethod::compiledStaticCall_at(Relocation* call_site) const {
  return CompiledDirectStaticCall::at(call_site);
}

CompiledStaticCall* nmethod::compiledStaticCall_at(address call_site) const {
  return CompiledDirectStaticCall::at(call_site);
}

CompiledStaticCall* nmethod::compiledStaticCall_before(address return_addr) const {
  return CompiledDirectStaticCall::before(return_addr);
}

#if defined(SUPPORT_DATA_STRUCTS)
void nmethod::print_value_on(outputStream* st) const {
  st->print("nmethod");
  print_on(st, NULL);
}
#endif

#ifndef PRODUCT

void nmethod::print_calls(outputStream* st) {
  RelocIterator iter(this);
  while (iter.next()) {
    switch (iter.type()) {
    case relocInfo::virtual_call_type:
    case relocInfo::opt_virtual_call_type: {
      CompiledICLocker ml_verify(this);
      CompiledIC_at(&iter)->print();
      break;
    }
    case relocInfo::static_call_type:
      st->print_cr("Static call at " INTPTR_FORMAT, p2i(iter.reloc()->addr()));
      CompiledDirectStaticCall::at(iter.reloc())->print();
      break;
    default:
      break;
    }
  }
}

void nmethod::print_statistics() {
  ttyLocker ttyl;
  if (xtty != NULL)  xtty->head("statistics type='nmethod'");
  native_nmethod_stats.print_native_nmethod_stats();
#ifdef COMPILER1
  c1_java_nmethod_stats.print_nmethod_stats("C1");
#endif
#ifdef COMPILER2
  c2_java_nmethod_stats.print_nmethod_stats("C2");
#endif
#if INCLUDE_JVMCI
  jvmci_java_nmethod_stats.print_nmethod_stats("JVMCI");
#endif
  unknown_java_nmethod_stats.print_nmethod_stats("Unknown");
  DebugInformationRecorder::print_statistics();
#ifndef PRODUCT
  pc_nmethod_stats.print_pc_stats();
#endif
  Dependencies::print_statistics();
  if (xtty != NULL)  xtty->tail("statistics");
}

#endif // !PRODUCT

#if INCLUDE_JVMCI
void nmethod::update_speculation(JavaThread* thread) {
  jlong speculation = thread->pending_failed_speculation();
  if (speculation != 0) {
    guarantee(jvmci_nmethod_data() != NULL, "failed speculation in nmethod without failed speculation list");
    jvmci_nmethod_data()->add_failed_speculation(this, speculation);
    thread->set_pending_failed_speculation(0);
  }
}

const char* nmethod::jvmci_name() {
  if (jvmci_nmethod_data() != NULL) {
    return jvmci_nmethod_data()->name();
  }
  return NULL;
}
#endif<|MERGE_RESOLUTION|>--- conflicted
+++ resolved
@@ -1797,11 +1797,7 @@
   }
 }
 
-<<<<<<< HEAD
-void nmethod::oops_do(OopClosure* f, bool allow_zombie, bool allow_null) {
-=======
-void nmethod::oops_do(OopClosure* f, bool allow_dead) {
->>>>>>> 5224520e
+void nmethod::oops_do(OopClosure* f, bool allow_dead, bool allow_null) {
   // make sure the oops ready to receive visitors
   assert(allow_dead || is_alive(), "should not call follow on dead nmethod");
 
