/*
<<<<<<< HEAD
 * Copyright (c) 2001, 2019, Oracle and/or its affiliates. All rights reserved.
=======
 * Copyright (c) 2001, 2021, Oracle and/or its affiliates. All rights reserved.
>>>>>>> 07851474
 * DO NOT ALTER OR REMOVE COPYRIGHT NOTICES OR THIS FILE HEADER.
 *
 * This code is free software; you can redistribute it and/or modify it
 * under the terms of the GNU General Public License version 2 only, as
 * published by the Free Software Foundation.  Oracle designates this
 * particular file as subject to the "Classpath" exception as provided
 * by Oracle in the LICENSE file that accompanied this code.
 *
 * This code is distributed in the hope that it will be useful, but WITHOUT
 * ANY WARRANTY; without even the implied warranty of MERCHANTABILITY or
 * FITNESS FOR A PARTICULAR PURPOSE.  See the GNU General Public License
 * version 2 for more details (a copy is included in the LICENSE file that
 * accompanied this code).
 *
 * You should have received a copy of the GNU General Public License version
 * 2 along with this work; if not, write to the Free Software Foundation,
 * Inc., 51 Franklin St, Fifth Floor, Boston, MA 02110-1301 USA.
 *
 * Please contact Oracle, 500 Oracle Parkway, Redwood Shores, CA 94065 USA
 * or visit www.oracle.com if you need additional information or have any
 * questions.
 */

#ifndef JDWP_EVENTFILTER_H
#define JDWP_EVENTFILTER_H

#include "eventHandler.h"

/***** filter set-up *****/

jvmtiError eventFilter_setConditionalFilter(HandlerNode *node,
                                      jint index, jint exprID);
jvmtiError eventFilter_setCountFilter(HandlerNode *node,
                                jint index, jint count);
jvmtiError eventFilter_setThreadOnlyFilter(HandlerNode *node,
                                     jint index, jthread thread);
jvmtiError eventFilter_setLocationOnlyFilter(HandlerNode *node,
                                       jint index,
                                       jclass clazz,
                                       jmethodID method,
                                       jlocation location);
jvmtiError eventFilter_setFieldOnlyFilter(HandlerNode *node,
                                    jint index,
                                    jclass clazz,
                                    jfieldID field);
jvmtiError eventFilter_setClassOnlyFilter(HandlerNode *node,
                                    jint index,
                                    jclass clazz);
jvmtiError eventFilter_setExceptionOnlyFilter(HandlerNode *node,
                                        jint index,
                                        jclass exceptionClass,
                                        jboolean caught,
                                        jboolean uncaught);
jvmtiError eventFilter_setInstanceOnlyFilter(HandlerNode *node,
                                       jint index,
                                       jobject object);
jvmtiError eventFilter_setClassMatchFilter(HandlerNode *node,
                                     jint index,
                                     char *classPattern);
jvmtiError eventFilter_setClassExcludeFilter(HandlerNode *node,
                                       jint index,
                                       char *classPattern);
jvmtiError eventFilter_setStepFilter(HandlerNode *node,
                               jint index,
                               jthread thread,
                               jint size, jint depth);
void eventFilter_setStepFilterThread(HandlerNode *node, jthread thread);
jvmtiError eventFilter_setSourceNameMatchFilter(HandlerNode *node,
                                                jint index,
                                                char *sourceNamePattern);
jvmtiError eventFilter_setVirtualThreadsExcludeFilter(HandlerNode *node,
                                                      jint index);
/***** debugging *****/

void eventFilter_dumpHandlerFilters(HandlerNode *node);

/***** misc *****/

jboolean eventFilter_predictFiltering(HandlerNode *node, jclass clazz, char *classname);
jboolean isBreakpointSet(jclass clazz, jmethodID method, jlocation location);

/***** debugging *****/

#ifdef DEBUG
void eventFilter_dumpHandlerFilters(HandlerNode *node);
#endif

#endif /* _EVENT_FILTER_H */<|MERGE_RESOLUTION|>--- conflicted
+++ resolved
@@ -1,9 +1,5 @@
 /*
-<<<<<<< HEAD
- * Copyright (c) 2001, 2019, Oracle and/or its affiliates. All rights reserved.
-=======
  * Copyright (c) 2001, 2021, Oracle and/or its affiliates. All rights reserved.
->>>>>>> 07851474
  * DO NOT ALTER OR REMOVE COPYRIGHT NOTICES OR THIS FILE HEADER.
  *
  * This code is free software; you can redistribute it and/or modify it
@@ -76,9 +72,6 @@
                                                 char *sourceNamePattern);
 jvmtiError eventFilter_setVirtualThreadsExcludeFilter(HandlerNode *node,
                                                       jint index);
-/***** debugging *****/
-
-void eventFilter_dumpHandlerFilters(HandlerNode *node);
 
 /***** misc *****/
 
