/*
 * Copyright (c) 1998, 2020, Oracle and/or its affiliates. All rights reserved.
 * DO NOT ALTER OR REMOVE COPYRIGHT NOTICES OR THIS FILE HEADER.
 *
 * This code is free software; you can redistribute it and/or modify it
 * under the terms of the GNU General Public License version 2 only, as
 * published by the Free Software Foundation.  Oracle designates this
 * particular file as subject to the "Classpath" exception as provided
 * by Oracle in the LICENSE file that accompanied this code.
 *
 * This code is distributed in the hope that it will be useful, but WITHOUT
 * ANY WARRANTY; without even the implied warranty of MERCHANTABILITY or
 * FITNESS FOR A PARTICULAR PURPOSE.  See the GNU General Public License
 * version 2 for more details (a copy is included in the LICENSE file that
 * accompanied this code).
 *
 * You should have received a copy of the GNU General Public License version
 * 2 along with this work; if not, write to the Free Software Foundation,
 * Inc., 51 Franklin St, Fifth Floor, Boston, MA 02110-1301 USA.
 *
 * Please contact Oracle, 500 Oracle Parkway, Redwood Shores, CA 94065 USA
 * or visit www.oracle.com if you need additional information or have any
 * questions.
 */

#include "util.h"
#include "eventHandler.h"
#include "threadControl.h"
#include "commonRef.h"
#include "eventHelper.h"
#include "stepControl.h"
#include "invoker.h"
#include "bag.h"

#define HANDLING_EVENT(node) ((node)->current_ei != 0)

/*
 * Collection of info for properly handling co-located events.
 * If the ei field is non-zero, then one of the possible
 * co-located events has been posted and the other fields describe
 * the event's location.
 *
 * See comment above deferEventReport() for an explanation of co-located events.
 */
typedef struct CoLocatedEventInfo_ {
    EventIndex ei;
    jclass    clazz;
    jmethodID method;
    jlocation location;
} CoLocatedEventInfo;

/**
 * The main data structure in threadControl is the ThreadNode.
 * This is a per-thread structure that is allocated on the
 * first event that occurs in a thread. It is freed after the
 * thread's thread end event has completed processing. The
 * structure contains state information on its thread including
 * suspend counts. It also acts as a repository for other
 * per-thread state such as the current method invocation or
 * current step.
 *
 * suspendCount is the number of outstanding suspends
 * from the debugger. suspends from the app itself are
 * not included in this count.
 */
typedef struct ThreadNode {
    jthread thread;
    unsigned int toBeResumed : 1;      /* true if this thread was successfully suspended. */
    unsigned int pendingInterrupt : 1; /* true if thread is interrupted while handling an event. */
    unsigned int isDebugThread : 1;    /* true if this is one of our debug agent threads. */
    unsigned int suspendOnStart : 1;   /* true for new threads if we are currently in a VM.suspend(). */
    unsigned int isStarted : 1;        /* THREAD_START or VIRTUAL_THREAD_SCHEDULED event received. */
    unsigned int is_vthread : 1;
    unsigned int popFrameEvent : 1;
    unsigned int popFrameProceed : 1;
    unsigned int popFrameThread : 1;
    EventIndex current_ei; /* Used to determine if we are currently handling an event on this thread. */
    jobject pendingStop;   /* Object we are throwing to stop the thread (ThreadReferenceImpl.stop). */
    jint suspendCount;
    jint resumeFrameDepth; /* !=0 => This thread is in a call to Thread.resume() */
    jvmtiEventMode instructionStepMode;
    StepRequest currentStep;
    InvokeRequest currentInvoke;
    struct bag *eventBag;       /* Accumulation of JDWP events to be sent as a reply. */
    CoLocatedEventInfo cleInfo; /* See comment above deferEventReport() for an explanation. */
    struct ThreadNode *next;
    struct ThreadNode *prev;
<<<<<<< HEAD
    jlong frameGeneration;    /* used to generate a unique frameID. Incremented whenever existing frameID
                                 needs to be invalidated, such as when the thread is resumed. */
    struct ThreadList *list;  /* Tells us what list this thread is in. */
=======
    jlong frameGeneration;
    struct ThreadList *list;  /* Tells us what list this thread is in */
>>>>>>> bfa060f0
#ifdef DEBUG_THREADNAME
    char name[256];
#endif
} ThreadNode;

static jint suspendAllCount;

typedef struct ThreadList {
    ThreadNode *first;
} ThreadList;

/*
 * popFrameEventLock is used to notify that the event has been received
 */
static jrawMonitorID popFrameEventLock = NULL;

/*
 * popFrameProceedLock is used to assure that the event thread is
 * re-suspended immediately after the event is acknowledged.
 */
static jrawMonitorID popFrameProceedLock = NULL;

static jrawMonitorID threadLock;
static jlocation resumeLocation;
static HandlerNode *breakpointHandlerNode;
static HandlerNode *framePopHandlerNode;
static HandlerNode *catchHandlerNode;

static jvmtiError threadControl_removeDebugThread(jthread thread);

/*
 * Threads which have issued thread start events and not yet issued thread
 * end events are maintained in the "runningThreads" list. All other threads known
 * to this module are kept in the "otherThreads" list.
 */
static ThreadList runningThreads;
static ThreadList otherThreads;
static ThreadList runningVThreads; /* VThreads we have seen. */

#define MAX_DEBUG_THREADS 10
static int debugThreadCount;
static jthread debugThreads[MAX_DEBUG_THREADS];

typedef struct DeferredEventMode {
    EventIndex ei;
    jvmtiEventMode mode;
    jthread thread;
    struct DeferredEventMode *next;
} DeferredEventMode;

typedef struct {
    DeferredEventMode *first;
    DeferredEventMode *last;
} DeferredEventModeList;

static DeferredEventModeList deferredEventModes;

static jint
getStackDepth(jthread thread)
{
    jint count = 0;
    jvmtiError error;

    error = JVMTI_FUNC_PTR(gdata->jvmti,GetFrameCount)
                        (gdata->jvmti, thread, &count);
    if (error != JVMTI_ERROR_NONE) {
        EXIT_ERROR(error, "getting frame count");
    }
    return count;
}

/* Get the state of the thread direct from JVMTI */
static jvmtiError
threadState(jthread thread, jint *pstate)
{
    *pstate = 0;
    return JVMTI_FUNC_PTR(gdata->jvmti,GetThreadState)
                        (gdata->jvmti, thread, pstate);
}

/* Set TLS on a specific jthread to the ThreadNode* */
static void
setThreadLocalStorage(jthread thread, ThreadNode *node)
{
    jvmtiError  error;

    error = JVMTI_FUNC_PTR(gdata->jvmti,SetThreadLocalStorage)
            (gdata->jvmti, thread, (void*)node);
    if ( error == JVMTI_ERROR_THREAD_NOT_ALIVE ) {
        /* Just return, thread hasn't started yet */
        return;
    } else if ( error != JVMTI_ERROR_NONE ) {
        /* The jthread object must be valid, so this must be a fatal error */
        EXIT_ERROR(error, "cannot set thread local storage");
    }
}

/* Get TLS on a specific jthread, which is the ThreadNode* */
static ThreadNode *
getThreadLocalStorage(jthread thread)
{
    jvmtiError  error;
    ThreadNode *node;

    node = NULL;
    error = JVMTI_FUNC_PTR(gdata->jvmti,GetThreadLocalStorage)
            (gdata->jvmti, thread, (void**)&node);
    if ( error == JVMTI_ERROR_THREAD_NOT_ALIVE ) {
        /* Just return NULL, thread hasn't started yet */
        return NULL;
    } else if ( error != JVMTI_ERROR_NONE ) {
        /* The jthread object must be valid, so this must be a fatal error */
        EXIT_ERROR(error, "cannot get thread local storage");
    }
    return node;
}

/* Search list for nodes that don't have TLS set and match this thread.
 *   It assumed that this logic is never dealing with terminated threads,
 *   since the ThreadEnd events always delete the ThreadNode while the
 *   jthread is still alive.  So we can only look at the ThreadNode's that
 *   have never had their TLS set, making the search much faster.
 *   But keep in mind, this kind of search should rarely be needed.
 */
static ThreadNode *
nonTlsSearch(JNIEnv *env, ThreadList *list, jthread thread)
{
    ThreadNode *node;

    for (node = list->first; node != NULL; node = node->next) {
        if (isSameObject(env, node->thread, thread)) {
            break;
        }
    }
    return node;
}

/*
 * These functions maintain the linked list of currently running threads and vthreads.
 * All assume that the threadLock is held before calling.
 */


/*
 * Search for a thread on the list. If list==NULL, search all lists.
 */
static ThreadNode *
findThread(ThreadList *list, jthread thread)
{
    ThreadNode *node;
    JNIEnv *env = getEnv();
    jboolean is_vthread = isVThread(thread);

    if (is_vthread) {
        if (list == NULL || list == &runningVThreads) {
            /*
             * Search for a vthread.
             * vthread fixme: this needs to be done a lot faster. Maybe some sort of TLS for vthreads is needed.
             * Otherwise we'll need something like a hashlist front end to the runningVThreads list so
             * we can do quick lookups.
             */
            return nonTlsSearch(env, &runningVThreads, thread);
        } else {
            return NULL; // return NULL if we aren't looking for vthreads
        }
    }

    /* Get thread local storage for quick thread -> node access */
    node = getThreadLocalStorage(thread);

    /* In some rare cases we might get NULL, so we check the list manually for
     *   any threads that we could match.
     */
    if ( node == NULL ) {
        if ( list != NULL ) {
            node = nonTlsSearch(env, list, thread);
        } else {
            node = nonTlsSearch(env, &runningThreads, thread);
            if ( node == NULL ) {
                node = nonTlsSearch(env, &otherThreads, thread);
            }
        }
        if ( node != NULL ) {
            /* Here we make another attempt to set TLS, it's ok if this fails */
            setThreadLocalStorage(thread, (void*)node);
        }
    }

    /* If a list is supplied, only return ones in this list */
    if ( node != NULL && list != NULL && node->list != list ) {
        return NULL;
    }
    return node;
}

/* Search for a running thread, including vthreads. */
static ThreadNode *
findRunningThread(jthread thread)
{
    ThreadNode *node;
    if (isVThread(thread)) {
        node = findThread(&runningVThreads, thread);
    } else {
        node = findThread(&runningThreads, thread);
    }
    return node;
}

/* Remove a ThreadNode from a ThreadList */
static void
removeNode(ThreadList *list, ThreadNode *node)
{
    ThreadNode *prev;
    ThreadNode *next;

    prev = node->prev;
    next = node->next;
    if ( prev != NULL ) {
        prev->next = next;
    }
    if ( next != NULL ) {
        next->prev = prev;
    }
    if ( prev == NULL ) {
        list->first = next;
    }
    node->next = NULL;
    node->prev = NULL;
    node->list = NULL;
}

/* Add a ThreadNode to a ThreadList */
static void
addNode(ThreadList *list, ThreadNode *node)
{
    node->next = NULL;
    node->prev = NULL;
    node->list = NULL;
    if ( list->first == NULL ) {
        list->first = node;
    } else {
        list->first->prev = node;
        node->next = list->first;
        list->first = node;
    }
    node->list = list;
}

static ThreadNode *
insertThread(JNIEnv *env, ThreadList *list, jthread thread)
{
    ThreadNode *node;
    struct bag *eventBag;
    jboolean is_vthread = (list == &runningVThreads);

    node = findThread(list, thread);
    if (node == NULL) {
        node = jvmtiAllocate(sizeof(*node));
        if (node == NULL) {
            EXIT_ERROR(AGENT_ERROR_OUT_OF_MEMORY,"thread table entry");
            return NULL;
        }
        (void)memset(node, 0, sizeof(*node));
        eventBag = eventHelper_createEventBag();
        if (eventBag == NULL) {
            jvmtiDeallocate(node);
            EXIT_ERROR(AGENT_ERROR_OUT_OF_MEMORY,"thread table entry");
            return NULL;
        }

        /*
         * Init all flags false, all refs NULL, all counts 0
         */

        saveGlobalRef(env, thread, &(node->thread));
        if (node->thread == NULL) {
            jvmtiDeallocate(node);
            bagDestroyBag(eventBag);
            EXIT_ERROR(AGENT_ERROR_OUT_OF_MEMORY,"thread table entry");
            return NULL;
        }
        /*
         * Remember if it is a debug thread
         */
        if (!is_vthread && threadControl_isDebugThread(node->thread)) {
            node->isDebugThread = JNI_TRUE;
        } else if (suspendAllCount > 0){
            /*
             * If there is a pending suspendAll, all new threads should
             * be initialized as if they were suspended by the suspendAll,
             * and the thread will need to be suspended when it starts.
             */
            node->suspendCount = suspendAllCount;
            node->suspendOnStart = JNI_TRUE;
        }
        node->current_ei = 0;
        node->is_vthread = is_vthread;
        node->instructionStepMode = JVMTI_DISABLE;
        node->eventBag = eventBag;
        addNode(list, node);

#ifdef DEBUG_THREADNAME
        {
            /* Set the thread name */
            jvmtiThreadInfo info;
            jvmtiError error;

            memset(&info, 0, sizeof(info));
            error = JVMTI_FUNC_PTR(gdata->jvmti,GetThreadInfo)
                    (gdata->jvmti, node->thread, &info);
            if (info.name != NULL) {
                strncpy(node->name, info.name, sizeof(node->name) - 1);
                jvmtiDeallocate(info.name);
            }
        }
#endif

        /* Set thread local storage for quick thread -> node access.
         *   Some threads may not be in a state that allows setting of TLS,
         *   which is ok, see findThread, it deals with threads without TLS set.
         */
        if (!is_vthread) {
            setThreadLocalStorage(node->thread, (void*)node);
        }

        if (is_vthread) {
            node->isStarted = JNI_TRUE; /* VThreads are considered started by default. */
        }
    }

    return node;
}

static void
clearThread(JNIEnv *env, ThreadNode *node)
{
    if (node->pendingStop != NULL) {
        tossGlobalRef(env, &(node->pendingStop));
    }
    stepControl_clearRequest(node->thread, &node->currentStep);
    if (node->isDebugThread) {
        (void)threadControl_removeDebugThread(node->thread);
    }
    /* Clear out TLS on this thread (just a cleanup action) */
    if (!node->is_vthread) {
        setThreadLocalStorage(node->thread, NULL);
    }
    tossGlobalRef(env, &(node->thread));
    bagDestroyBag(node->eventBag);
    jvmtiDeallocate(node);
}

static void
removeThread(JNIEnv *env, ThreadList *list, jthread thread)
{
    ThreadNode *node;

    node = findThread(list, thread);
    if (node != NULL) {
        removeNode(list, node);
        clearThread(env, node);
    }
}

static void
removeResumed(JNIEnv *env, ThreadList *list)
{
    ThreadNode *node;

    node = list->first;
    while (node != NULL) {
        ThreadNode *temp = node->next;
        if (node->suspendCount == 0) {
            removeThread(env, list, node->thread);
        }
        node = temp;
    }
}

static void
moveNode(ThreadList *source, ThreadList *dest, ThreadNode *node)
{
    removeNode(source, node);
    JDI_ASSERT(findThread(dest, node->thread) == NULL);
    addNode(dest, node);
}

typedef jvmtiError (*ThreadEnumerateFunction)(JNIEnv *, ThreadNode *, void *);

static jvmtiError
enumerateOverThreadList(JNIEnv *env, ThreadList *list,
                        ThreadEnumerateFunction function, void *arg)
{
    ThreadNode *node;
    jvmtiError error = JVMTI_ERROR_NONE;

    for (node = list->first; node != NULL; node = node->next) {
        error = (*function)(env, node, arg);
        if ( error != JVMTI_ERROR_NONE ) {
            break;
        }
    }
    return error;
}

static void
insertEventMode(DeferredEventModeList *list, DeferredEventMode *eventMode)
{
    if (list->last != NULL) {
        list->last->next = eventMode;
    } else {
        list->first = eventMode;
    }
    list->last = eventMode;
}

static void
removeEventMode(DeferredEventModeList *list, DeferredEventMode *eventMode, DeferredEventMode *prev)
{
    if (prev == NULL) {
        list->first = eventMode->next;
    } else {
        prev->next = eventMode->next;
    }
    if (eventMode->next == NULL) {
        list->last = prev;
    }
}

static jvmtiError
addDeferredEventMode(JNIEnv *env, jvmtiEventMode mode, EventIndex ei, jthread thread)
{
    DeferredEventMode *eventMode;

    /*LINTED*/
    eventMode = jvmtiAllocate((jint)sizeof(DeferredEventMode));
    if (eventMode == NULL) {
        return AGENT_ERROR_OUT_OF_MEMORY;
    }
    eventMode->thread = NULL;
    saveGlobalRef(env, thread, &(eventMode->thread));
    eventMode->mode = mode;
    eventMode->ei = ei;
    eventMode->next = NULL;
    insertEventMode(&deferredEventModes, eventMode);
    return JVMTI_ERROR_NONE;
}

static void
freeDeferredEventModes(JNIEnv *env)
{
    DeferredEventMode *eventMode;
    eventMode = deferredEventModes.first;
    while (eventMode != NULL) {
        DeferredEventMode *next;
        next = eventMode->next;
        tossGlobalRef(env, &(eventMode->thread));
        jvmtiDeallocate(eventMode);
        eventMode = next;
    }
    deferredEventModes.first = NULL;
    deferredEventModes.last = NULL;
}

static jvmtiError
threadSetEventNotificationMode(ThreadNode *node,
        jvmtiEventMode mode, EventIndex ei, jthread thread)
{
    jvmtiError error;

    /* record single step mode */
    if (ei == EI_SINGLE_STEP) {
        node->instructionStepMode = mode;
    }
    error = JVMTI_FUNC_PTR(gdata->jvmti,SetEventNotificationMode)
        (gdata->jvmti, mode, eventIndex2jvmti(ei), thread);
    return error;
}

static void
processDeferredEventModes(JNIEnv *env, jthread thread, ThreadNode *node)
{
    jvmtiError error;
    DeferredEventMode *eventMode;
    DeferredEventMode *prev;

    prev = NULL;
    eventMode = deferredEventModes.first;
    while (eventMode != NULL) {
        DeferredEventMode *next = eventMode->next;
        if (isSameObject(env, thread, eventMode->thread)) {
            error = threadSetEventNotificationMode(node,
                    eventMode->mode, eventMode->ei, eventMode->thread);
            if (error != JVMTI_ERROR_NONE) {
                EXIT_ERROR(error, "cannot process deferred thread event notifications at thread start");
            }
            removeEventMode(&deferredEventModes, eventMode, prev);
            tossGlobalRef(env, &(eventMode->thread));
            jvmtiDeallocate(eventMode);
        } else {
            prev = eventMode;
        }
        eventMode = next;
    }
}

static void
getLocks(void)
{
    /*
     * Anything which might be locked as part of the handling of
     * a JVMTI event (which means: might be locked by an application
     * thread) needs to be grabbed here. This allows thread control
     * code to safely suspend and resume the application threads
     * while ensuring they don't hold a critical lock.
     */

    eventHandler_lock();
    invoker_lock();
    eventHelper_lock();
    stepControl_lock();
    commonRef_lock();
    debugMonitorEnter(threadLock);

}

static void
releaseLocks(void)
{
    debugMonitorExit(threadLock);
    commonRef_unlock();
    stepControl_unlock();
    eventHelper_unlock();
    invoker_unlock();
    eventHandler_unlock();
}

void
threadControl_initialize(void)
{
    jlocation unused;
    jvmtiError error;

    suspendAllCount = 0;
    runningThreads.first = NULL;
    otherThreads.first = NULL;
    runningVThreads.first = NULL;
    debugThreadCount = 0;
    threadLock = debugMonitorCreate("JDWP Thread Lock");
    if (gdata->threadClass==NULL) {
        EXIT_ERROR(AGENT_ERROR_NULL_POINTER, "no java.lang.thread class");
    }
    if (gdata->threadResume==0) {
        EXIT_ERROR(AGENT_ERROR_NULL_POINTER, "cannot resume thread");
    }
    /* Get the java.lang.Thread.resume() method beginning location */
    error = methodLocation(gdata->threadResume, &resumeLocation, &unused);
    if (error != JVMTI_ERROR_NONE) {
        EXIT_ERROR(error, "getting method location");
    }
}

static jthread
getResumee(jthread resumingThread)
{
    jthread resumee = NULL;
    jvmtiError error;
    jobject object;
    FrameNumber fnum = 0;

    error = JVMTI_FUNC_PTR(gdata->jvmti,GetLocalObject)
                    (gdata->jvmti, resumingThread, fnum, 0, &object);
    if (error == JVMTI_ERROR_NONE) {
        resumee = object;
    }
    return resumee;
}


static jboolean
pendingAppResume(jboolean includeSuspended)
{
    ThreadList *list;
    ThreadNode *node;

    list = &runningThreads;
    node = list->first;
    while (node != NULL) {
        if (node->resumeFrameDepth > 0) {
            if (includeSuspended) {
                return JNI_TRUE;
            } else {
                jvmtiError error;
                jint       state;

                error = threadState(node->thread, &state);
                if (error != JVMTI_ERROR_NONE) {
                    EXIT_ERROR(error, "getting thread state");
                }
                if (!(state & JVMTI_THREAD_STATE_SUSPENDED)) {
                    return JNI_TRUE;
                }
            }
        }
        node = node->next;
    }
    return JNI_FALSE;
}

static void
notifyAppResumeComplete(void)
{
    debugMonitorNotifyAll(threadLock);
    if (!pendingAppResume(JNI_TRUE)) {
        if (framePopHandlerNode != NULL) {
            (void)eventHandler_free(framePopHandlerNode);
            framePopHandlerNode = NULL;
        }
        if (catchHandlerNode != NULL) {
            (void)eventHandler_free(catchHandlerNode);
            catchHandlerNode = NULL;
        }
    }
}

/*
 * Event handler for FRAME_POP and EXCEPTION_CATCH when in Thread.resume()
 * so we can detect its completion.
 */
static void
handleAppResumeCompletion(JNIEnv *env, EventInfo *evinfo,
                          HandlerNode *handlerNode,
                          struct bag *eventBag)
{
    ThreadNode *node;
    jthread     thread;

    /* vthread fixme: it's unclear how this is used and if anything special needs to be done for vthreads. */
    JDI_ASSERT(!evinfo->is_vthread);

    thread = evinfo->thread;

    debugMonitorEnter(threadLock);

    node = findThread(&runningThreads, thread);
    if (node != NULL) {
        if (node->resumeFrameDepth > 0) {
            jint compareDepth = getStackDepth(thread);
            if (evinfo->ei == EI_FRAME_POP) {
                compareDepth--;
            }
            if (compareDepth < node->resumeFrameDepth) {
                node->resumeFrameDepth = 0;
                notifyAppResumeComplete();
            }
        }
    }

    debugMonitorExit(threadLock);
}

static void
blockOnDebuggerSuspend(jthread thread)
{
    ThreadNode *node;

    node = findThread(NULL, thread);
    if (node != NULL) {
        while (node && node->suspendCount > 0) {
            debugMonitorWait(threadLock);
            node = findThread(NULL, thread);
        }
    }
}

static void
trackAppResume(jthread thread)
{
    jvmtiError  error;
    FrameNumber fnum;
    ThreadNode *node;

    fnum = 0;
    node = findRunningThread(thread);
    if (node != NULL) {
        JDI_ASSERT(node->resumeFrameDepth == 0);
        error = JVMTI_FUNC_PTR(gdata->jvmti,NotifyFramePop)
                        (gdata->jvmti, thread, fnum);
        if (error == JVMTI_ERROR_NONE) {
            jint frameDepth = getStackDepth(thread);
            if ((frameDepth > 0) && (framePopHandlerNode == NULL)) {
                framePopHandlerNode = eventHandler_createInternalThreadOnly(
                                           EI_FRAME_POP,
                                           handleAppResumeCompletion,
                                           thread);
                catchHandlerNode = eventHandler_createInternalThreadOnly(
                                           EI_EXCEPTION_CATCH,
                                           handleAppResumeCompletion,
                                           thread);
                if ((framePopHandlerNode == NULL) ||
                    (catchHandlerNode == NULL)) {
                    (void)eventHandler_free(framePopHandlerNode);
                    framePopHandlerNode = NULL;
                    (void)eventHandler_free(catchHandlerNode);
                    catchHandlerNode = NULL;
                }
            }
            if ((framePopHandlerNode != NULL) &&
                (catchHandlerNode != NULL) &&
                (frameDepth > 0)) {
                node->resumeFrameDepth = frameDepth;
            }
        }
    }
}

/* Global breakpoint handler for Thread.resume() */
static void
handleAppResumeBreakpoint(JNIEnv *env, EventInfo *evinfo,
                          HandlerNode *handlerNode,
                          struct bag *eventBag)
{
    jthread resumer = evinfo->thread;
    jthread resumee = getResumee(resumer);

    debugMonitorEnter(threadLock);
    if (resumee != NULL) {
        /*
         * Hold up any attempt to resume as long as the debugger
         * has suspended the resumee.
         */
        blockOnDebuggerSuspend(resumee);
    }

    if (resumer != NULL) {
        /*
         * Track the resuming thread by marking it as being within
         * a resume and by setting up for notification on
         * a frame pop or exception. We won't allow the debugger
         * to suspend threads while any thread is within a
         * call to resume. This (along with the block above)
         * ensures that when the debugger
         * suspends a thread it will remain suspended.
         */
        trackAppResume(resumer);
    }

    debugMonitorExit(threadLock);
}

void
threadControl_onConnect(void)
{
    breakpointHandlerNode = eventHandler_createInternalBreakpoint(
                 handleAppResumeBreakpoint, NULL,
                 gdata->threadClass, gdata->threadResume, resumeLocation);
}

void
threadControl_onDisconnect(void)
{
    if (breakpointHandlerNode != NULL) {
        (void)eventHandler_free(breakpointHandlerNode);
        breakpointHandlerNode = NULL;
    }
    if (framePopHandlerNode != NULL) {
        (void)eventHandler_free(framePopHandlerNode);
        framePopHandlerNode = NULL;
    }
    if (catchHandlerNode != NULL) {
        (void)eventHandler_free(catchHandlerNode);
        catchHandlerNode = NULL;
    }
}

void
threadControl_onHook(void)
{
    /*
     * As soon as the event hook is in place, we need to initialize
     * the thread list with already-existing threads. The threadLock
     * has been held since initialize, so we don't need to worry about
     * insertions or deletions from the event handlers while we do this
     */
    JNIEnv *env;

    env = getEnv();

    /*
     * Prevent any event processing until OnHook has been called
     */
    debugMonitorEnter(threadLock);

    WITH_LOCAL_REFS(env, 1) {

        jint threadCount;
        jthread *threads;

        threads = allThreads(&threadCount);
        if (threads == NULL) {
            EXIT_ERROR(AGENT_ERROR_OUT_OF_MEMORY,"thread table");
        } else {

            int i;

            for (i = 0; i < threadCount; i++) {
                ThreadNode *node;
                jthread thread = threads[i];
                node = insertThread(env, &runningThreads, thread);

                /*
                 * This is a tiny bit risky. We have to assume that the
                 * pre-existing threads have been started because we
                 * can't rely on a thread start event for them. The chances
                 * of a problem related to this are pretty slim though, and
                 * there's really no choice because without setting this flag
                 * there is no way to enable stepping and other events on
                 * the threads that already exist (e.g. the finalizer thread).
                 */
                node->isStarted = JNI_TRUE;
            }
            jvmtiDeallocate(threads);
        }

    } END_WITH_LOCAL_REFS(env)

    debugMonitorExit(threadLock);
}

static jvmtiError
commonSuspendByNode(ThreadNode *node)
{
    jvmtiError error;

    LOG_MISC(("thread=%p suspended", node->thread));
    error = JVMTI_FUNC_PTR(gdata->jvmti,SuspendThread)
                (gdata->jvmti, node->thread);

    /*
     * Mark for resume only if suspend succeeded
     */
    if (error == JVMTI_ERROR_NONE) {
        node->toBeResumed = JNI_TRUE;
    }

    /*
     * If the thread was suspended by another app thread,
     * do nothing and report no error (we won't resume it later).
     */
     if (error == JVMTI_ERROR_THREAD_SUSPENDED) {
        error = JVMTI_ERROR_NONE;
     }

     return error;
}

/*
 * Deferred suspends happen when the suspend is attempted on a thread
 * that is not started. Bookkeeping (suspendCount,etc.)
 * is handled by the original request, and once the thread actually
 * starts, an actual suspend is attempted. This function does the
 * deferred suspend without changing the bookkeeping that is already
 * in place.
 */
static jint
deferredSuspendThreadByNode(ThreadNode *node)
{
    jvmtiError error;

    error = JVMTI_ERROR_NONE;
    if (node->isDebugThread) {
        /* Ignore requests for suspending debugger threads */
        return JVMTI_ERROR_NONE;
    }

    /*
     * Do the actual suspend only if a subsequent resume hasn't
     * made it irrelevant.
     */
    if (node->suspendCount > 0) {
        error = commonSuspendByNode(node);

        /*
         * Attempt to clean up from any error by decrementing the
         * suspend count. This compensates for the increment that
         * happens when suspendOnStart is set to true.
         */
        if (error != JVMTI_ERROR_NONE) {
            node->suspendCount--;
        }
    }

    node->suspendOnStart = JNI_FALSE;

    debugMonitorNotifyAll(threadLock);

    return error;
}

static jvmtiError
suspendThreadByNode(ThreadNode *node)
{
    jvmtiError error = JVMTI_ERROR_NONE;
    if (node->isDebugThread) {
        /* Ignore requests for suspending debugger threads */
        return JVMTI_ERROR_NONE;
    }

    /*
     * Just increment the suspend count if we are waiting
     * for a deferred suspend.
     */
    if (node->suspendOnStart) {
        node->suspendCount++;
        return JVMTI_ERROR_NONE;
    }

    if (node->suspendCount == 0) {
        error = commonSuspendByNode(node);

        if (error == JVMTI_ERROR_THREAD_NOT_ALIVE) {
            /*
             * This error means that the thread is either a zombie or not yet
             * started. In either case, we ignore the error. If the thread
             * is a zombie, suspend/resume are no-ops. If the thread is not
             * started, it will be suspended for real during the processing
             * of its thread start event.
             */
            node->suspendOnStart = JNI_TRUE;
            error = JVMTI_ERROR_NONE;
        }
    }

    if (error == JVMTI_ERROR_NONE) {
        node->suspendCount++;
    }

    debugMonitorNotifyAll(threadLock);

    return error;
}

static jvmtiError
resumeThreadByNode(ThreadNode *node)
{
    jvmtiError error = JVMTI_ERROR_NONE;

    if (node->isDebugThread) {
        /* never suspended by debugger => don't ever try to resume */
        return JVMTI_ERROR_NONE;
    }
    if (node->suspendCount > 0) {
        node->suspendCount--;
        debugMonitorNotifyAll(threadLock);
        if ((node->suspendCount == 0) && node->toBeResumed &&
            !node->suspendOnStart) {
            LOG_MISC(("thread=%p resumed", node->thread));
            error = JVMTI_FUNC_PTR(gdata->jvmti,ResumeThread)
                        (gdata->jvmti, node->thread);
            node->frameGeneration++; /* Increment on each resume */
            node->toBeResumed = JNI_FALSE;
            if (error == JVMTI_ERROR_THREAD_NOT_ALIVE && !node->isStarted) {
                /*
                 * We successfully "suspended" this thread, but
                 * we never received a THREAD_START event for it.
                 * Since the thread never ran, we can ignore our
                 * failure to resume the thread.
                 */
                error = JVMTI_ERROR_NONE;
            }
        }
    }

    return error;
}

/*
 * Functions which respond to user requests to suspend/resume
 * threads.
 * Suspends and resumes add and subtract from a count respectively.
 * The thread is only suspended when the count goes from 0 to 1 and
 * resumed only when the count goes from 1 to 0.
 *
 * These functions suspend and resume application threads
 * without changing the
 * state of threads that were already suspended beforehand.
 * They must not be called from an application thread because
 * that thread may be suspended somewhere in the  middle of things.
 */
static void
preSuspend(void)
{
    getLocks();                     /* Avoid debugger deadlocks */

    /*
     * Delay any suspend while a call to java.lang.Thread.resume is in
     * progress (not including those in suspended threads). The wait is
     * timed because the threads suspended through
     * java.lang.Thread.suspend won't result in a notify even though
     * it may change the result of pendingAppResume()
     */
    while (pendingAppResume(JNI_FALSE)) {
        /*
         * This is ugly but we need to release the locks from getLocks
         * or else the notify will never happen. The locks must be
         * released and reacquired in the right order. else deadlocks
         * can happen. It is possible that, during this dance, the
         * notify will be missed, but since the wait needs to be timed
         * anyway, it won't be a disaster. Note that this code will
         * execute only on very rare occasions anyway.
         */
        releaseLocks();

        debugMonitorEnter(threadLock);
        debugMonitorTimedWait(threadLock, 1000);
        debugMonitorExit(threadLock);

        getLocks();
    }
}

static void
postSuspend(void)
{
    releaseLocks();
}

/*
 * This function must be called after preSuspend and before postSuspend.
 */
static jvmtiError
commonSuspend(JNIEnv *env, jthread thread, jboolean deferred)
{
    ThreadNode *node;

    /*
     * If the thread is not between its start and end events, we should
     * still suspend it. To keep track of things, add the thread
     * to a separate list of threads so that we'll resume it later.
     */
    node = findRunningThread(thread);
#if 0
    tty_message("commonSuspend: node(%p) suspendCount(%d) %s", node, node->suspendCount, node->name);
#endif
    if (node == NULL) {
        JDI_ASSERT(!isVThread(thread));
        node = insertThread(env, &otherThreads, thread);
    }

    if ( deferred ) {
        return deferredSuspendThreadByNode(node);
    } else {
        return suspendThreadByNode(node);
    }
}


static jvmtiError
resumeCopyHelper(JNIEnv *env, ThreadNode *node, void *arg)
{
    if (node->isDebugThread) {
        /* never suspended by debugger => don't ever try to resume */
        return JVMTI_ERROR_NONE;
    }

    if (node->suspendCount > 1) {
        node->suspendCount--;
        /* nested suspend so just undo one level */
        return JVMTI_ERROR_NONE;
    }

    /*
     * This thread was marked for suspension since its THREAD_START
     * event came in during a suspendAll, but the helper hasn't
     * completed the job yet. We decrement the count so the helper
     * won't suspend this thread after we are done with the resumeAll.
     * Another case to be handled here is when the debugger suspends
     * the thread while the app has it suspended. In this case,
     * the toBeResumed flag has been cleared indicating that
     * the thread should not be resumed when the debugger does a resume.
     * In this case, we also have to decrement the suspend count.
     * If we don't then when the app resumes the thread and our Thread.resume
     * bkpt handler is called, blockOnDebuggerSuspend will not resume
     * the thread because suspendCount will be 1 meaning that the
     * debugger has the thread suspended.  See bug 6224859.
     */
    if (node->suspendCount == 1 && (!node->toBeResumed || node->suspendOnStart)) {
        node->suspendCount--;
        return JVMTI_ERROR_NONE;
    }

    if (arg == NULL) {
        /* nothing to hard resume so we're done */
        return JVMTI_ERROR_NONE;
    }

    /*
     * This is tricky. A suspendCount of 1 and toBeResumed means that
     * JVM/DI SuspendThread() or JVM/DI SuspendThreadList() was called
     * on this thread. The check for !suspendOnStart is paranoia that
     * we inherited from resumeThreadByNode().
     */
    if (node->suspendCount == 1 && node->toBeResumed && !node->suspendOnStart) {
        jthread **listPtr = (jthread **)arg;

        **listPtr = node->thread;
        (*listPtr)++;
    }
    return JVMTI_ERROR_NONE;
}


static jvmtiError
resumeCountHelper(JNIEnv *env, ThreadNode *node, void *arg)
{
    if (node->isDebugThread) {
        /* never suspended by debugger => don't ever try to resume */
        return JVMTI_ERROR_NONE;
    }

    /*
     * This is tricky. A suspendCount of 1 and toBeResumed means that
     * JVM/DI SuspendThread() or JVM/DI SuspendThreadList() was called
     * on this thread. The check for !suspendOnStart is paranoia that
     * we inherited from resumeThreadByNode().
     */
    if (node->suspendCount == 1 && node->toBeResumed && !node->suspendOnStart) {
        jint *counter = (jint *)arg;

        (*counter)++;
    }
    return JVMTI_ERROR_NONE;
}

static void *
newArray(jint length, size_t nbytes)
{
    void *ptr;
    ptr = jvmtiAllocate(length*(jint)nbytes);
    if ( ptr != NULL ) {
        (void)memset(ptr, 0, length*nbytes);
    }
    return ptr;
}

static void
deleteArray(void *ptr)
{
    jvmtiDeallocate(ptr);
}

/*
 * This function must be called with the threadLock held.
 *
 * Two facts conspire to make this routine complicated:
 *
 * 1) the VM doesn't support nested external suspend
 * 2) the original resumeAll code structure doesn't retrieve the
 *    entire thread list from JVMTI so we use the runningThreads
 *    list and two helpers to get the job done.
 *
 * Because we hold the threadLock, state seen by resumeCountHelper()
 * is the same state seen in resumeCopyHelper(). resumeCountHelper()
 * just counts up the number of threads to be hard resumed.
 * resumeCopyHelper() does the accounting for nested suspends and
 * special cases and, finally, populates the list of hard resume
 * threads to be passed to ResumeThreadList().
 *
 * At first glance, you might think that the accounting could be done
 * in resumeCountHelper(), but then resumeCopyHelper() would see
 * "post-resume" state in the accounting values (suspendCount and
 * toBeResumed) and would not be able to distinguish between a thread
 * that needs a hard resume versus a thread that is already running.
 */
static jvmtiError
commonResumeList(JNIEnv *env)
{
    jvmtiError   error;
    jint         i;
    jint         reqCnt;
    jthread     *reqList;
    jthread     *reqPtr;
    jvmtiError  *results;

    reqCnt = 0;

    /* count number of threads to hard resume */
    (void) enumerateOverThreadList(env, &runningThreads, resumeCountHelper,
                                   &reqCnt);
    if (reqCnt == 0) {
        /* nothing to hard resume so do just the accounting part */
        (void) enumerateOverThreadList(env, &runningThreads, resumeCopyHelper,
                                       NULL);
        return JVMTI_ERROR_NONE;
    }

    /*LINTED*/
    reqList = newArray(reqCnt, sizeof(jthread));
    if (reqList == NULL) {
        EXIT_ERROR(AGENT_ERROR_OUT_OF_MEMORY,"resume request list");
    }
    /*LINTED*/
    results = newArray(reqCnt, sizeof(jvmtiError));
    if (results == NULL) {
        EXIT_ERROR(AGENT_ERROR_OUT_OF_MEMORY,"resume list");
    }

    /* copy the jthread values for threads to hard resume */
    reqPtr = reqList;
    (void) enumerateOverThreadList(env, &runningThreads, resumeCopyHelper,
                                   &reqPtr);

    error = JVMTI_FUNC_PTR(gdata->jvmti,ResumeThreadList)
                (gdata->jvmti, reqCnt, reqList, results);
    for (i = 0; i < reqCnt; i++) {
        ThreadNode *node;

        node = findThread(&runningThreads, reqList[i]);
        if (node == NULL) {
            EXIT_ERROR(AGENT_ERROR_INVALID_THREAD,"missing entry in running thread table");
        }
        LOG_MISC(("thread=%p resumed as part of list", node->thread));

        /*
         * resumeThreadByNode() assumes that JVM/DI ResumeThread()
         * always works and does all the accounting updates. We do
         * the same here. We also don't clear the error.
         */
        node->suspendCount--;
        node->toBeResumed = JNI_FALSE;
        node->frameGeneration++; /* Increment on each resume */
    }
    deleteArray(results);
    deleteArray(reqList);

    debugMonitorNotifyAll(threadLock);

    return error;
}


/*
 * This function must be called after preSuspend and before postSuspend.
 */
static jvmtiError
commonSuspendList(JNIEnv *env, jint initCount, jthread *initList)
{
    jvmtiError  error;
    jint        i;
    jint        reqCnt;
    jthread    *reqList;

    error   = JVMTI_ERROR_NONE;
    reqCnt  = 0;
    reqList = newArray(initCount, sizeof(jthread));
    if (reqList == NULL) {
        EXIT_ERROR(AGENT_ERROR_OUT_OF_MEMORY,"request list");
    }

    /*
     * Go through the initial list and see if we have anything to suspend.
     */
    for (i = 0; i < initCount; i++) {
        ThreadNode *node;

        /*
         * If the thread is not between its start and end events, we should
         * still suspend it. To keep track of things, add the thread
         * to a separate list of threads so that we'll resume it later.
         */
        node = findThread(&runningThreads, initList[i]);
        if (node == NULL) {
            node = insertThread(env, &otherThreads, initList[i]);
        }

        if (node->isDebugThread) {
            /* Ignore requests for suspending debugger threads */
            continue;
        }

        /*
         * Just increment the suspend count if we are waiting
         * for a deferred suspend or if this is a nested suspend.
         */
        if (node->suspendOnStart || node->suspendCount > 0) {
            node->suspendCount++;
            continue;
        }

        if (node->suspendCount == 0) {
            /* thread is not suspended yet so put it on the request list */
            reqList[reqCnt++] = initList[i];
        }
    }

    if (reqCnt > 0) {
        jvmtiError *results = newArray(reqCnt, sizeof(jvmtiError));

        if (results == NULL) {
            EXIT_ERROR(AGENT_ERROR_OUT_OF_MEMORY,"suspend list results");
        }

        /*
         * We have something to suspend so try to do it.
         */
        error = JVMTI_FUNC_PTR(gdata->jvmti,SuspendThreadList)
                        (gdata->jvmti, reqCnt, reqList, results);
        for (i = 0; i < reqCnt; i++) {
            ThreadNode *node;

            node = findThread(NULL, reqList[i]);
            if (node == NULL) {
                EXIT_ERROR(AGENT_ERROR_INVALID_THREAD,"missing entry in thread tables");
            }
            LOG_MISC(("thread=%p suspended as part of list", node->thread));

            if (results[i] == JVMTI_ERROR_NONE) {
                /* thread was suspended as requested */
                node->toBeResumed = JNI_TRUE;
            } else if (results[i] == JVMTI_ERROR_THREAD_SUSPENDED) {
                /*
                 * If the thread was suspended by another app thread,
                 * do nothing and report no error (we won't resume it later).
                 */
                results[i] = JVMTI_ERROR_NONE;
            } else if (results[i] == JVMTI_ERROR_THREAD_NOT_ALIVE) {
                /*
                 * This error means that the suspend request failed
                 * because the thread is either a zombie or not yet
                 * started. In either case, we ignore the error. If the
                 * thread is a zombie, suspend/resume are no-ops. If the
                 * thread is not started, it will be suspended for real
                 * during the processing of its thread start event.
                 */
                node->suspendOnStart = JNI_TRUE;
                results[i] = JVMTI_ERROR_NONE;
            }

            /* count real, app and deferred (suspendOnStart) suspensions */
            if (results[i] == JVMTI_ERROR_NONE) {
                node->suspendCount++;
            }
        }
        deleteArray(results);
    }
    deleteArray(reqList);

    debugMonitorNotifyAll(threadLock);

    return error;
}

static jvmtiError
commonResume(jthread thread)
{
    jvmtiError  error;
    ThreadNode *node;

    /*
     * The thread is normally between its start and end events, but if
     * not, check the auxiliary list used by threadControl_suspendThread.
     */
    node = findThread(NULL, thread);
#if 0
    tty_message("commonResume: node(%p) suspendCount(%d) %s", node, node->suspendCount, node->name);
#endif

    /*
     * If the node is in neither list, the debugger never suspended
     * this thread, so do nothing.
     */
    error = JVMTI_ERROR_NONE;
    if (node != NULL) {
        error = resumeThreadByNode(node);
    }
    return error;
}


jvmtiError
threadControl_suspendThread(jthread thread, jboolean deferred)
{
    jvmtiError error;
    JNIEnv    *env;

    env = getEnv();

    log_debugee_location("threadControl_suspendThread()", thread, NULL, 0);

    preSuspend();
    error = commonSuspend(env, thread, deferred);
    postSuspend();

    return error;
}

jvmtiError
threadControl_resumeThread(jthread thread, jboolean do_unblock)
{
    jvmtiError error;
    JNIEnv    *env;

    env = getEnv();

    log_debugee_location("threadControl_resumeThread()", thread, NULL, 0);

    eventHandler_lock(); /* for proper lock order */
    debugMonitorEnter(threadLock);
    error = commonResume(thread);
    removeResumed(env, &otherThreads);
    debugMonitorExit(threadLock);
    eventHandler_unlock();

    if (do_unblock) {
        /* let eventHelper.c: commandLoop() know we resumed one thread */
        unblockCommandLoop();
    }

    return error;
}

jvmtiError
threadControl_suspendCount(jthread thread, jint *count)
{
    jvmtiError  error;
    ThreadNode *node;
    jboolean is_vthread = isVThread(thread);

    debugMonitorEnter(threadLock);

    if (is_vthread) {
        node = findThread(&runningVThreads, thread);
    } else {
        node = findThread(&runningThreads, thread);
        if (node == NULL) {
            node = findThread(&otherThreads, thread);
        }
    }

    error = JVMTI_ERROR_NONE;
    if (node != NULL) {
        *count = node->suspendCount;
    } else {
        /*
         * If the node is in neither list, the debugger never suspended
         * this thread, so the suspend count is 0.
         */
        *count = 0;
    }

    debugMonitorExit(threadLock);

    return error;
}

static jboolean
contains(JNIEnv *env, jthread *list, jint count, jthread item)
{
    int i;

    for (i = 0; i < count; i++) {
        if (isSameObject(env, list[i], item)) {
            return JNI_TRUE;
        }
    }
    return JNI_FALSE;
}


static jvmtiError
incrementSupendCountHelper(JNIEnv *env, ThreadNode *node, void *arg)
{
    node->suspendCount++;
    return JVMTI_ERROR_NONE;
}

typedef struct {
    jthread *list;
    jint count;
} SuspendAllArg;

static jvmtiError
suspendAllHelper(JNIEnv *env, ThreadNode *node, void *arg)
{
    SuspendAllArg *saArg = (SuspendAllArg *)arg;
    jvmtiError error = JVMTI_ERROR_NONE;
    jthread *list = saArg->list;
    jint count = saArg->count;
    if (!contains(env, list, count, node->thread)) {
        error = commonSuspend(env, node->thread, JNI_FALSE);
    }
    return error;
}

jvmtiError
threadControl_suspendAll(void)
{
    jvmtiError error;
    JNIEnv    *env;
#if 0
    tty_message("threadControl_suspendAll: suspendAllCount(%d)", suspendAllCount);
#endif

    env = getEnv();

    log_debugee_location("threadControl_suspendAll()", NULL, NULL, 0);

    preSuspend();

    /*
     * Get a list of all threads and suspend them.
     */
    WITH_LOCAL_REFS(env, 1) {

        jthread *threads;
        jint count;

        /* Tell JVMTI to suspend all virtual threads. */
        if (suspendAllCount == 0) {
            error = JVMTI_FUNC_PTR(gdata->jvmti, SuspendAllVirtualThreads)
                    (gdata->jvmti);
          if (error != JVMTI_ERROR_NONE) {
              EXIT_ERROR(error, "cannot suspend all virtual threads");
          }
        }

        /* Increment suspend count of each virtual thread that we are tracking. */
        error = enumerateOverThreadList(env, &runningVThreads, incrementSupendCountHelper, NULL);
        JDI_ASSERT(error == JVMTI_ERROR_NONE);

        threads = allThreads(&count);
        if (threads == NULL) {
            error = AGENT_ERROR_OUT_OF_MEMORY;
            goto err;
        }
        if (canSuspendResumeThreadLists()) {
            error = commonSuspendList(env, count, threads);
            if (error != JVMTI_ERROR_NONE) {
                goto err;
            }
        } else {
            int i;
            for (i = 0; i < count; i++) {
                error = commonSuspend(env, threads[i], JNI_FALSE);

                if (error != JVMTI_ERROR_NONE) {
                    goto err;
                }
            }
        }

        /*
         * Update the suspend count of any threads not yet (or no longer)
         * in the thread list above.
         */
        {
            SuspendAllArg arg;
            arg.list = threads;
            arg.count = count;
            error = enumerateOverThreadList(env, &otherThreads,
                                            suspendAllHelper, &arg);
        }

        if (error == JVMTI_ERROR_NONE) {
            suspendAllCount++;
        }

    err:
        jvmtiDeallocate(threads);

    } END_WITH_LOCAL_REFS(env)

    postSuspend();

    return error;
}

static jvmtiError
decrementSupendCountHelper(JNIEnv *env, ThreadNode *node, void *arg)
{
    // vthread fixme: eventually need to support some vthreads already being resumed
    JDI_ASSERT(node->suspendCount > 0);
    node->suspendCount--;
    return JVMTI_ERROR_NONE;
}

static jvmtiError
resumeHelper(JNIEnv *env, ThreadNode *node, void *ignored)
{
    /*
     * Since this helper is called with the threadLock held, we
     * don't need to recheck to see if the node is still on one
     * of the two thread lists.
     */
    return resumeThreadByNode(node);
}

jvmtiError
threadControl_resumeAll(void)
{
    jvmtiError error;
    JNIEnv    *env;
#if 0
    tty_message("threadControl_resumeAll: suspendAllCount(%d)", suspendAllCount);
#endif

    env = getEnv();

    log_debugee_location("threadControl_resumeAll()", NULL, NULL, 0);

    eventHandler_lock(); /* for proper lock order */
    debugMonitorEnter(threadLock);

    if (suspendAllCount == 1) {
        /* Tell JVMTI to resume all virtual threads. */
        error = JVMTI_FUNC_PTR(gdata->jvmti,ResumeAllVirtualThreads)
                (gdata->jvmti);
        if (error != JVMTI_ERROR_NONE) {
            EXIT_ERROR(error, "cannot resume all virtual threads");
        }
    }

    /* Decrement suspend count of each virtual thread that we are tracking. */
    error = enumerateOverThreadList(env, &runningVThreads, decrementSupendCountHelper, NULL);
    JDI_ASSERT(error == JVMTI_ERROR_NONE);

    /*
     * Resume only those threads that the debugger has suspended. All
     * such threads must have a node in one of the thread lists, so there's
     * no need to get the whole thread list from JVMTI (unlike
     * suspendAll).
     */
    error = commonResumeList(env);
    if ((error == JVMTI_ERROR_NONE) && (otherThreads.first != NULL)) {
        error = enumerateOverThreadList(env, &otherThreads,
                                        resumeHelper, NULL);
        removeResumed(env, &otherThreads);
    }

    if (suspendAllCount > 0) {
        suspendAllCount--;
    }

    debugMonitorExit(threadLock);
    eventHandler_unlock();
    /* let eventHelper.c: commandLoop() know we are resuming */
    unblockCommandLoop();

    return error;
}


StepRequest *
threadControl_getStepRequest(jthread thread)
{
    ThreadNode  *node;
    StepRequest *step;

    step = NULL;

    debugMonitorEnter(threadLock);

    node = findRunningThread(thread);
    if (node != NULL) {
        step = &node->currentStep;
    }

    debugMonitorExit(threadLock);

    return step;
}

InvokeRequest *
threadControl_getInvokeRequest(jthread thread)
{
    ThreadNode    *node;
    InvokeRequest *request;

    request = NULL;

    debugMonitorEnter(threadLock);

    node = findRunningThread(thread);
    if (node != NULL) {
         request = &node->currentInvoke;
    }

    debugMonitorExit(threadLock);

    return request;
}

jvmtiError
threadControl_addDebugThread(jthread thread)
{
    jvmtiError error;

    debugMonitorEnter(threadLock);
    if (debugThreadCount >= MAX_DEBUG_THREADS) {
        error = AGENT_ERROR_OUT_OF_MEMORY;
    } else {
        JNIEnv    *env;

        env = getEnv();
        debugThreads[debugThreadCount] = NULL;
        saveGlobalRef(env, thread, &(debugThreads[debugThreadCount]));
        if (debugThreads[debugThreadCount] == NULL) {
            error = AGENT_ERROR_OUT_OF_MEMORY;
        } else {
            debugThreadCount++;
            error = JVMTI_ERROR_NONE;
        }
    }
    debugMonitorExit(threadLock);
    return error;
}

static jvmtiError
threadControl_removeDebugThread(jthread thread)
{
    jvmtiError error;
    JNIEnv    *env;
    int        i;

    error = AGENT_ERROR_INVALID_THREAD;
    env   = getEnv();

    debugMonitorEnter(threadLock);
    for (i = 0; i< debugThreadCount; i++) {
        if (isSameObject(env, thread, debugThreads[i])) {
            int j;

            tossGlobalRef(env, &(debugThreads[i]));
            for (j = i+1; j < debugThreadCount; j++) {
                debugThreads[j-1] = debugThreads[j];
            }
            debugThreadCount--;
            error = JVMTI_ERROR_NONE;
            break;
        }
    }
    debugMonitorExit(threadLock);
    return error;
}

jboolean
threadControl_isDebugThread(jthread thread)
{
    int      i;
    jboolean rc;
    JNIEnv  *env;

    rc  = JNI_FALSE;
    env = getEnv();

    debugMonitorEnter(threadLock);
    for (i = 0; i < debugThreadCount; i++) {
        if (isSameObject(env, thread, debugThreads[i])) {
            rc = JNI_TRUE;
            break;
        }
    }
    debugMonitorExit(threadLock);
    return rc;
}

static void
initLocks(void)
{
    if (popFrameEventLock == NULL) {
        popFrameEventLock = debugMonitorCreate("JDWP PopFrame Event Lock");
        popFrameProceedLock = debugMonitorCreate("JDWP PopFrame Proceed Lock");
    }
}

static jboolean
getPopFrameThread(jthread thread)
{
    jboolean popFrameThread;

    debugMonitorEnter(threadLock);
    {
        ThreadNode *node;

        node = findThread(NULL, thread);
        if (node == NULL) {
            popFrameThread = JNI_FALSE;
        } else {
            popFrameThread = node->popFrameThread;
        }
    }
    debugMonitorExit(threadLock);

    return popFrameThread;
}

static void
setPopFrameThread(jthread thread, jboolean value)
{
    debugMonitorEnter(threadLock);
    {
        ThreadNode *node;

        node = findThread(NULL, thread);
        if (node == NULL) {
            EXIT_ERROR(AGENT_ERROR_NULL_POINTER,"entry in thread table");
        } else {
            node->popFrameThread = value;
        }
    }
    debugMonitorExit(threadLock);
}

static jboolean
getPopFrameEvent(jthread thread)
{
    jboolean popFrameEvent;

    debugMonitorEnter(threadLock);
    {
        ThreadNode *node;

        node = findThread(NULL, thread);
        if (node == NULL) {
            popFrameEvent = JNI_FALSE;
            EXIT_ERROR(AGENT_ERROR_NULL_POINTER,"entry in thread table");
        } else {
            popFrameEvent = node->popFrameEvent;
        }
    }
    debugMonitorExit(threadLock);

    return popFrameEvent;
}

static void
setPopFrameEvent(jthread thread, jboolean value)
{
    debugMonitorEnter(threadLock);
    {
        ThreadNode *node;

        node = findThread(NULL, thread);
        if (node == NULL) {
            EXIT_ERROR(AGENT_ERROR_NULL_POINTER,"entry in thread table");
        } else {
            node->popFrameEvent = value;
            node->frameGeneration++; /* Increment on each resume */
        }
    }
    debugMonitorExit(threadLock);
}

static jboolean
getPopFrameProceed(jthread thread)
{
    jboolean popFrameProceed;

    debugMonitorEnter(threadLock);
    {
        ThreadNode *node;

        node = findThread(NULL, thread);
        if (node == NULL) {
            popFrameProceed = JNI_FALSE;
            EXIT_ERROR(AGENT_ERROR_NULL_POINTER,"entry in thread table");
        } else {
            popFrameProceed = node->popFrameProceed;
        }
    }
    debugMonitorExit(threadLock);

    return popFrameProceed;
}

static void
setPopFrameProceed(jthread thread, jboolean value)
{
    debugMonitorEnter(threadLock);
    {
        ThreadNode *node;

        node = findThread(NULL, thread);
        if (node == NULL) {
            EXIT_ERROR(AGENT_ERROR_NULL_POINTER,"entry in thread table");
        } else {
            node->popFrameProceed = value;
        }
    }
    debugMonitorExit(threadLock);
}

/**
 * Special event handler for events on the popped thread
 * that occur during the pop operation.
 */
static void
popFrameCompleteEvent(jthread thread)
{
      debugMonitorEnter(popFrameProceedLock);
      {
          /* notify that we got the event */
          debugMonitorEnter(popFrameEventLock);
          {
              setPopFrameEvent(thread, JNI_TRUE);
              debugMonitorNotify(popFrameEventLock);
          }
          debugMonitorExit(popFrameEventLock);

          /* make sure we get suspended again */
          setPopFrameProceed(thread, JNI_FALSE);
          while (getPopFrameProceed(thread) == JNI_FALSE) {
              debugMonitorWait(popFrameProceedLock);
          }
      }
      debugMonitorExit(popFrameProceedLock);
}

/**
 * Pop one frame off the stack of thread.
 * popFrameEventLock is already held
 */
static jvmtiError
popOneFrame(jthread thread)
{
    jvmtiError error;

    error = JVMTI_FUNC_PTR(gdata->jvmti,PopFrame)(gdata->jvmti, thread);
    if (error != JVMTI_ERROR_NONE) {
        return error;
    }

    /* resume the popped thread so that the pop occurs and so we */
    /* will get the event (step or method entry) after the pop */
    LOG_MISC(("thread=%p resumed in popOneFrame", thread));
    error = JVMTI_FUNC_PTR(gdata->jvmti,ResumeThread)(gdata->jvmti, thread);
    if (error != JVMTI_ERROR_NONE) {
        return error;
    }

    /* wait for the event to occur */
    setPopFrameEvent(thread, JNI_FALSE);
    while (getPopFrameEvent(thread) == JNI_FALSE) {
        debugMonitorWait(popFrameEventLock);
    }

    /* make sure not to suspend until the popped thread is on the wait */
    debugMonitorEnter(popFrameProceedLock);
    {
        /* return popped thread to suspended state */
        LOG_MISC(("thread=%p suspended in popOneFrame", thread));
        error = JVMTI_FUNC_PTR(gdata->jvmti,SuspendThread)(gdata->jvmti, thread);

        /* notify popped thread so it can proceed when resumed */
        setPopFrameProceed(thread, JNI_TRUE);
        debugMonitorNotify(popFrameProceedLock);
    }
    debugMonitorExit(popFrameProceedLock);

    return error;
}

/**
 * pop frames of the stack of 'thread' until 'frame' is popped.
 */
jvmtiError
threadControl_popFrames(jthread thread, FrameNumber fnum)
{
    jvmtiError error;
    jvmtiEventMode prevStepMode;
    jint framesPopped = 0;
    jint popCount;
    jboolean prevInvokeRequestMode;

    log_debugee_location("threadControl_popFrames()", thread, NULL, 0);

    initLocks();

    /* compute the number of frames to pop */
    popCount = fnum+1;
    if (popCount < 1) {
        return AGENT_ERROR_NO_MORE_FRAMES;
    }

    /* enable instruction level single step, but first note prev value */
    prevStepMode = threadControl_getInstructionStepMode(thread);

    /*
     * Fix bug 6517249.  The pop processing will disable invokes,
     * so remember if invokes are enabled now and restore
     * that state after we finish popping.
     */
    prevInvokeRequestMode = invoker_isEnabled(thread);

    error = threadControl_setEventMode(JVMTI_ENABLE,
                                       EI_SINGLE_STEP, thread);
    if (error != JVMTI_ERROR_NONE) {
        return error;
    }

    /* Inform eventHandler logic we are in a popFrame for this thread */
    debugMonitorEnter(popFrameEventLock);
    {
        setPopFrameThread(thread, JNI_TRUE);
        /* pop frames using single step */
        while (framesPopped++ < popCount) {
            error = popOneFrame(thread);
            if (error != JVMTI_ERROR_NONE) {
                break;
            }
        }
        setPopFrameThread(thread, JNI_FALSE);
    }
    debugMonitorExit(popFrameEventLock);

    /*  Reset StepRequest info (fromLine and stackDepth) after popframes
     *  only if stepping is enabled.
     */
    if (prevStepMode == JVMTI_ENABLE) {
        stepControl_resetRequest(thread);
    }

    if (prevInvokeRequestMode) {
        invoker_enableInvokeRequests(thread);
    }

    /* restore state */
    (void)threadControl_setEventMode(prevStepMode,
                               EI_SINGLE_STEP, thread);

    return error;
}

/* Check to see if any events are being consumed by a popFrame(). */
static jboolean
checkForPopFrameEvents(JNIEnv *env, EventIndex ei, jthread thread)
{
    if ( getPopFrameThread(thread) ) {
        switch (ei) {
            case EI_THREAD_START:
                /* Excuse me? */
                EXIT_ERROR(AGENT_ERROR_INTERNAL, "thread start during pop frame");
                break;
            case EI_THREAD_END:
                /* Thread wants to end? let it. */
                setPopFrameThread(thread, JNI_FALSE);
                popFrameCompleteEvent(thread);
                break;
            case EI_SINGLE_STEP:
                /* This is an event we requested to mark the */
                /*        completion of the pop frame */
                popFrameCompleteEvent(thread);
                return JNI_TRUE;
            case EI_BREAKPOINT:
            case EI_EXCEPTION:
            case EI_FIELD_ACCESS:
            case EI_FIELD_MODIFICATION:
            case EI_METHOD_ENTRY:
            case EI_METHOD_EXIT:
                /* Tell event handler to assume event has been consumed. */
                return JNI_TRUE;
            default:
                break;
        }
    }
    /* Pretend we were never called */
    return JNI_FALSE;
}

struct bag *
threadControl_onEventHandlerEntry(jbyte sessionID, EventInfo *evinfo, jobject currentException)
{
    ThreadNode *node;
    JNIEnv     *env;
    struct bag *eventBag;
    jthread     threadToSuspend;
    jboolean    consumed;
    EventIndex  ei = evinfo->ei;
    jthread     thread = evinfo->thread;

    env             = getEnv();
    threadToSuspend = NULL;

    log_debugee_location("threadControl_onEventHandlerEntry()", thread, NULL, 0);

    /* Events during pop commands may need to be ignored here. */
    consumed = checkForPopFrameEvents(env, ei, thread);
    if ( consumed ) {
        /* Always restore any exception (see below). */
        if (currentException != NULL) {
            JNI_FUNC_PTR(env,Throw)(env, currentException);
        } else {
            JNI_FUNC_PTR(env,ExceptionClear)(env);
        }
        return NULL;
    }

    debugMonitorEnter(threadLock);

    /*
     * Check the list of unknown threads maintained by suspend
     * and resume. If this thread is currently present in the
     * list, it should be
     * moved to the runningThreads list, since it is a
     * well-known thread now.
     */
    node = findThread(&otherThreads, thread);
    if (node != NULL) {
        JDI_ASSERT(!evinfo->is_vthread);
        moveNode(&otherThreads, &runningThreads, node);
    } else {
        /*
         * Get a thread node for the reporting thread. For thread start
         * events, or if this event precedes a thread start event,
         * the thread node may need to be created.
         *
         * It is possible for certain events (notably method entry/exit)
         * to precede thread start for some VM implementations.
         */
        if (evinfo->is_vthread) {
            node = insertThread(env, &runningVThreads, thread);
        } else {
            node = insertThread(env, &runningThreads, thread);
        }
    }

    if (ei == EI_THREAD_START) {
        node->isStarted = JNI_TRUE;
        processDeferredEventModes(env, thread, node);
    }

    node->current_ei = ei;
    eventBag = node->eventBag;
    if (node->suspendOnStart) {
        threadToSuspend = node->thread;
    }
    debugMonitorExit(threadLock);

    if (threadToSuspend != NULL) {
        /*
         * An attempt was made to suspend this thread before it started.
         * We must suspend it now, before it starts to run. This must
         * be done with no locks held.
         */
        eventHelper_suspendThread(sessionID, threadToSuspend);
    }

    return eventBag;
}

static void
doPendingTasks(JNIEnv *env, ThreadNode *node)
{
    /*
     * Take care of any pending interrupts/stops, and clear out
     * info on pending interrupts/stops.
     */
    if (node->pendingInterrupt) {
        JVMTI_FUNC_PTR(gdata->jvmti,InterruptThread)
                        (gdata->jvmti, node->thread);
        /*
         * TO DO: Log error
         */
        node->pendingInterrupt = JNI_FALSE;
    }

    if (node->pendingStop != NULL) {
        JVMTI_FUNC_PTR(gdata->jvmti,StopThread)
                        (gdata->jvmti, node->thread, node->pendingStop);
        /*
         * TO DO: Log error
         */
        tossGlobalRef(env, &(node->pendingStop));
    }
}

void
threadControl_onEventHandlerExit(EventIndex ei, jthread thread,
                                 struct bag *eventBag)
{
    ThreadNode *node;

    log_debugee_location("threadControl_onEventHandlerExit()", thread, NULL, 0);

    if (ei == EI_THREAD_END) {
        eventHandler_lock(); /* for proper lock order */
    }
    debugMonitorEnter(threadLock);

    node = findRunningThread(thread);
    if (node == NULL) {
        EXIT_ERROR(AGENT_ERROR_NULL_POINTER,"thread list corrupted");
    } else {
        JNIEnv *env;

        env = getEnv();
        if (ei == EI_THREAD_END) {
            jboolean inResume = (node->resumeFrameDepth > 0);
            removeThread(env, &runningThreads, thread);
            node = NULL;   /* has been freed */

            /*
             * Clean up mechanism used to detect end of
             * resume.
             */
            if (inResume) {
                notifyAppResumeComplete();
            }
        } else {
            /* No point in doing this if the thread is about to die.*/
            doPendingTasks(env, node);
            node->eventBag = eventBag;
            node->current_ei = 0;
        }
    }

    debugMonitorExit(threadLock);
    if (ei == EI_THREAD_END) {
        eventHandler_unlock();
    }
}

void
threadControl_setName(jthread thread, const char *name)
{
#ifdef DEBUG_THREADNAME
    ThreadNode *node = findThread(NULL, thread);
    if (node != NULL) {
        strncpy(node->name, name, sizeof(node->name) - 1);
    }
#endif
}

/* Returns JDWP flavored status and status flags. */
jvmtiError
threadControl_applicationThreadStatus(jthread thread,
                        jdwpThreadStatus *pstatus, jint *statusFlags)
{
    ThreadNode *node;
    jvmtiError  error;
    jint        state;

    log_debugee_location("threadControl_applicationThreadStatus()", thread, NULL, 0);

    debugMonitorEnter(threadLock);

    error = threadState(thread, &state);
    *pstatus = map2jdwpThreadStatus(state);
    *statusFlags = map2jdwpSuspendStatus(state);

    if (error == JVMTI_ERROR_NONE) {
        node = findRunningThread(thread);
        if ((node != NULL) && HANDLING_EVENT(node)) {
            /*
             * While processing an event, an application thread is always
             * considered to be running even if its handler happens to be
             * cond waiting on an internal debugger monitor, etc.
             *
             * Leave suspend status untouched since it is not possible
             * to distinguish debugger suspends from app suspends.
             */
            *pstatus = JDWP_THREAD_STATUS(RUNNING);
        }
    }
#if 0
    tty_message("status %s: node(%p) suspendCount(%d) %d %d %s",
                isVThread(thread) ? "vthread" : "thread",
                node, node->suspendCount, *pstatus, *statusFlags, node->name);
#endif

    debugMonitorExit(threadLock);

    return error;
}

jvmtiError
threadControl_interrupt(jthread thread)
{
    ThreadNode *node;
    jvmtiError  error;

    // vthread fixme: should this work for vthreads?
    JDI_ASSERT(!isVThread(thread));

    error = JVMTI_ERROR_NONE;

    log_debugee_location("threadControl_interrupt()", thread, NULL, 0);

    debugMonitorEnter(threadLock);

    node = findThread(&runningThreads, thread);
    if ((node == NULL) || !HANDLING_EVENT(node)) {
        error = JVMTI_FUNC_PTR(gdata->jvmti,InterruptThread)
                        (gdata->jvmti, thread);
    } else {
        /*
         * Hold any interrupts until after the event is processed.
         */
        node->pendingInterrupt = JNI_TRUE;
    }

    debugMonitorExit(threadLock);

    return error;
}

void
threadControl_clearCLEInfo(JNIEnv *env, jthread thread)
{
    ThreadNode *node;

    debugMonitorEnter(threadLock);

    node = findRunningThread(thread);
    if (node != NULL) {
        node->cleInfo.ei = 0;
        if (node->cleInfo.clazz != NULL) {
            tossGlobalRef(env, &(node->cleInfo.clazz));
        }
    }

    debugMonitorExit(threadLock);
}

jboolean
threadControl_cmpCLEInfo(JNIEnv *env, jthread thread, jclass clazz,
                         jmethodID method, jlocation location)
{
    ThreadNode *node;
    jboolean    result;

    result = JNI_FALSE;

    debugMonitorEnter(threadLock);

    node = findRunningThread(thread);
    if (node != NULL && node->cleInfo.ei != 0 &&
        node->cleInfo.method == method &&
        node->cleInfo.location == location &&
        (isSameObject(env, node->cleInfo.clazz, clazz))) {
        result = JNI_TRUE; /* we have a match */
    }

    debugMonitorExit(threadLock);

    return result;
}

void
threadControl_saveCLEInfo(JNIEnv *env, jthread thread, EventIndex ei,
                          jclass clazz, jmethodID method, jlocation location)
{
    ThreadNode *node;

    debugMonitorEnter(threadLock);

    node = findRunningThread(thread);
    if (node != NULL) {
        node->cleInfo.ei = ei;
        /* Create a class ref that will live beyond */
        /* the end of this call */
        saveGlobalRef(env, clazz, &(node->cleInfo.clazz));
        /* if returned clazz is NULL, we just won't match */
        node->cleInfo.method    = method;
        node->cleInfo.location  = location;
    }

    debugMonitorExit(threadLock);
}

void
threadControl_setPendingInterrupt(jthread thread)
{
    ThreadNode *node;

    // vthread fixme: should this work for vthreads?
    JDI_ASSERT(!isVThread(thread));

    debugMonitorEnter(threadLock);

    node = findThread(&runningThreads, thread);
    if (node != NULL) {
        node->pendingInterrupt = JNI_TRUE;
    }

    debugMonitorExit(threadLock);
}

jvmtiError
threadControl_stop(jthread thread, jobject throwable)
{
    ThreadNode *node;
    jvmtiError  error;

    // vthread fixme: should this work for vthreads?
    JDI_ASSERT(!isVThread(thread));

    error = JVMTI_ERROR_NONE;

    log_debugee_location("threadControl_stop()", thread, NULL, 0);

    debugMonitorEnter(threadLock);

    node = findThread(&runningThreads, thread);
    if ((node == NULL) || !HANDLING_EVENT(node)) {
        error = JVMTI_FUNC_PTR(gdata->jvmti,StopThread)
                        (gdata->jvmti, thread, throwable);
    } else {
        JNIEnv *env;

        /*
         * Hold any stops until after the event is processed.
         */
        env = getEnv();
        saveGlobalRef(env, throwable, &(node->pendingStop));
    }

    debugMonitorExit(threadLock);

    return error;
}

static jvmtiError
detachHelper(JNIEnv *env, ThreadNode *node, void *arg)
{
    invoker_detach(&node->currentInvoke);
    return JVMTI_ERROR_NONE;
}

void
threadControl_detachInvokes(void)
{
    JNIEnv *env;

    env = getEnv();
    invoker_lock(); /* for proper lock order */
    debugMonitorEnter(threadLock);
    (void)enumerateOverThreadList(env, &runningThreads, detachHelper, NULL);
    debugMonitorExit(threadLock);
    invoker_unlock();
}

static jvmtiError
resetHelper(JNIEnv *env, ThreadNode *node, void *arg)
{
    if (node->toBeResumed) {
        LOG_MISC(("thread=%p resumed", node->thread));
        (void)JVMTI_FUNC_PTR(gdata->jvmti,ResumeThread)(gdata->jvmti, node->thread);
        node->frameGeneration++; /* Increment on each resume */
    }
    stepControl_clearRequest(node->thread, &node->currentStep);
    node->toBeResumed = JNI_FALSE;
    node->suspendCount = 0;
    node->suspendOnStart = JNI_FALSE;

    return JVMTI_ERROR_NONE;
}

void
threadControl_reset(void)
{
    JNIEnv *env;

    env = getEnv();
    eventHandler_lock(); /* for proper lock order */
    debugMonitorEnter(threadLock);
    (void)enumerateOverThreadList(env, &runningThreads, resetHelper, NULL);
    (void)enumerateOverThreadList(env, &otherThreads, resetHelper, NULL);
    (void)enumerateOverThreadList(env, &runningVThreads, resetHelper, NULL);

    removeResumed(env, &otherThreads);

    freeDeferredEventModes(env);

    suspendAllCount = 0;

    /* Everything should have been resumed */
    JDI_ASSERT(otherThreads.first == NULL);

    debugMonitorExit(threadLock);
    eventHandler_unlock();
}

jvmtiEventMode
threadControl_getInstructionStepMode(jthread thread)
{
    ThreadNode    *node;
    jvmtiEventMode mode;

    mode = JVMTI_DISABLE;

    debugMonitorEnter(threadLock);
    node = findRunningThread(thread);
    if (node != NULL) {
        mode = node->instructionStepMode;
    }
    debugMonitorExit(threadLock);
    return mode;
}

jvmtiError
threadControl_setEventMode(jvmtiEventMode mode, EventIndex ei, jthread thread)
{
    jvmtiError error;

    /* Global event */
    if ( thread == NULL ) {
        error = JVMTI_FUNC_PTR(gdata->jvmti,SetEventNotificationMode)
                    (gdata->jvmti, mode, eventIndex2jvmti(ei), thread);
    } else {
        /* Thread event */
        ThreadNode *node;

        debugMonitorEnter(threadLock);
        {
            if (isVThread(thread)) {
                /* vthread fixme: Getting the carrier thread here is just a hack. It does not work if
                 * the vthread is not mounted, and even if mounted, does not result in the correct
                 * behaviour if the vthread changes carrier threads. If the carrier thread is
                 * NULL we need to defer all the code below, most notably
                 * threadSetEventNotificationMode(), until after the vthread is mounted. We also need
                 * to call threadSetEventNotificationMode() each time there is an unmount or mount
                 * since the thread that needs notifications will change as the vthread moves
                 * between carrier threads. The best way to manage this might be to move
                 * HandlerNodes for unmounted vthreads onto a linked list hanging off the vthread's
                 * ThreadNode. But that also complicates finding HandlerNodes. For example,
                 * when a breakpoint is cleared, we call eventHandler_freeByID(), which would
                 * need to also search every vthread for the handler. The other choice is to
                 * keep handlers where they are now (off the array of handler chains), but
                 * for every mount/unmount, search all the handlers in all the chains for
                 * ones that are for the mounting/unmounting vthread. This could be slow,
                 * although generally speaking we don't have many HandlerNodes because
                 * they are generated indirectly by the debugger as users do things
                 * like set breakpoints.
                 * A hybrid approach might be best. Keep the handler chains as they are now,
                 * but also have each vthread maintain a list of its handler nodes for faster
                 * handling during mount/unmount.
                 *
                 * And it should also be noted here that if the carrier thread is null, the
                 * findThread() call ends up returning the current thread, and then
                 * threadSetEventNotificationMode() is called with a NULL thread, resulting
                 * in the event being enabled on all threads. This bug actually has the
                 * desireable affect of making breakpoints that are filtered on an unmounted
                 * vthread work as expected, because all the carrier threads get the breakpoint
                 * event enabled. However, for some odd reason it also works as expected if
                 * the vthread is already mounted. I expected that the breakpoint event would only
                 * be enabled on the carrier thread in that case, and therefore if the vthread
                 * was moved to a different carrier thread, you would stop getting breakpoints
                 * until it moved back to the original carrier thread. That's not the case for some
                 * reason, and I'm see the breakpoints no matter what carrier thread the vthread
                 * runs on. It turns out that the agent installs a global breakpoint for
                 * Thread.resume(), so global breakpoints are always enabled.
                 * See handleAppResumeBreakpoint.
                 *
                 * It also should be noted that this does not cause a problem for single stepping
                 * because:
                 *  - There is at most one single step HandlerNode per thread.
                 *  - VThread mount/unmount events result in explicitly doing the proper
                 *    enabling/disabling of the JVMTI single step event on the carrier thread.
                 * There is a potential issue with initiating a StepRequest on and unmounted
                 * vthread. See the fixme comment in stepControl_beginStep.
                 */
              /* vthread fixme: If we save the event mode state with the vthread node, then we can
                 clear that state when the vthread is umounted and restore it when mounted again.
                 This is similar to what we already do for single stepping, but could be done
                 in a generic fashion for all events.
              */
                thread = getVThreadThread(thread);
            }
            node = findThread(&runningThreads, thread);
            if ((node == NULL) || (!node->isStarted)) {
                JNIEnv *env;

                env = getEnv();
                error = addDeferredEventMode(env, mode, ei, thread);
            } else {
                error = threadSetEventNotificationMode(node,
                        mode, ei, thread);
            }
        }
        debugMonitorExit(threadLock);

    }
    return error;
}

/*
 * Returns the current thread, if the thread has generated at least
 * one event, and has not generated a thread end event.
 */
jthread
threadControl_currentThread(void)
{
    jthread thread;

    debugMonitorEnter(threadLock);
    {
        ThreadNode *node;

        node = findThread(&runningThreads, NULL);
        thread = (node == NULL) ? NULL : node->thread;
    }
    debugMonitorExit(threadLock);

    return thread;
}

jlong
threadControl_getFrameGeneration(jthread thread)
{
    jlong frameGeneration = -1;

    debugMonitorEnter(threadLock);
    {
        ThreadNode *node;

        node = findThread(NULL, thread);

        if (node != NULL) {
            frameGeneration = node->frameGeneration;
        }
    }
    debugMonitorExit(threadLock);

    return frameGeneration;
}

jthread *
threadControl_allVThreads(jint *numVThreads)
{
    JNIEnv *env;
    ThreadNode *node;
    jthread* vthreads;

    env = getEnv();
    debugMonitorEnter(threadLock);

    /* Count the number of vthreads */
    /* vthread fixme: we should keep a running total so no counting is needed. */
    *numVThreads = 0;
    for (node = runningVThreads.first; node != NULL; node = node->next) {
        (*numVThreads)++;
    }

    /* Allocate and fill in the vthreads array. */
    vthreads = jvmtiAllocate(*numVThreads * sizeof(jthread*));
    if (vthreads != NULL) {
        int i = 0;
        for (node = runningVThreads.first; node != NULL;  node = node->next) {
            vthreads[i++] = node->thread;
        }
    }

    debugMonitorExit(threadLock);

    return vthreads;
}

jboolean threadControl_isKnownVThread(jthread vthread) {
    ThreadNode *vthreadNode;
    debugMonitorEnter(threadLock);
    vthreadNode = findThread(&runningVThreads, vthread);
    debugMonitorExit(threadLock);
    return vthreadNode != NULL;
}

void
threadControl_addVThread(jthread vthread)
{
    ThreadNode *vthreadNode;
    debugMonitorEnter(threadLock);
    vthreadNode = insertThread(getEnv(), &runningVThreads, vthread);
    debugMonitorExit(threadLock);
}

void
threadControl_mountVThread(jthread vthread, jthread thread, jbyte sessionID) {
    /* vthread fixme: this funciton no longer serves any purpose now that we rely on
     * continuation events instead. remove.
     */
}


void
threadControl_unmountVThread(jthread vthread, jthread thread)
{
    /* vthread fixme: this funciton no longer serves any purpose now that we rely on
     * continuation events instead. remove.
     */
}

void
threadControl_continuationRun(jthread thread, jint continuation_frame_count)
{
    debugMonitorEnter(threadLock);
    {
        JNIEnv *env = getEnv();
        ThreadNode *threadNode;
        ThreadNode *vthreadNode;
        jthread vthread;

        threadNode = findThread(&runningThreads, thread);

        JDI_ASSERT(threadNode != NULL);
        if (threadNode == NULL) {
            debugMonitorExit(threadLock);
            return;
        }

        JDI_ASSERT(threadNode->isStarted);
        JDI_ASSERT(bagSize(threadNode->eventBag) == 0);

        if (threadNode->currentStep.pending) {
            /*
             * If we are doing a STEP_INTO and are doing class filtering (usually library
             * classes), we are relying on METHOD_ENTRY events to tell us if we've stepped
             * back into user code. We won't get this event if when we resume the
             * continuation, so we need to let the stepControl now that we got a
             * CONTINUATION_RUN event so it can do the right thing in absense of
             * the METHOD_ENTRY event. There's also a FramePop setup situation that
             * stepControl needs to deal with, which is another reason it needs to
             * know about CONTINUATION_RUN events.
             */
            stepControl_handleContinuationRun(env, thread, &threadNode->currentStep);
        }

        vthread = getThreadVThread(threadNode->thread);
        if (vthread == NULL) {
            debugMonitorExit(threadLock);
            return; /* Nothing more to do if thread is not executing a vthread. */
        }

        vthreadNode = findThread(&runningVThreads, vthread);
        if (!gdata->notifyDebuggerOfAllVThreads && vthreadNode == NULL) {
            /* This is not a vthread we are tracking, so nothing to do. */
            debugMonitorExit(threadLock);
            return;
        }

        JDI_ASSERT(vthreadNode != NULL);
        JDI_ASSERT(vthreadNode->isStarted);
        JDI_ASSERT(bagSize(vthreadNode->eventBag) == 0);

        // vthread fixme: Can't think of why this should be needed. The agent doesn't
        // consider yields to be like a suspend and runs to be like a resume. The agent
        // considers the vthread to be running the whole time it was unmounted.
        // frameGeneration would have been incremented the last time the vthread was
        // resumed, and this should suffice.
        vthreadNode->frameGeneration++; /* Increment, since this is like a thread resume. */

        /* If we are not single stepping in this vthread then there is nothing more to do. */
        if (!vthreadNode->currentStep.pending) {
            debugMonitorExit(threadLock);
            return;
        }
        JDI_ASSERT(vthreadNode->currentStep.is_vthread);

        /*
         * We have to call stepControl_handleContinuationRun here just like we
         * did above for the threadNode. Note we'll never end up doing this for both.
         */
        JDI_ASSERT(!threadNode->currentStep.pending);
        stepControl_handleContinuationRun(env, vthread, &vthreadNode->currentStep);

        /*
         * Move the single step state from the vthreadNode to threadNode, but only if we aren't
         * already single stepping on the carrier thread.
         *
         * vthread fixme: The notion of the carrier thread already single stepping should
         * go away once we have vthread events.
         */
        if (!threadNode->currentStep.pending) {
            /* Enable JVMTI single step on the carrier thread if necessary. */
            if (vthreadNode->instructionStepMode == JVMTI_ENABLE) {
                stepControl_enableStepping(thread);
                // vthread fixme: This shouldn't be needed since it is already
                // done by threadSetEventNotificationMode().
                threadNode->instructionStepMode = JVMTI_ENABLE;
            }

            /* Restore the NotifyFramePop that was in place when this vthread yielded. */
            {
                jvmtiError error;
                jint depth;
                /* NotifyFramePop was originally called with a depth of 0 to indicate the current
                 * frame. However, frames have been pushed since then, so we need to adjust the
                 * depth to get to the right frame.
                 *
                 * fromStackDepth represents the number of frames on the stack when the STEP_OVER
                 * was started. NotifyFramePop was called on the method that was entered, which is
                 * one frame below (fromStackDepth + 1). To account for new frames pushed since
                 * then, we subtract fromStackDepth from the current number of frames. This
                 * represents the frame where the STEP_OVER was done, but since we want one
                 * frame below this point, we also subtract one.
                 */
                depth = continuation_frame_count - vthreadNode->currentStep.fromStackDepth;
                depth--; /* We actually want the frame one below the adjusted fromStackDepth. */
                if (depth >= 0) {
                    error = JVMTI_FUNC_PTR(gdata->jvmti,NotifyFramePop)(gdata->jvmti, thread, depth);
                    if (error == JVMTI_ERROR_DUPLICATE) {
                        error = JVMTI_ERROR_NONE;
                        /* Already being notified, continue without error */
                    } else if (error != JVMTI_ERROR_NONE) {
                        EXIT_ERROR(error, "NotifyFramePop failed during mountVThread");
                    }
                } else {
                    /*
                     * If the depth is less than 0, then that means we were single stepping over
                     * the Continuation.doYield() call. In this case NotifyFramePop is not going to work
                     * since there was never one setup (doYield() was never actually entered). So
                     * all that needs to be done is to restore single stepping, and we'll stop
                     * on the next bytecode after the doYield() call.
                     */
                    JDI_ASSERT(depth == -1);
                    if (vthreadNode->instructionStepMode == JVMTI_DISABLE) {
                        stepControl_enableStepping(thread);
                        // vthread fixme: This shouldn't be needed since it is already
                        // done by threadSetEventNotificationMode().
                        threadNode->instructionStepMode = JVMTI_ENABLE;
                        vthreadNode->instructionStepMode = JVMTI_ENABLE;
                    }
                }
            }

            /* Enable events */
            threadControl_setEventMode(JVMTI_ENABLE, EI_EXCEPTION_CATCH, thread);
            threadControl_setEventMode(JVMTI_ENABLE, EI_FRAME_POP, thread);
            if (vthreadNode->currentStep.methodEnterHandlerNode != NULL) {
                threadControl_setEventMode(JVMTI_ENABLE, EI_METHOD_ENTRY, thread);
            }
        }
    }
    debugMonitorExit(threadLock);
}

void
threadControl_continuationYield(jthread thread, jint continuation_frame_count)
{
    /* vthread fixme: need to figure out what to do with these 4 ThreadNode fields:
       unsigned int popFrameEvent : 1;
       unsigned int popFrameProceed : 1;
       unsigned int popFrameThread : 1;
       InvokeRequest currentInvoke;
    */
    debugMonitorEnter(threadLock);
    {
        JNIEnv *env = getEnv();
        jthread vthread;
        ThreadNode *threadNode;
        ThreadNode *vthreadNode = NULL;
        jint total_frame_count;
        jint fromDepth;
        jboolean pending;
        jboolean is_vthread;

        threadNode = findThread(&runningThreads, thread);

        JDI_ASSERT(threadNode != NULL);
        if (threadNode == NULL) {
            debugMonitorExit(threadLock);
            return; /* Nothing to do if thread is not known */
        }

        JDI_ASSERT(threadNode->isStarted);
        JDI_ASSERT(bagSize(threadNode->eventBag) == 0);
        pending = threadNode->currentStep.pending;

        vthread = getThreadVThread(thread);
        if (vthread != NULL) {
            vthreadNode = findThread(&runningVThreads, vthread);
            if (!gdata->notifyDebuggerOfAllVThreads && vthreadNode == NULL) {
                /* This is not a vthread we are tracking. */
                debugMonitorExit(threadLock);
                return;
            }
            JDI_ASSERT(vthreadNode != NULL);
            JDI_ASSERT(vthreadNode->isStarted);
            JDI_ASSERT(bagSize(vthreadNode->eventBag) == 0);
            pending = pending || vthreadNode->currentStep.pending;
        }
        is_vthread = vthreadNode != NULL;

        /*
         * If we are not single stepping in this thread, then there is nothing to do.
         */
        if (!pending) {
            debugMonitorExit(threadLock);
            return; /* Nothing to do. */
        }

        /* At what depth were we single stepping. */
        if (is_vthread) {
            fromDepth = vthreadNode->currentStep.fromStackDepth;
        } else {
            fromDepth = threadNode->currentStep.fromStackDepth;
        }
        /*
         * Note the continuation has already been unmounted, so total_frame_count will not
         * include the continuation frames. Note, even when dealing with a vthread here,
         * we still awant to get the carrier thread's frame count.
         */
        total_frame_count = getThreadFrameCount(thread);

        if (!is_vthread && threadNode->currentStep.depth == JDWP_STEP_DEPTH(OVER) &&
            total_frame_count == fromDepth) {
            /*
             * We were stepping over Continuation.doContinue() in Continuation.run(). This
             * is a special case. Before the continuation was unmounted due to the yield, the
             * stack looked like:
             *    java.lang.Continuation.yield0
             *    java.lang.Continuation.yield
             *    <vthread frames>  <-- if vthread, otherwise just additional continuation frames
             *    java.lang.Continuation.enter  <-- bottommost continuation frame
             *    java.lang.Continuation.run    <-- doContinue() call jumps into continuation
             *    java.lang.VirtualThread.runContinuation  <-- if vthread, otherwise will be different
             *    <scheduler frames>
             * All frames above run(), starting with enter(), are continuation frames. The
             * correct thing to do here is just enable single stepping. This will resume single
             * stepping in Continuation.run() right after the Continuation.doContinue() call.
             */
            JDI_ASSERT(threadNode->instructionStepMode == JVMTI_DISABLE);
            {
                stepControl_enableStepping(thread);
                threadNode->instructionStepMode = JVMTI_ENABLE;
            }
        } else if (!is_vthread) {
            /* We were single stepping, but not in a vthread. */
            if (total_frame_count < fromDepth) { /* Check if fromDepth is in the continuation. */
                /*
                 * This means the frame we were single stepping in was part of the set of
                 * frames that were frozen when this continuation yielded. Because of that
                 * we need to re-enable single stepping because we won't ever be getting the
                 * FRAME_POP event for returning to that frame. This will resume single stepping
                 * in Continuation.run() right after the Continuation.doContinue() call.
                 */
                if (threadNode->instructionStepMode == JVMTI_DISABLE) {
                    stepControl_enableStepping(thread);
                    threadNode->instructionStepMode = JVMTI_ENABLE;
                }
            } else {
                /*
                 * We are not single stepping in the continuation, and from the earlier check we
                 * know we are not single stepping in Continuation.run(), because that would imply
                 * we were single stepping over the doContinue() call, and we already checked
                 * for that. There is nothing to do in this case. A NotifyFramePop is already setup
                 * for a frame further up the stack.
                 */
            }
        } else {
            /*
             * We are single stepping the vthread, not the carrier thread.
             */
            JDI_ASSERT(vthreadNode->currentStep.is_vthread);
            if (vthreadNode->currentStep.depth == JDWP_STEP_DEPTH(INTO) &&
                (continuation_frame_count == fromDepth)) {
                /* We are stepping into Continuation.doYield(), so leave single stepping enabled.
                 * This will resume single stepping in Continuation.run() right after the
                 * Continuation.enter() call.
                 */
                // vthread fixme: I think when vthread events are supported, this becomes irrelevant,
                // and instead single stepping will simply resume automatically when the vthread
                // is mounted again.
            } else if (JNI_FALSE /*total_frame_count >= fromDepth*/) { /* Check if fromDepth is NOT in the continuation. */
                // vthread fixme: the above check doesn't work anymore because fromDepth no longer
                // includes the non-continuation frames. However, this likely also will no longer
                // matter once vthread events are supported.
                /*
                 * This means the single stepping was initiated stepping in a vthread, but in that small
                 * window after Thread.setVirtualThread(this) has been called, and before the vthread's
                 * continuation was actually mounted. An example of this is stepping over the cont.run()
                 * call in VirtualThread.runContinuation(). In this case we just leave the carrier
                 * thread's single step state in place. We should eventually get a FramePop event to
                 * enable single stepping again.
                 */
                JDI_ASSERT(vthreadNode->currentStep.depth == JDWP_STEP_DEPTH(OVER));
            } else {
                /*
                 * We were single stepping in the vthread, and now we need to stop doing that since
                 * we are leaving the vthread.
                 */

                /* Clean up JVMTI SINGLE_STEP state. */
                if (vthreadNode->instructionStepMode == JVMTI_ENABLE) {
                    stepControl_disableStepping(thread);
                    threadNode->instructionStepMode = JVMTI_DISABLE;
                    vthreadNode->instructionStepMode = JVMTI_ENABLE; // so we re-enable it during the Run event
                }

                /* Disable events */
                threadControl_setEventMode(JVMTI_DISABLE, EI_EXCEPTION_CATCH, thread);
                threadControl_setEventMode(JVMTI_DISABLE, EI_FRAME_POP, thread);
                if (vthreadNode->currentStep.methodEnterHandlerNode != NULL) {
                    threadControl_setEventMode(JVMTI_DISABLE, EI_METHOD_ENTRY, thread);
                }
            }
        }
    }
    debugMonitorExit(threadLock);
}<|MERGE_RESOLUTION|>--- conflicted
+++ resolved
@@ -85,14 +85,9 @@
     CoLocatedEventInfo cleInfo; /* See comment above deferEventReport() for an explanation. */
     struct ThreadNode *next;
     struct ThreadNode *prev;
-<<<<<<< HEAD
     jlong frameGeneration;    /* used to generate a unique frameID. Incremented whenever existing frameID
                                  needs to be invalidated, such as when the thread is resumed. */
     struct ThreadList *list;  /* Tells us what list this thread is in. */
-=======
-    jlong frameGeneration;
-    struct ThreadList *list;  /* Tells us what list this thread is in */
->>>>>>> bfa060f0
 #ifdef DEBUG_THREADNAME
     char name[256];
 #endif
